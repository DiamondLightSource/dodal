from ophyd_async.core import StrictEnum

from dodal.common.beamlines.beamline_utils import device_factory
<<<<<<< HEAD
from dodal.devices.i05.common_mirror import XYZPiezoSwitchingMirror
from dodal.devices.motors import XYZPitchYawRollStage
from dodal.devices.pgm import PGM
=======
from dodal.devices.i05.enums import Grating
from dodal.devices.pgm import PlaneGratingMonochromator
>>>>>>> 2cdee614
from dodal.utils import BeamlinePrefix

PREFIX = BeamlinePrefix("i05", "I")


class M3MJ6Mirror(StrictEnum):
    UNKNOWN = "Unknown"
    MJ6 = "MJ6"
    M3 = "M3"
    REFERENCE = "Reference"


class Grating(StrictEnum):
    PT_400 = "400 lines/mm"
    C_1600 = "C 1600 lines/mm"
    RH_1600 = "Rh 1600 lines/mm"
    PT_800 = "B 800 lines/mm"


@device_factory()
<<<<<<< HEAD
def pgm() -> PGM:
    return PGM(prefix=f"{PREFIX.beamline_prefix}-OP-PGM-01:", grating=Grating)


@device_factory()
def m1_collimating_mirror() -> XYZPitchYawRollStage:
    return XYZPitchYawRollStage(prefix=f"{PREFIX.beamline_prefix}-OP-COL-01:")


@device_factory()
def m3mj6_switching_mirror() -> XYZPiezoSwitchingMirror:
    return XYZPiezoSwitchingMirror(
        prefix=f"{PREFIX.beamline_prefix}-OP-SWTCH-01:",
        mirrors=M3MJ6Mirror,
=======
def pgm() -> PlaneGratingMonochromator:
    return PlaneGratingMonochromator(
        prefix=f"{PREFIX.beamline_prefix}-OP-PGM-01:",
        grating=Grating,
>>>>>>> 2cdee614
    )<|MERGE_RESOLUTION|>--- conflicted
+++ resolved
@@ -1,14 +1,10 @@
 from ophyd_async.core import StrictEnum
 
 from dodal.common.beamlines.beamline_utils import device_factory
-<<<<<<< HEAD
 from dodal.devices.i05.common_mirror import XYZPiezoSwitchingMirror
 from dodal.devices.motors import XYZPitchYawRollStage
-from dodal.devices.pgm import PGM
-=======
 from dodal.devices.i05.enums import Grating
 from dodal.devices.pgm import PlaneGratingMonochromator
->>>>>>> 2cdee614
 from dodal.utils import BeamlinePrefix
 
 PREFIX = BeamlinePrefix("i05", "I")
@@ -29,12 +25,6 @@
 
 
 @device_factory()
-<<<<<<< HEAD
-def pgm() -> PGM:
-    return PGM(prefix=f"{PREFIX.beamline_prefix}-OP-PGM-01:", grating=Grating)
-
-
-@device_factory()
 def m1_collimating_mirror() -> XYZPitchYawRollStage:
     return XYZPitchYawRollStage(prefix=f"{PREFIX.beamline_prefix}-OP-COL-01:")
 
@@ -44,10 +34,11 @@
     return XYZPiezoSwitchingMirror(
         prefix=f"{PREFIX.beamline_prefix}-OP-SWTCH-01:",
         mirrors=M3MJ6Mirror,
-=======
+
+
+@device_factory()
 def pgm() -> PlaneGratingMonochromator:
     return PlaneGratingMonochromator(
         prefix=f"{PREFIX.beamline_prefix}-OP-PGM-01:",
         grating=Grating,
->>>>>>> 2cdee614
     )