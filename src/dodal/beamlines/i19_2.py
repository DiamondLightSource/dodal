from dodal.common.beamlines.beamline_utils import (
    device_factory,
)
from dodal.common.beamlines.beamline_utils import (
    set_beamline as set_utils_beamline,
)
from dodal.devices.i19.backlight import BacklightPosition
from dodal.devices.i19.beamstop import BeamStop
from dodal.devices.i19.blueapi_device import HutchState
from dodal.devices.i19.diffractometer import FourCircleDiffractometer
from dodal.devices.i19.pin_col_stages import PinholeCollimatorControl
from dodal.devices.i19.shutter import AccessControlledShutter
from dodal.devices.synchrotron import Synchrotron
from dodal.devices.zebra.zebra import Zebra
from dodal.devices.zebra.zebra_constants_mapping import (
    ZebraMapping,
    ZebraSources,
    ZebraTTLOutputs,
)
from dodal.log import set_beamline as set_log_beamline
from dodal.utils import BeamlinePrefix

# NOTE all workstations on I19 default to i19-1 as beamline name
# Unless variable is exported (which is not usually done by scientists)
# NOTE All PVs for both hutches and the optics have the prefix BL19I
BL = "i19-2"
PREFIX = BeamlinePrefix("i19", "I")
set_log_beamline(BL)
set_utils_beamline(BL)


I19_2_ZEBRA_MAPPING = ZebraMapping(
    outputs=ZebraTTLOutputs(),
    sources=ZebraSources(),
)


@device_factory()
def diffractometer() -> FourCircleDiffractometer:
    return FourCircleDiffractometer(prefix=PREFIX.beamline_prefix)


@device_factory()
def beamstop() -> BeamStop:
    """Get the i19-2 beamstop device, instantiate it if it hasn't already been.
    If this is called when already instantiated in i19-2, it will return the existing object.
    """
    return BeamStop(prefix=f"{PREFIX.beamline_prefix}-OP-ABSB-02:")


@device_factory()
def zebra() -> Zebra:
    """Get the i19-2 zebra device, instantiate it if it hasn't already been.
    If this is called when already instantiated in i19-2, it will return the existing object.
    """
    return Zebra(
        mapping=I19_2_ZEBRA_MAPPING,
        prefix=f"{PREFIX.beamline_prefix}-EA-ZEBRA-01:",
    )


@device_factory()
def shutter() -> AccessControlledShutter:
    """Get the i19-2 hutch shutter device, instantiate it if it hasn't already been.
    If this is called when already instantiated, it will return the existing object.
    """
    return AccessControlledShutter(
        prefix=f"{PREFIX.beamline_prefix}-PS-SHTR-01:",
        hutch=HutchState.EH2,
        instrument_session="cm40639-4",
    )


@device_factory()
def synchrotron() -> Synchrotron:
    """Get the i19-2 synchrotron device, instantiate it if it hasn't already been.
    If this is called when already instantiated in i19-2, it will return the existing object.
    """
    return Synchrotron()


@device_factory()
<<<<<<< HEAD
def pincol() -> PinholeCollimatorControl:
    return PinholeCollimatorControl(prefix=PREFIX.beamline_prefix)
=======
def backlight() -> BacklightPosition:
    """Get the i19-2 backlight device, instantiate it if it hasn't already been.
    If this is called when already instantiated in i19-2, it will return the existing object.
    """
    return BacklightPosition(prefix=f"{PREFIX.beamline_prefix}-EA-IOC-12:")
>>>>>>> b2a3f9c2
<|MERGE_RESOLUTION|>--- conflicted
+++ resolved
@@ -80,13 +80,13 @@
 
 
 @device_factory()
-<<<<<<< HEAD
 def pincol() -> PinholeCollimatorControl:
     return PinholeCollimatorControl(prefix=PREFIX.beamline_prefix)
-=======
+
+
+@device_factory()
 def backlight() -> BacklightPosition:
     """Get the i19-2 backlight device, instantiate it if it hasn't already been.
     If this is called when already instantiated in i19-2, it will return the existing object.
     """
-    return BacklightPosition(prefix=f"{PREFIX.beamline_prefix}-EA-IOC-12:")
->>>>>>> b2a3f9c2
+    return BacklightPosition(prefix=f"{PREFIX.beamline_prefix}-EA-IOC-12:")