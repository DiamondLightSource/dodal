<<<<<<< HEAD
from ophyd_async.core import StrictEnum

from dodal.beamline_specific_utils.i05_shared import (
    m1_collimating_mirror,
    m3mj6_switching_mirror,
    pgm,
)
from dodal.common.beamlines.beamline_utils import device_factory
from dodal.common.beamlines.beamline_utils import set_beamline as set_utils_beamline
from dodal.devices.i05.common_mirror import XYZPiezoSwitchingMirror, XYZSwitchingMirror
from dodal.devices.motors import XYZPitchYawRollStage
from dodal.devices.pgm import PGM
=======
from dodal.beamline_specific_utils.i05_shared import pgm as i05_pgm
from dodal.common.beamlines.beamline_utils import (
    device_factory,
)
from dodal.common.beamlines.beamline_utils import set_beamline as set_utils_beamline
from dodal.devices.apple2_undulator import (
    Apple2,
    UndulatorGap,
    UndulatorLockedPhaseAxes,
)
from dodal.devices.pgm import PlaneGratingMonochromator
>>>>>>> 2cdee614
from dodal.devices.synchrotron import Synchrotron
from dodal.log import set_beamline as set_log_beamline
from dodal.utils import BeamlinePrefix, get_beamline_name

BL = get_beamline_name("i05")
PREFIX = BeamlinePrefix(BL)
set_log_beamline(BL)
set_utils_beamline(BL)


@device_factory()
def synchrotron() -> Synchrotron:
    return Synchrotron()


# BL05 shared devices


@device_factory()
def pgm_i05() -> PGM:
    return pgm()


@device_factory()
def m1() -> XYZPitchYawRollStage:
    return m1_collimating_mirror()


# will connect after https://jira.diamond.ac.uk/browse/I05-731
@device_factory()
def m3mj6() -> XYZPiezoSwitchingMirror:
    return m3mj6_switching_mirror()


# beamline specific devices


# will connect after https://jira.diamond.ac.uk/browse/I05-731
class M4M5Mirror(StrictEnum):
    UNKNOWN = "Unknown"
    M4 = "M4"
    M5 = "M5"
    REFERENCE = "Reference"


@device_factory()
<<<<<<< HEAD
def m4m5() -> XYZSwitchingMirror:
    return XYZSwitchingMirror(
        prefix=f"{PREFIX.beamline_prefix}-OP-RFM-01:",
        mirrors=M4M5Mirror,
    )
=======
def pgm() -> PlaneGratingMonochromator:
    return i05_pgm()


@device_factory()
def id_gap() -> UndulatorGap:
    return UndulatorGap(prefix=f"{PREFIX.insertion_prefix}-MO-SERVC-01:")


@device_factory()
def id_phase() -> UndulatorLockedPhaseAxes:
    return UndulatorLockedPhaseAxes(
        prefix=f"{PREFIX.insertion_prefix}-MO-SERVC-01:",
        top_outer="PL",
        btm_inner="PU",
    )


@device_factory()
def id() -> Apple2:
    """i05 insertion device."""
    return Apple2(id_gap=id_gap(), id_phase=id_phase())
>>>>>>> 2cdee614
<|MERGE_RESOLUTION|>--- conflicted
+++ resolved
@@ -1,17 +1,13 @@
-<<<<<<< HEAD
 from ophyd_async.core import StrictEnum
 
 from dodal.beamline_specific_utils.i05_shared import (
     m1_collimating_mirror,
     m3mj6_switching_mirror,
-    pgm,
 )
 from dodal.common.beamlines.beamline_utils import device_factory
 from dodal.common.beamlines.beamline_utils import set_beamline as set_utils_beamline
 from dodal.devices.i05.common_mirror import XYZPiezoSwitchingMirror, XYZSwitchingMirror
 from dodal.devices.motors import XYZPitchYawRollStage
-from dodal.devices.pgm import PGM
-=======
 from dodal.beamline_specific_utils.i05_shared import pgm as i05_pgm
 from dodal.common.beamlines.beamline_utils import (
     device_factory,
@@ -23,7 +19,7 @@
     UndulatorLockedPhaseAxes,
 )
 from dodal.devices.pgm import PlaneGratingMonochromator
->>>>>>> 2cdee614
+
 from dodal.devices.synchrotron import Synchrotron
 from dodal.log import set_beamline as set_log_beamline
 from dodal.utils import BeamlinePrefix, get_beamline_name
@@ -40,11 +36,6 @@
 
 
 # BL05 shared devices
-
-
-@device_factory()
-def pgm_i05() -> PGM:
-    return pgm()
 
 
 @device_factory()
@@ -70,13 +61,14 @@
 
 
 @device_factory()
-<<<<<<< HEAD
 def m4m5() -> XYZSwitchingMirror:
     return XYZSwitchingMirror(
         prefix=f"{PREFIX.beamline_prefix}-OP-RFM-01:",
         mirrors=M4M5Mirror,
     )
-=======
+
+
+@device_factory()
 def pgm() -> PlaneGratingMonochromator:
     return i05_pgm()
 
@@ -98,5 +90,4 @@
 @device_factory()
 def id() -> Apple2:
     """i05 insertion device."""
-    return Apple2(id_gap=id_gap(), id_phase=id_phase())
->>>>>>> 2cdee614
+    return Apple2(id_gap=id_gap(), id_phase=id_phase())