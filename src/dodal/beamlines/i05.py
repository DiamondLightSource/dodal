--- conflicted
+++ resolved
@@ -3,16 +3,12 @@
     device_factory,
 )
 from dodal.common.beamlines.beamline_utils import set_beamline as set_utils_beamline
-<<<<<<< HEAD
 from dodal.devices.apple2_undulator import (
     Apple2,
     UndulatorGap,
     UndulatorLockedPhaseAxes,
 )
-from dodal.devices.pgm import PGM
-=======
 from dodal.devices.pgm import PlaneGratingMonochromator
->>>>>>> b565a1c0
 from dodal.devices.synchrotron import Synchrotron
 from dodal.log import set_beamline as set_log_beamline
 from dodal.utils import BeamlinePrefix, get_beamline_name
@@ -29,8 +25,7 @@
 
 
 @device_factory()
-<<<<<<< HEAD
-def pgm() -> PGM:
+def pgm() -> PlaneGratingMonochromator:
     return i05_pgm()
 
 
@@ -51,8 +46,4 @@
 @device_factory()
 def id() -> Apple2:
     """i05 insertion device."""
-    return Apple2(id_gap=id_gap(), id_phase=id_phase())
-=======
-def pgm() -> PlaneGratingMonochromator:
-    return i05_pgm()
->>>>>>> b565a1c0
+    return Apple2(id_gap=id_gap(), id_phase=id_phase())