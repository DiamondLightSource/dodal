--- conflicted
+++ resolved
@@ -265,15 +265,9 @@
     If this is called when already instantiated in i04, it will return the existing object.
     """
     return device_instantiation(
-<<<<<<< HEAD
         device_factory=ZebraFastGridScan,
         name="zebra_fast_grid_scan",
-        prefix="-MO-SGON-01:FGS:",
-=======
-        device_factory=FastGridScan,
-        name="fast_grid_scan",
         prefix="-MO-SGON-01:",
->>>>>>> 94c632b9
         wait=wait_for_connection,
         fake=fake_with_ophyd_sim,
     )
