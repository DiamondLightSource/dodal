import os

from dodal.common.beamlines.beamline_parameters import get_beamline_parameters
from dodal.common.beamlines.beamline_utils import device_factory, device_instantiation
from dodal.common.beamlines.beamline_utils import set_beamline as set_utils_beamline
from dodal.devices.aperturescatterguard import (
    AperturePosition,
    ApertureScatterguard,
    load_positions_from_beamline_parameters,
)
from dodal.devices.attenuator.attenuator import BinaryFilterAttenuator
from dodal.devices.backlight import Backlight
from dodal.devices.detector import DetectorParams
from dodal.devices.detector.detector_motion import DetectorMotion
from dodal.devices.diamond_filter import DiamondFilter, I04Filters
from dodal.devices.eiger import EigerDetector
from dodal.devices.fast_grid_scan import ZebraFastGridScan
from dodal.devices.flux import Flux
from dodal.devices.i03.dcm import DCM
from dodal.devices.i04.transfocator import Transfocator
from dodal.devices.ipin import IPin
from dodal.devices.motors import XYZPositioner
from dodal.devices.oav.oav_detector import OAVBeamCentrePV
from dodal.devices.oav.oav_parameters import OAVConfig
from dodal.devices.oav.oav_to_redis_forwarder import OAVToRedisForwarder
from dodal.devices.robot import BartRobot
from dodal.devices.s4_slit_gaps import S4SlitGaps
from dodal.devices.smargon import Smargon
from dodal.devices.synchrotron import Synchrotron
from dodal.devices.thawer import Thawer
from dodal.devices.undulator import Undulator
from dodal.devices.xbpm_feedback import XBPMFeedback
from dodal.devices.zebra.zebra import Zebra
from dodal.devices.zebra.zebra_constants_mapping import (
    ZebraMapping,
    ZebraSources,
    ZebraTTLOutputs,
)
from dodal.devices.zebra.zebra_controlled_shutter import ZebraShutter
from dodal.log import set_beamline as set_log_beamline
from dodal.utils import BeamlinePrefix, get_beamline_name

ZOOM_PARAMS_FILE = (
    "/dls_sw/i04/software/gda/configurations/i04-config/xml/jCameraManZoomLevels.xml"
)
DISPLAY_CONFIG = "/dls_sw/i04/software/gda_versions/var/display.configuration"
DAQ_CONFIGURATION_PATH = "/dls_sw/i04/software/daq_configuration"

REDIS_HOST = "i04-valkey-murko.diamond.ac.uk"
REDIS_PASSWORD = os.environ.get("VALKEY_PASSWORD", "test_redis_password")
MURKO_REDIS_DB = 7

BL = get_beamline_name("i04")
set_log_beamline(BL)
set_utils_beamline(BL)

I04_ZEBRA_MAPPING = ZebraMapping(
    outputs=(ZebraTTLOutputs(TTL_DETECTOR=1, TTL_FAST_SHUTTER=2, TTL_XSPRESS3=3)),
    sources=ZebraSources(),
)

PREFIX = BeamlinePrefix(BL)


@device_factory()
def smargon() -> Smargon:
    """Get the i04 Smargon device, instantiate it if it hasn't already been.
    If this is called when already instantiated in i04, it will return the existing object.
    """
    return Smargon(
        f"{PREFIX.beamline_prefix}-MO-SGON-01:",
        "smargon",
    )


@device_factory()
def gonio_positioner() -> XYZPositioner:
    """Get the i04 lower_gonio_stages device, instantiate it if it hasn't already been.
    If this is called when already instantiated in i04, it will return the existing object.
    """
    return XYZPositioner(
        f"{PREFIX.beamline_prefix}-MO-GONIO-01:",
        "lower_gonio_stages",
    )


@device_factory()
def sample_delivery_system() -> XYZPositioner:
    """Get the i04 sample_delivery_system device, instantiate it if it hasn't already been.
    If this is called when already instantiated in i04, it will return the existing object.
    """
    return XYZPositioner(
        f"{PREFIX.beamline_prefix}-MO-SDE-01:",
        "sample_delivery_system",
    )


@device_factory()
def ipin() -> IPin:
    """Get the i04 ipin device, instantiate it if it hasn't already been.
    If this is called when already instantiated in i04, it will return the existing object.
    """
    return IPin(
        f"{PREFIX.beamline_prefix}-EA-PIN-01:",
        "ipin",
    )


@device_factory()
def beamstop() -> XYZPositioner:
    """Get the i04 beamstop device, instantiate it if it hasn't already been.
    If this is called when already instantiated in i04, it will return the existing object.
    """
    return XYZPositioner(
        f"{PREFIX.beamline_prefix}-MO-BS-01:",
        "beamstop",
    )


@device_factory()
def sample_shutter() -> ZebraShutter:
    """Get the i04 sample shutter device, instantiate it if it hasn't already been.
    If this is called when already instantiated in i04, it will return the existing object.
    """
    return ZebraShutter(
        f"{PREFIX.beamline_prefix}-EA-SHTR-01:",
        "sample_shutter",
    )


@device_factory()
def attenuator() -> BinaryFilterAttenuator:
    """Get the i04 attenuator device, instantiate it if it hasn't already been.
    If this is called when already instantiated in i04, it will return the existing object.
    """
    return BinaryFilterAttenuator(
        f"{PREFIX.beamline_prefix}-EA-ATTN-01:",
        "attenuator",
    )


@device_factory()
def transfocator() -> Transfocator:
    """Get the i04 transfocator device, instantiate it if it hasn't already been.
    If this is called when already instantiated in i04, it will return the existing object.
    """
    return Transfocator(
        f"{PREFIX.beamline_prefix}-MO-FSWT-01:",
        "transfocator",
    )


@device_factory()
def xbpm_feedback() -> XBPMFeedback:
    """Get the i04 xbpm_feedback device, instantiate it if it hasn't already been.
    If this is called when already instantiated in i04, it will return the existing object.
    """
    return XBPMFeedback(
        PREFIX.beamline_prefix,
        "xbpm_feedback",
    )


@device_factory()
def flux(mock: bool = False) -> Flux:
    """Get the i04 flux device, instantiate it if it hasn't already been.
    If this is called when already instantiated in i04, it will return the existing object.
    """
    return device_instantiation(
        Flux,
        "flux",
        "-MO-FLUX-01:",
        wait=False,
        fake=mock,
    )


@device_factory()
def dcm() -> DCM:
    """Get the i04 DCM device, instantiate it if it hasn't already been.
    If this is called when already instantiated in i04, it will return the existing object.
    """
    return DCM(
        f"{PREFIX.beamline_prefix}-MO-DCM-01:",
        "dcm",
    )


@device_factory()
def backlight() -> Backlight:
    """Get the i04 backlight device, instantiate it if it hasn't already been.
    If this is called when already instantiated in i04, it will return the existing object.
    """
    return Backlight(
        PREFIX.beamline_prefix,
        "backlight",
    )


@device_factory()
def aperture_scatterguard() -> ApertureScatterguard:
    """Get the i04 aperture and scatterguard device, instantiate it if it hasn't already
    been. If this is called when already instantiated in i04, it will return the existing
    object.
    """
    params = get_beamline_parameters()
    return ApertureScatterguard(
        prefix=PREFIX.beamline_prefix,
        name="aperture_scatterguard",
        loaded_positions=load_positions_from_beamline_parameters(params),
        tolerances=AperturePosition.tolerances_from_gda_params(params),
    )


@device_factory(skip=BL == "s04")
def eiger(mock: bool = False, params: DetectorParams | None = None) -> EigerDetector:
    """Get the i04 Eiger device, instantiate it if it hasn't already been.
    If this is called when already instantiated in i04, it will return the existing object.
    If called with params, will update those params to the Eiger object.
    """

    def set_params(eiger: EigerDetector):
        if params is not None:
            eiger.set_detector_parameters(params)

    return device_instantiation(
        device_factory=EigerDetector,
        name="eiger",
        prefix="-EA-EIGER-01:",
        wait=False,
        fake=mock,
        post_create=set_params,
    )


@device_factory()
def zebra_fast_grid_scan() -> ZebraFastGridScan:
    """Get the i04 zebra_fast_grid_scan device, instantiate it if it hasn't already been.
    If this is called when already instantiated in i04, it will return the existing object.
    """
    return ZebraFastGridScan(
        name="zebra_fast_grid_scan",
        prefix=f"{PREFIX.beamline_prefix}-MO-SGON-01:",
    )


@device_factory()
def s4_slit_gaps(mock: bool = False) -> S4SlitGaps:
    """Get the i04 s4_slit_gaps device, instantiate it if it hasn't already been.
    If this is called when already instantiated in i04, it will return the existing object.
    """
    return device_instantiation(
        S4SlitGaps,
        "s4_slit_gaps",
        "-AL-SLITS-04:",
        wait=False,
        fake=mock,
    )


@device_factory()
def undulator() -> Undulator:
    """Get the i04 undulator device, instantiate it if it hasn't already been.
    If this is called when already instantiated in i04, it will return the existing object.
    """
    return Undulator(
        name="undulator",
        prefix=f"{PREFIX.insertion_prefix}-MO-SERVC-01:",
        id_gap_lookup_table_path="/dls_sw/i04/software/gda/config/lookupTables/BeamLine_Undulator_toGap.txt",
    )


@device_factory(skip=BL == "s04")
def synchrotron() -> Synchrotron:
    """Get the i04 synchrotron device, instantiate it if it hasn't already been.
    If this is called when already instantiated in i04, it will return the existing object.
    """
    return Synchrotron(
        "",
        "synchrotron",
    )


@device_factory()
def zebra() -> Zebra:
    """Get the i04 zebra device, instantiate it if it hasn't already been.
    If this is called when already instantiated in i04, it will return the existing object.
    """
    return Zebra(
        name="zebra",
        prefix=f"{PREFIX.beamline_prefix}-EA-ZEBRA-01:",
        mapping=I04_ZEBRA_MAPPING,
    )


@device_factory(skip=BL == "s04")
def oav(
    wait_for_connection: bool = True,
    fake_with_ophyd_sim: bool = False,
    params: OAVConfig | None = None,
) -> OAVBeamCentrePV:
    """Get the i04 OAV device, instantiate it if it hasn't already been.
    If this is called when already instantiated in i04, it will return the existing object.
    """
    return OAVBeamCentrePV(
        prefix=f"{PREFIX.beamline_prefix}-DI-OAV-01:",
<<<<<<< HEAD
        name="oav",
=======
>>>>>>> 6aaed0f6
        config=params or OAVConfig(ZOOM_PARAMS_FILE),
    )


@device_factory(skip=BL == "s04")
def oav_full_screen(
    wait_for_connection: bool = True,
    fake_with_ophyd_sim: bool = False,
    params: OAVConfig | None = None,
) -> OAVBeamCentrePV:
    """Get the i04 OAV device, instantiate it if it hasn't already been.
    If this is called when already instantiated in i04, it will return the existing object.
    """
    return OAVBeamCentrePV(
        prefix=f"{PREFIX.beamline_prefix}-DI-OAV-01:",
<<<<<<< HEAD
        name="oav",
=======
>>>>>>> 6aaed0f6
        config=params or OAVConfig(ZOOM_PARAMS_FILE),
        overlay_channel=3,
    )


@device_factory(skip=BL == "s04")
def detector_motion() -> DetectorMotion:
    """Get the i04 detector motion device, instantiate it if it hasn't already been.
    If this is called when already instantiated in i04, it will return the existing object.
    """
    return DetectorMotion(
        name="detector_motion",
        prefix=PREFIX.beamline_prefix,
    )


@device_factory()
def thawer() -> Thawer:
    """Get the i04 thawer, instantiate it if it hasn't already been.
    If this is called when already instantiated in i04, it will return the existing object.
    """
    return Thawer(
        f"{PREFIX.beamline_prefix}-EA-THAW-01",
        "thawer",
    )


@device_factory()
def robot() -> BartRobot:
    """Get the i04 robot device, instantiate it if it hasn't already been.
    If this is called when already instantiated in i04, it will return the existing object.
    """
    return BartRobot(
        "robot",
        f"{PREFIX.beamline_prefix}-MO-ROBOT-01:",
    )


@device_factory()
def oav_to_redis_forwarder() -> OAVToRedisForwarder:
    """Get the i04 OAV to redis forwarder, instantiate it if it hasn't already been.
    If this is called when already instantiated in i04, it will return the existing object.
    """
    return OAVToRedisForwarder(
        f"{PREFIX.beamline_prefix}-DI-OAV-01:",
        name="oav_to_redis_forwarder",
        redis_host=REDIS_HOST,
        redis_password=REDIS_PASSWORD,
        redis_db=7,
    )


@device_factory()
def diamond_filter() -> DiamondFilter[I04Filters]:
    """Get the i04 diamond filter device, instantiate it if it hasn't already been.
    If this is called when already instantiated in i03, it will return the existing object.
    """
    return DiamondFilter[I04Filters](
        prefix=f"{PREFIX.beamline_prefix}-MO-FLTR-01:",
        name="diamond_filter",
        data_type=I04Filters,
    )<|MERGE_RESOLUTION|>--- conflicted
+++ resolved
@@ -304,10 +304,6 @@
     """
     return OAVBeamCentrePV(
         prefix=f"{PREFIX.beamline_prefix}-DI-OAV-01:",
-<<<<<<< HEAD
-        name="oav",
-=======
->>>>>>> 6aaed0f6
         config=params or OAVConfig(ZOOM_PARAMS_FILE),
     )
 
@@ -323,10 +319,6 @@
     """
     return OAVBeamCentrePV(
         prefix=f"{PREFIX.beamline_prefix}-DI-OAV-01:",
-<<<<<<< HEAD
-        name="oav",
-=======
->>>>>>> 6aaed0f6
         config=params or OAVConfig(ZOOM_PARAMS_FILE),
         overlay_channel=3,
     )
