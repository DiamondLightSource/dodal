from pathlib import Path

from ophyd_async.epics.adaravis import AravisDetector
from ophyd_async.fastcs.panda import HDFPanda

from dodal.common.beamlines.beamline_utils import (
    device_factory,
    get_path_provider,
    set_path_provider,
)
from dodal.common.beamlines.beamline_utils import set_beamline as set_utils_beamline
from dodal.common.beamlines.device_helpers import CAM_SUFFIX, HDF5_SUFFIX
from dodal.devices.motors import XYZPositioner
from dodal.common.visit import LocalDirectoryServiceClient, StaticVisitPathProvider
from dodal.devices.motors import XYZPositioner
from dodal.devices.synchrotron import Synchrotron
from dodal.log import set_beamline as set_log_beamline
from dodal.utils import BeamlinePrefix

BL = "c01"
PREFIX = BeamlinePrefix(BL)
set_log_beamline(BL)
set_utils_beamline(BL)

set_path_provider(
    StaticVisitPathProvider(
        BL,
        Path("/dls/b01-1/data/"),
        client=LocalDirectoryServiceClient(),
    )
)

"""
NOTE: Due to ArgoCD and the k8s cluster configuration those PVs are not available remotely.
You need to be on the beamline-local network to access them.
The simplest way to do this is to `ssh b01-1-ws001` and run `dodal connect b01_1` from there.
remember about the underscore in the beamline name.

See the IOC status here:
https://argocd.diamond.ac.uk/applications?showFavorites=false&proj=&sync=&autoSync=&health=&namespace=&cluster=&labels=
"""


@device_factory()
def panda() -> HDFPanda:
    return HDFPanda(
        f"{PREFIX.beamline_prefix}-EA-PANDA-01:",
        path_provider=get_path_provider(),
    )


@device_factory()
def synchrotron() -> Synchrotron:
    return Synchrotron()


@device_factory()
def manta() -> AravisDetector:
    return AravisDetector(
        f"{PREFIX.beamline_prefix}-DI-DCAM-02:",
        path_provider=get_path_provider(),
        drv_suffix=CAM_SUFFIX,
        fileio_suffix=HDF5_SUFFIX,
    )


@device_factory()
def sample_stage() -> XYZPositioner:
    return XYZPositioner(
        f"{PREFIX.beamline_prefix}-MO-PPMAC-01:",
<<<<<<< HEAD
    )
=======
    )
>>>>>>> b481ffa8
<|MERGE_RESOLUTION|>--- conflicted
+++ resolved
@@ -68,8 +68,4 @@
 def sample_stage() -> XYZPositioner:
     return XYZPositioner(
         f"{PREFIX.beamline_prefix}-MO-PPMAC-01:",
-<<<<<<< HEAD
-    )
-=======
-    )
->>>>>>> b481ffa8
+    )