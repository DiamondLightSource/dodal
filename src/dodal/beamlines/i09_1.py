--- conflicted
+++ resolved
@@ -1,5 +1,3 @@
-from ophyd_async.epics.motor import Motor
-
 from dodal.common.beamlines.beamline_utils import (
     device_factory,
 )
@@ -28,15 +26,9 @@
 
 
 @device_factory()
-<<<<<<< HEAD
 def analyser_driver() -> SpecsAnalyserDriverIO[LensMode]:
     return SpecsAnalyserDriverIO[LensMode](
         f"{PREFIX.beamline_prefix}-EA-DET-02:CAM:",
         LensMode,
         {"source1": dcm().energy_in_ev},
-=======
-def analyser_driver() -> SpecsAnalyserDriverIO:
-    return SpecsAnalyserDriverIO(
-        f"{PREFIX.beamline_prefix}-EA-DET-02:CAM:", {"source1": dcm().energy_in_ev}
->>>>>>> 65d26053
     )