from typing import Optional

from dodal.beamlines.beamline_utils import device_instantiation
from dodal.beamlines.beamline_utils import set_beamline as set_utils_beamline
from dodal.devices.aperturescatterguard import AperturePositions, ApertureScatterguard
from dodal.devices.attenuator import Attenuator
from dodal.devices.backlight import Backlight
from dodal.devices.DCM import DCM
from dodal.devices.detector import DetectorParams
from dodal.devices.detector_motion import DetectorMotion
from dodal.devices.eiger import EigerDetector
from dodal.devices.fast_grid_scan import FastGridScan
from dodal.devices.flux import Flux
from dodal.devices.oav.oav_detector import OAV
from dodal.devices.s4_slit_gaps import S4SlitGaps
from dodal.devices.sample_shutter import SampleShutter
from dodal.devices.smargon import Smargon
from dodal.devices.synchrotron import Synchrotron
from dodal.devices.undulator import Undulator
from dodal.devices.xspress3_mini.xspress3_mini import Xspress3Mini
from dodal.devices.zebra import Zebra
from dodal.log import set_beamline as set_log_beamline
from dodal.utils import BeamlinePrefix, get_beamline_name, skip_device

BL = get_beamline_name("s03")
set_log_beamline(BL)
set_utils_beamline(BL)


@skip_device(lambda: BL == "s03")
def dcm(wait_for_connection: bool = True, fake_with_ophyd_sim: bool = False) -> DCM:
    """Get the i03 DCM device, instantiate it if it hasn't already been.
    If this is called when already instantiated in i03, it will return the existing object.
    """
    return device_instantiation(
        device=DCM,
        name="dcm",
        prefix="",
        wait=wait_for_connection,
        fake=fake_with_ophyd_sim,
    )


def aperture_scatterguard(
    wait_for_connection: bool = True,
    fake_with_ophyd_sim: bool = False,
    aperture_positions: Optional[AperturePositions] = None,
) -> ApertureScatterguard:
    """Get the i03 aperture and scatterguard device, instantiate it if it hasn't already
    been. If this is called when already instantiated in i03, it will return the existing
    object. If aperture_positions is specified, it will update them.
    """

    def load_positions(a_s: ApertureScatterguard):
        if aperture_positions is not None:
            a_s.load_aperture_positions(aperture_positions)

    return device_instantiation(
        device=ApertureScatterguard,
        name="aperture_scatterguard",
        prefix="",
        wait=wait_for_connection,
        fake=fake_with_ophyd_sim,
        post_create=load_positions,
    )


def backlight(
    wait_for_connection: bool = True, fake_with_ophyd_sim: bool = False
) -> Backlight:
    """Get the i03 backlight device, instantiate it if it hasn't already been.
    If this is called when already instantiated in i03, it will return the existing object.
    """
    return device_instantiation(
        device=Backlight,
        name="backlight",
        prefix="-EA-BL-01:",
        wait=wait_for_connection,
        fake=fake_with_ophyd_sim,
    )


@skip_device(lambda: BL == "s03")
def detector_motion(
    wait_for_connection: bool = True, fake_with_ophyd_sim: bool = False
) -> DetectorMotion:
    """Get the i03 detector motion device, instantiate it if it hasn't already been.
    If this is called when already instantiated in i03, it will return the existing object.
    """
    return device_instantiation(
        device=DetectorMotion,
        name="detector_motion",
        prefix="",
        wait=wait_for_connection,
        fake=fake_with_ophyd_sim,
    )


@skip_device(lambda: BL == "s03")
def eiger(
    wait_for_connection: bool = True,
    fake_with_ophyd_sim: bool = False,
    params: Optional[DetectorParams] = None,
) -> EigerDetector:
    """Get the i03 Eiger device, instantiate it if it hasn't already been.
    If this is called when already instantiated in i03, it will return the existing object.
    If called with params, will update those params to the Eiger object.
    """

    def set_params(eiger: EigerDetector):
        if params is not None:
            eiger.set_detector_parameters(params)

    return device_instantiation(
        device=EigerDetector,
        name="eiger",
        prefix="-EA-EIGER-01:",
        wait=wait_for_connection,
        fake=fake_with_ophyd_sim,
        post_create=set_params,
    )


def fast_grid_scan(
    wait_for_connection: bool = True, fake_with_ophyd_sim: bool = False
) -> FastGridScan:
    """Get the i03 fast_grid_scan device, instantiate it if it hasn't already been.
    If this is called when already instantiated in i03, it will return the existing object.
    """
    return device_instantiation(
        device=FastGridScan,
        name="fast_grid_scan",
        prefix="-MO-SGON-01:FGS:",
        wait=wait_for_connection,
        fake=fake_with_ophyd_sim,
    )


@skip_device(lambda: BL == "s03")
def oav(wait_for_connection: bool = True, fake_with_ophyd_sim: bool = False) -> OAV:
    """Get the i03 OAV device, instantiate it if it hasn't already been.
    If this is called when already instantiated in i03, it will return the existing object.
    """
    return device_instantiation(
        OAV,
        "oav",
        "",
        wait_for_connection,
        fake_with_ophyd_sim,
    )


def smargon(
    wait_for_connection: bool = True, fake_with_ophyd_sim: bool = False
) -> Smargon:
    """Get the i03 Smargon device, instantiate it if it hasn't already been.
    If this is called when already instantiated in i03, it will return the existing object.
    """
    return device_instantiation(
        Smargon,
        "smargon",
        "-MO-SGON-01:",
        wait_for_connection,
        fake_with_ophyd_sim,
    )


def s4_slit_gaps(
    wait_for_connection: bool = True, fake_with_ophyd_sim: bool = False
) -> S4SlitGaps:
    """Get the i03 s4_slit_gaps device, instantiate it if it hasn't already been.
    If this is called when already instantiated in i03, it will return the existing object.
    """
    return device_instantiation(
        S4SlitGaps,
        "s4_slit_gaps",
        "-AL-SLITS-04:",
        wait_for_connection,
        fake_with_ophyd_sim,
    )


@skip_device(lambda: BL == "s03")
def synchrotron(
    wait_for_connection: bool = True, fake_with_ophyd_sim: bool = False
) -> Synchrotron:
    """Get the i03 synchrotron device, instantiate it if it hasn't already been.
    If this is called when already instantiated in i03, it will return the existing object.
    """
    return device_instantiation(
        Synchrotron,
        "synchrotron",
        "",
        wait_for_connection,
        fake_with_ophyd_sim,
        bl_prefix=False,
    )


def undulator(
    wait_for_connection: bool = True, fake_with_ophyd_sim: bool = False
) -> Undulator:
    """Get the i03 undulator device, instantiate it if it hasn't already been.
    If this is called when already instantiated in i03, it will return the existing object.
    """
    return device_instantiation(
        Undulator,
        "undulator",
        f"{BeamlinePrefix(BL).insertion_prefix}-MO-SERVC-01:",
        wait_for_connection,
        fake_with_ophyd_sim,
        bl_prefix=False,
    )


def zebra(wait_for_connection: bool = True, fake_with_ophyd_sim: bool = False) -> Zebra:
    """Get the i03 zebra device, instantiate it if it hasn't already been.
    If this is called when already instantiated in i03, it will return the existing object.
    """
    return device_instantiation(
        Zebra,
        "zebra",
        "-EA-ZEBRA-01:",
        wait_for_connection,
        fake_with_ophyd_sim,
    )


def xspress3mini(
    wait_for_connection: bool = True, fake_with_ophyd_sim: bool = False
) -> Xspress3Mini:
    """Get the i03 Xspress3Mini device, instantiate it if it hasn't already been.
    If this is called when already instantiated in i03, it will return the existing object.
    """
    return device_instantiation(
        Xspress3Mini,
        "xspress3mini",
        "-EA-XSP3-01:",
        wait_for_connection,
        fake_with_ophyd_sim,
    )


def attenuator(
    wait_for_connection: bool = True, fake_with_ophyd_sim: bool = False
) -> Attenuator:
    """Get the i03 attenuator device, instantiate it if it hasn't already been.
    If this is called when already instantiated in i03, it will return the existing object.
    """
    return device_instantiation(
        Attenuator,
        "attenuator",
        "-EA-ATTN-01:",
        wait_for_connection,
        fake_with_ophyd_sim,
    )


<<<<<<< HEAD
def sample_shutter(
    wait_for_connection: bool = True, fake_with_ophyd_sim: bool = False
) -> SampleShutter:
    """Get the i03 sample shutter device, instantiate it if it hasn't already been.
    If this is called when already instantiated in i03, it will return the existing object.
    """
    return device_instantiation(
        SampleShutter,
        "sample_shutter",
        "-EA-SHTR-01:",
=======
@skip_device(lambda: BL == "s03")
def flux(wait_for_connection: bool = True, fake_with_ophyd_sim: bool = False) -> Flux:
    """Get the i03 flux device, instantiate it if it hasn't already been.
    If this is called when already instantiated in i03, it will return the existing object.
    """
    return device_instantiation(
        Flux,
        "flux",
        "-MO-MAPT-01:Y:",
>>>>>>> 00872caa
        wait_for_connection,
        fake_with_ophyd_sim,
    )<|MERGE_RESOLUTION|>--- conflicted
+++ resolved
@@ -256,7 +256,7 @@
     )
 
 
-<<<<<<< HEAD
+@skip_device(lambda: BL == "s03")
 def sample_shutter(
     wait_for_connection: bool = True, fake_with_ophyd_sim: bool = False
 ) -> SampleShutter:
@@ -267,7 +267,11 @@
         SampleShutter,
         "sample_shutter",
         "-EA-SHTR-01:",
-=======
+        wait_for_connection,
+        fake_with_ophyd_sim,
+    )
+
+
 @skip_device(lambda: BL == "s03")
 def flux(wait_for_connection: bool = True, fake_with_ophyd_sim: bool = False) -> Flux:
     """Get the i03 flux device, instantiate it if it hasn't already been.
@@ -277,7 +281,6 @@
         Flux,
         "flux",
         "-MO-MAPT-01:Y:",
->>>>>>> 00872caa
         wait_for_connection,
         fake_with_ophyd_sim,
     )