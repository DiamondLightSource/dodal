--- conflicted
+++ resolved
@@ -354,15 +354,10 @@
     """Get the i03 ZocaloResults device, instantiate it if it hasn't already been.
     If this is called when already instantiated in i03, it will return the existing object.
     """
-<<<<<<< HEAD
-    return ZocaloResults(prefix=PREFIX.beamline_prefix, use_gpu=True)
-=======
     return ZocaloResults(
-        name="zocalo",
         prefix=PREFIX.beamline_prefix,
         results_source=ZocaloSource.GPU,
     )
->>>>>>> 2a35a94c
 
 
 @device_factory()
