--- conflicted
+++ resolved
@@ -12,16 +12,13 @@
 from dodal.common.visit import LocalDirectoryServiceClient, StaticVisitPathProvider
 from dodal.devices.motors import SixAxisGonio
 from dodal.devices.oav.pin_image_recognition import PinTipDetection
-<<<<<<< HEAD
 from dodal.devices.zebra.zebra import Zebra
 from dodal.devices.zebra.zebra_constants_mapping import (
     ZebraMapping,
     ZebraSources,
     ZebraTTLOutputs,
 )
-=======
 from dodal.devices.zebra.zebra_controlled_shutter import ZebraShutter
->>>>>>> 05b64279
 from dodal.log import set_beamline as set_log_beamline
 from dodal.utils import BeamlinePrefix, get_beamline_name, get_hostname
 
@@ -74,11 +71,7 @@
 @device_factory()
 def gonio() -> SixAxisGonio:
     """Get the i23 goniometer"""
-<<<<<<< HEAD
-
-    return SixAxisGonio(
-        f"{PREFIX.beamline_prefix}-MO-GONIO-01:",
-    )
+    return SixAxisGonio(f"{PREFIX.beamline_prefix}-MO-GONIO-01:")
 
 
 @device_factory()
@@ -99,7 +92,4 @@
         path_provider=get_path_provider(),
         drv_suffix="cam1:",
         fileio_suffix=HDF5_SUFFIX,
-    )
-=======
-    return SixAxisGonio(f"{PREFIX.beamline_prefix}-MO-GONIO-01:")
->>>>>>> 05b64279
+    )