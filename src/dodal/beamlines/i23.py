--- conflicted
+++ resolved
@@ -33,15 +33,12 @@
 
 
 @device_factory()
-<<<<<<< HEAD
 def shutter() -> ZebraShutter:
     """Get the i23 zebra controlled shutter"""
     return ZebraShutter(f"{PREFIX.beamline_prefix}-EA-SHTR-01:", "shutter")
-=======
+
+
+@device_factory()
 def gonio() -> SixAxisGonio:
     """Get the i23 goniometer"""
-
-    return SixAxisGonio(
-        f"{PREFIX.beamline_prefix}-MO-GONIO-01:",
-    )
->>>>>>> a6794a46
+    return SixAxisGonio(f"{PREFIX.beamline_prefix}-MO-GONIO-01:")