--- conflicted
+++ resolved
@@ -2,17 +2,15 @@
     device_factory,
 )
 from dodal.common.beamlines.beamline_utils import set_beamline as set_utils_beamline
-<<<<<<< HEAD
 from dodal.devices.apple2_undulator import (
     Apple2,
     UndulatorGap,
     UndulatorPhaseAxes,
-=======
+)
 from dodal.devices.common_dcm import (
     DoubleCrystalMonochromatorWithDSpacing,
     PitchAndRollCrystal,
     StationaryCrystal,
->>>>>>> 8bb309b6
 )
 from dodal.devices.electron_analyser import DualEnergySource
 from dodal.devices.electron_analyser.vgscienta import VGScientaDetector
