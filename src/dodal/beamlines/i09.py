--- conflicted
+++ resolved
@@ -2,13 +2,8 @@
     device_factory,
 )
 from dodal.common.beamlines.beamline_utils import set_beamline as set_utils_beamline
-<<<<<<< HEAD
 from dodal.devices.electron_analyser import DualEnergySource, EnergySource
-from dodal.devices.electron_analyser.vgscienta import VGScientaAnalyserDriverIO
-=======
-from dodal.devices.electron_analyser import SelectedSource
 from dodal.devices.electron_analyser.vgscienta import VGScientaDetector
->>>>>>> deb1cb69
 from dodal.devices.i09 import DCM, Grating, LensMode, PassEnergy, PsuMode
 from dodal.devices.pgm import PGM
 from dodal.devices.synchrotron import Synchrotron
@@ -49,17 +44,8 @@
 # Connect will work again after this work completed
 # https://jira.diamond.ac.uk/browse/I09-651
 @device_factory()
-<<<<<<< HEAD
-def analyser_driver() -> VGScientaAnalyserDriverIO[LensMode, PsuMode, PassEnergy]:
-    return VGScientaAnalyserDriverIO[LensMode, PsuMode, PassEnergy](
-=======
 def ew4000() -> VGScientaDetector[LensMode, PsuMode, PassEnergy]:
-    energy_sources = {
-        SelectedSource.SOURCE1: pgm().energy.user_readback,
-        SelectedSource.SOURCE2: dcm().energy_in_ev,
-    }
     return VGScientaDetector[LensMode, PsuMode, PassEnergy](
->>>>>>> deb1cb69
         prefix=f"{PREFIX.beamline_prefix}-EA-DET-01:CAM:",
         lens_mode_type=LensMode,
         psu_mode_type=PsuMode,
