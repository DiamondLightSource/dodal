from pathlib import Path

from dodal.common.beamlines.beamline_utils import device_factory, device_instantiation
from dodal.common.beamlines.beamline_utils import set_beamline as set_utils_beamline
from dodal.devices.apple2_undulator import (
    UndulatorGap,
    UndulatorJawPhase,
    UndulatorPhaseAxes,
)
from dodal.devices.current_amplifiers import CurrentAmpDet
from dodal.devices.i10.i10_apple2 import (
    I10Apple2,
    I10Apple2PGM,
    I10Apple2Pol,
    LinearArbitraryAngle,
)
from dodal.devices.i10.i10_setting_data import I10Grating
<<<<<<< HEAD
from dodal.devices.i10.rasor.rasor_current_amp import RasorFemto, RasorSR570
from dodal.devices.i10.rasor.rasor_motors import (
    DetSlits,
    Diffractometer,
    PaStage,
    PinHole,
)
from dodal.devices.i10.rasor.rasor_scaler_cards import RasorScalerCard1
from dodal.devices.motors import XYZPositioner
=======
from dodal.devices.i10.mirrors import PiezoMirror
from dodal.devices.i10.slits import I10PrimarySlits, I10Slits
>>>>>>> e3cf7f85
from dodal.devices.pgm import PGM
from dodal.devices.slits import MinimalSlits
from dodal.log import set_beamline as set_log_beamline
from dodal.utils import BeamlinePrefix, get_beamline_name

BL = get_beamline_name("i10")
set_log_beamline(BL)
set_utils_beamline(BL)
PREFIX = BeamlinePrefix(BL)


LOOK_UPTABLE_DIR = "/dls_sw/i10/software/gda/workspace_git/gda-diamond.git/configurations/i10-shared/lookupTables/"
"""
I10 has two insertion devices one up(idu) and one down stream(idd).
It is worth noting that the down stream device is slightly longer,
 so it can reach Mn edge for linear arbitrary.
 idd == id1
 and
 idu == id2.
"""


def idd_gap(
    wait_for_connection: bool = True, fake_with_ophyd_sim: bool = False
) -> UndulatorGap:
    return device_instantiation(
        device_factory=UndulatorGap,
        name="idd_gap",
        prefix=f"{PREFIX.insertion_prefix}-MO-SERVC-01:",
        wait=wait_for_connection,
        fake=fake_with_ophyd_sim,
        bl_prefix=False,
    )


def idd_phase_axes(
    wait_for_connection: bool = True, fake_with_ophyd_sim: bool = False
) -> UndulatorPhaseAxes:
    return device_instantiation(
        device_factory=UndulatorPhaseAxes,
        name="idd_phase_axes",
        prefix=f"{PREFIX.insertion_prefix}-MO-SERVC-01:",
        top_outer="RPQ1",
        top_inner="RPQ2",
        btm_inner="RPQ3",
        btm_outer="RPQ4",
        wait=wait_for_connection,
        fake=fake_with_ophyd_sim,
        bl_prefix=False,
    )


def idd_jaw(
    wait_for_connection: bool = True, fake_with_ophyd_sim: bool = False
) -> UndulatorJawPhase:
    return device_instantiation(
        device_factory=UndulatorJawPhase,
        name="idd_jaw",
        prefix=f"{PREFIX.insertion_prefix}-MO-SERVC-01:",
        move_pv="RPQ1",
        wait=wait_for_connection,
        fake=fake_with_ophyd_sim,
        bl_prefix=False,
    )


def idu_gap(
    wait_for_connection: bool = True, fake_with_ophyd_sim: bool = False
) -> UndulatorGap:
    return device_instantiation(
        device_factory=UndulatorGap,
        name="idu_gap",
        prefix=f"{PREFIX.insertion_prefix}-MO-SERVC-21:",
        wait=wait_for_connection,
        fake=fake_with_ophyd_sim,
        bl_prefix=False,
    )


def idu_phase_axes(
    wait_for_connection: bool = True, fake_with_ophyd_sim: bool = False
) -> UndulatorPhaseAxes:
    return device_instantiation(
        device_factory=UndulatorPhaseAxes,
        name="idu_phase_axes",
        prefix=f"{PREFIX.insertion_prefix}-MO-SERVC-21:",
        top_outer="RPQ1",
        top_inner="RPQ2",
        btm_inner="RPQ3",
        btm_outer="RPQ4",
        wait=wait_for_connection,
        fake=fake_with_ophyd_sim,
        bl_prefix=False,
    )


def idu_jaw(
    wait_for_connection: bool = True, fake_with_ophyd_sim: bool = False
) -> UndulatorJawPhase:
    return device_instantiation(
        device_factory=UndulatorJawPhase,
        name="idu_jaw",
        prefix=f"{PREFIX.insertion_prefix}-MO-SERVC-21:",
        move_pv="RPQ1",
        wait=wait_for_connection,
        fake=fake_with_ophyd_sim,
        bl_prefix=False,
    )


def pgm(wait_for_connection: bool = True, fake_with_ophyd_sim: bool = False) -> PGM:
    return device_instantiation(
        device_factory=PGM,
        name="pgm",
        prefix="-OP-PGM-01:",
        grating=I10Grating,
        gratingPv="NLINES2",
        wait=wait_for_connection,
        fake=fake_with_ophyd_sim,
    )


def idu_gap_phase(
    wait_for_connection: bool = True, fake_with_ophyd_sim: bool = False
) -> I10Apple2:
    return device_instantiation(
        device_factory=I10Apple2,
        id_gap=idu_gap(wait_for_connection, fake_with_ophyd_sim),
        id_phase=idu_phase_axes(wait_for_connection, fake_with_ophyd_sim),
        id_jaw_phase=idu_jaw(wait_for_connection, fake_with_ophyd_sim),
        energy_gap_table_path=Path(
            LOOK_UPTABLE_DIR + "IDEnergy2GapCalibrations.csv",
        ),
        energy_phase_table_path=Path(
            LOOK_UPTABLE_DIR + "IDEnergy2PhaseCalibrations.csv",
        ),
        source=("Source", "idu"),
        name="idu_gap_phase",
        prefix="",
        wait=wait_for_connection,
        fake=fake_with_ophyd_sim,
    )


def idd_gap_phase(
    wait_for_connection: bool = True, fake_with_ophyd_sim: bool = False
) -> I10Apple2:
    return device_instantiation(
        device_factory=I10Apple2,
        id_gap=idd_gap(wait_for_connection, fake_with_ophyd_sim),
        id_phase=idd_phase_axes(wait_for_connection, fake_with_ophyd_sim),
        id_jaw_phase=idd_jaw(wait_for_connection, fake_with_ophyd_sim),
        energy_gap_table_path=Path(
            LOOK_UPTABLE_DIR + "IDEnergy2GapCalibrations.csv",
        ),
        energy_phase_table_path=Path(
            LOOK_UPTABLE_DIR + "IDEnergy2PhaseCalibrations.csv",
        ),
        source=("Source", "idd"),
        name="idd_gap_phase",
        prefix="",
        wait=wait_for_connection,
        fake=fake_with_ophyd_sim,
    )


def idu_pol(
    wait_for_connection: bool = True, fake_with_ophyd_sim: bool = False
) -> I10Apple2Pol:
    return device_instantiation(
        device_factory=I10Apple2Pol,
        prefix="",
        id=idu_gap_phase(wait_for_connection, fake_with_ophyd_sim),
        name="idu_pol",
        wait=wait_for_connection,
        fake=fake_with_ophyd_sim,
    )


def idd_pol(
    wait_for_connection: bool = True, fake_with_ophyd_sim: bool = False
) -> I10Apple2Pol:
    return device_instantiation(
        device_factory=I10Apple2Pol,
        prefix="",
        id=idd_gap_phase(wait_for_connection, fake_with_ophyd_sim),
        name="idd_pol",
        wait=wait_for_connection,
        fake=fake_with_ophyd_sim,
    )


def idu(
    wait_for_connection: bool = True, fake_with_ophyd_sim: bool = False
) -> I10Apple2PGM:
    return device_instantiation(
        device_factory=I10Apple2PGM,
        prefix="",
        id=idu_gap_phase(wait_for_connection, fake_with_ophyd_sim),
        pgm=pgm(wait_for_connection, fake_with_ophyd_sim),
        name="idu",
        wait=wait_for_connection,
        fake=fake_with_ophyd_sim,
    )


def idd(
    wait_for_connection: bool = True, fake_with_ophyd_sim: bool = False
) -> I10Apple2PGM:
    return device_instantiation(
        device_factory=I10Apple2PGM,
        prefix="",
        id=idd_gap_phase(wait_for_connection, fake_with_ophyd_sim),
        pgm=pgm(wait_for_connection, fake_with_ophyd_sim),
        name="idd",
        wait=wait_for_connection,
        fake=fake_with_ophyd_sim,
    )


def idu_la_angle(
    wait_for_connection: bool = True, fake_with_ophyd_sim: bool = False
) -> LinearArbitraryAngle:
    return device_instantiation(
        device_factory=LinearArbitraryAngle,
        prefix="",
        id=idu(wait_for_connection, fake_with_ophyd_sim),
        name="idu_la_angle",
        wait=wait_for_connection,
        fake=fake_with_ophyd_sim,
    )


def idd_la_angle(
    wait_for_connection: bool = True, fake_with_ophyd_sim: bool = False
) -> LinearArbitraryAngle:
    return device_instantiation(
        device_factory=LinearArbitraryAngle,
        prefix="",
        id=idu(wait_for_connection, fake_with_ophyd_sim),
        name="idd_la_angle",
        wait=wait_for_connection,
        fake=fake_with_ophyd_sim,
    )


<<<<<<< HEAD
"Rasor devices"


@device_factory()
def pin_hole() -> PinHole:
    return PinHole(prefix="ME01D-EA-PINH-01:")


@device_factory()
def det_slits() -> DetSlits:
    return DetSlits(prefix="ME01D-MO-APTR-0")


@device_factory()
def diffractometer() -> Diffractometer:
    return Diffractometer(prefix="ME01D-MO-DIFF-01:")


@device_factory()
def pa_stage() -> PaStage:
    return PaStage(prefix="ME01D-MO-POLAN-01:")


@device_factory()
def simple_stage() -> XYZPositioner:
    return XYZPositioner(prefix="ME01D-MO-CRYO-01:")


@device_factory()
def rasor_femto() -> RasorFemto:
    return RasorFemto(
        prefix="ME01D-EA-IAMP",
=======
@device_factory()
def first_mirror() -> PiezoMirror:
    return PiezoMirror(prefix=f"{PREFIX.beamline_prefix}-OP-COL-01:")


@device_factory()
def switching_mirror() -> PiezoMirror:
    return PiezoMirror(prefix=f"{PREFIX.beamline_prefix}-OP-SWTCH-01:")


@device_factory()
def slit_1() -> I10PrimarySlits:
    return I10PrimarySlits(
        prefix=f"{PREFIX.beamline_prefix}-AL-SLITS-01:",
>>>>>>> e3cf7f85
    )


@device_factory()
<<<<<<< HEAD
def rasor_det_scalers() -> RasorScalerCard1:
    return RasorScalerCard1(prefix="ME01D-EA-SCLR-01:SCALER1")


@device_factory()
def rasor_sr570() -> RasorSR570:
    return RasorSR570(
        prefix="ME01D-EA-IAMP",
=======
def slit_2() -> I10Slits:
    return I10Slits(
        prefix=f"{PREFIX.beamline_prefix}-AL-SLITS-02:",
>>>>>>> e3cf7f85
    )


@device_factory()
<<<<<<< HEAD
def rasor_sr570_pa_scaler_det() -> CurrentAmpDet:
    return CurrentAmpDet(
        current_amp=rasor_sr570().ca1,
        counter=rasor_det_scalers().det,
    )


@device_factory()
def rasor_femto_pa_scaler_det() -> CurrentAmpDet:
    return CurrentAmpDet(
        current_amp=rasor_femto().ca1,
        counter=rasor_det_scalers().det,
    )


@device_factory()
def rasor_sr570_flou_scaler_det() -> CurrentAmpDet:
    return CurrentAmpDet(
        current_amp=rasor_sr570().ca2,
        counter=rasor_det_scalers().fluo,
    )


@device_factory()
def rasor_femto_flou_scaler_det() -> CurrentAmpDet:
    return CurrentAmpDet(
        current_amp=rasor_femto().ca2,
        counter=rasor_det_scalers().fluo,
=======
def slit_3() -> I10Slits:
    return I10Slits(
        prefix=f"{PREFIX.beamline_prefix}-AL-SLITS-03:",
    )


"""Rasor devices"""


@device_factory()
def focusing_mirror() -> PiezoMirror:
    return PiezoMirror(prefix=f"{PREFIX.beamline_prefix}-OP-FOCS-01:")


@device_factory()
def slit_4() -> MinimalSlits:
    return MinimalSlits(
        prefix=f"{PREFIX.beamline_prefix}-AL-SLITS-04:",
        x_gap="XSIZE",
        y_gap="YSIZE",
>>>>>>> e3cf7f85
    )


@device_factory()
<<<<<<< HEAD
def rasor_sr570_drain_scaler_det() -> CurrentAmpDet:
    return CurrentAmpDet(
        current_amp=rasor_sr570().ca3,
        counter=rasor_det_scalers().drain,
=======
def slit_5() -> I10Slits:
    return I10Slits(
        prefix=f"{PREFIX.beamline_prefix}-AL-SLITS-05:",
>>>>>>> e3cf7f85
    )


@device_factory()
<<<<<<< HEAD
def rasor_femto_drain_scaler_det() -> CurrentAmpDet:
    return CurrentAmpDet(
        current_amp=rasor_femto().ca3,
        counter=rasor_det_scalers().drain,
=======
def slit_6() -> I10Slits:
    return I10Slits(
        prefix=f"{PREFIX.beamline_prefix}-AL-SLITS-06:",
>>>>>>> e3cf7f85
    )<|MERGE_RESOLUTION|>--- conflicted
+++ resolved
@@ -15,7 +15,7 @@
     LinearArbitraryAngle,
 )
 from dodal.devices.i10.i10_setting_data import I10Grating
-<<<<<<< HEAD
+from dodal.devices.i10.mirrors import PiezoMirror
 from dodal.devices.i10.rasor.rasor_current_amp import RasorFemto, RasorSR570
 from dodal.devices.i10.rasor.rasor_motors import (
     DetSlits,
@@ -24,11 +24,8 @@
     PinHole,
 )
 from dodal.devices.i10.rasor.rasor_scaler_cards import RasorScalerCard1
+from dodal.devices.i10.slits import I10PrimarySlits, I10Slits
 from dodal.devices.motors import XYZPositioner
-=======
-from dodal.devices.i10.mirrors import PiezoMirror
-from dodal.devices.i10.slits import I10PrimarySlits, I10Slits
->>>>>>> e3cf7f85
 from dodal.devices.pgm import PGM
 from dodal.devices.slits import MinimalSlits
 from dodal.log import set_beamline as set_log_beamline
@@ -275,40 +272,6 @@
     )
 
 
-<<<<<<< HEAD
-"Rasor devices"
-
-
-@device_factory()
-def pin_hole() -> PinHole:
-    return PinHole(prefix="ME01D-EA-PINH-01:")
-
-
-@device_factory()
-def det_slits() -> DetSlits:
-    return DetSlits(prefix="ME01D-MO-APTR-0")
-
-
-@device_factory()
-def diffractometer() -> Diffractometer:
-    return Diffractometer(prefix="ME01D-MO-DIFF-01:")
-
-
-@device_factory()
-def pa_stage() -> PaStage:
-    return PaStage(prefix="ME01D-MO-POLAN-01:")
-
-
-@device_factory()
-def simple_stage() -> XYZPositioner:
-    return XYZPositioner(prefix="ME01D-MO-CRYO-01:")
-
-
-@device_factory()
-def rasor_femto() -> RasorFemto:
-    return RasorFemto(
-        prefix="ME01D-EA-IAMP",
-=======
 @device_factory()
 def first_mirror() -> PiezoMirror:
     return PiezoMirror(prefix=f"{PREFIX.beamline_prefix}-OP-COL-01:")
@@ -323,59 +286,17 @@
 def slit_1() -> I10PrimarySlits:
     return I10PrimarySlits(
         prefix=f"{PREFIX.beamline_prefix}-AL-SLITS-01:",
->>>>>>> e3cf7f85
-    )
-
-
-@device_factory()
-<<<<<<< HEAD
-def rasor_det_scalers() -> RasorScalerCard1:
-    return RasorScalerCard1(prefix="ME01D-EA-SCLR-01:SCALER1")
-
-
-@device_factory()
-def rasor_sr570() -> RasorSR570:
-    return RasorSR570(
-        prefix="ME01D-EA-IAMP",
-=======
+    )
+
+
+@device_factory()
 def slit_2() -> I10Slits:
     return I10Slits(
         prefix=f"{PREFIX.beamline_prefix}-AL-SLITS-02:",
->>>>>>> e3cf7f85
-    )
-
-
-@device_factory()
-<<<<<<< HEAD
-def rasor_sr570_pa_scaler_det() -> CurrentAmpDet:
-    return CurrentAmpDet(
-        current_amp=rasor_sr570().ca1,
-        counter=rasor_det_scalers().det,
-    )
-
-
-@device_factory()
-def rasor_femto_pa_scaler_det() -> CurrentAmpDet:
-    return CurrentAmpDet(
-        current_amp=rasor_femto().ca1,
-        counter=rasor_det_scalers().det,
-    )
-
-
-@device_factory()
-def rasor_sr570_flou_scaler_det() -> CurrentAmpDet:
-    return CurrentAmpDet(
-        current_amp=rasor_sr570().ca2,
-        counter=rasor_det_scalers().fluo,
-    )
-
-
-@device_factory()
-def rasor_femto_flou_scaler_det() -> CurrentAmpDet:
-    return CurrentAmpDet(
-        current_amp=rasor_femto().ca2,
-        counter=rasor_det_scalers().fluo,
-=======
+    )
+
+
+@device_factory()
 def slit_3() -> I10Slits:
     return I10Slits(
         prefix=f"{PREFIX.beamline_prefix}-AL-SLITS-03:",
@@ -396,33 +317,113 @@
         prefix=f"{PREFIX.beamline_prefix}-AL-SLITS-04:",
         x_gap="XSIZE",
         y_gap="YSIZE",
->>>>>>> e3cf7f85
-    )
-
-
-@device_factory()
-<<<<<<< HEAD
-def rasor_sr570_drain_scaler_det() -> CurrentAmpDet:
-    return CurrentAmpDet(
-        current_amp=rasor_sr570().ca3,
-        counter=rasor_det_scalers().drain,
-=======
+    )
+
+
+@device_factory()
 def slit_5() -> I10Slits:
     return I10Slits(
         prefix=f"{PREFIX.beamline_prefix}-AL-SLITS-05:",
->>>>>>> e3cf7f85
-    )
-
-
-@device_factory()
-<<<<<<< HEAD
-def rasor_femto_drain_scaler_det() -> CurrentAmpDet:
-    return CurrentAmpDet(
-        current_amp=rasor_femto().ca3,
-        counter=rasor_det_scalers().drain,
-=======
+    )
+
+
+@device_factory()
 def slit_6() -> I10Slits:
     return I10Slits(
         prefix=f"{PREFIX.beamline_prefix}-AL-SLITS-06:",
->>>>>>> e3cf7f85
+    )
+
+
+"Rasor devices"
+
+
+@device_factory()
+def pin_hole() -> PinHole:
+    return PinHole(prefix="ME01D-EA-PINH-01:")
+
+
+@device_factory()
+def det_slits() -> DetSlits:
+    return DetSlits(prefix="ME01D-MO-APTR-0")
+
+
+@device_factory()
+def diffractometer() -> Diffractometer:
+    return Diffractometer(prefix="ME01D-MO-DIFF-01:")
+
+
+@device_factory()
+def pa_stage() -> PaStage:
+    return PaStage(prefix="ME01D-MO-POLAN-01:")
+
+
+@device_factory()
+def simple_stage() -> XYZPositioner:
+    return XYZPositioner(prefix="ME01D-MO-CRYO-01:")
+
+
+@device_factory()
+def rasor_femto() -> RasorFemto:
+    return RasorFemto(
+        prefix="ME01D-EA-IAMP",
+    )
+
+
+@device_factory()
+def rasor_det_scalers() -> RasorScalerCard1:
+    return RasorScalerCard1(prefix="ME01D-EA-SCLR-01:SCALER1")
+
+
+@device_factory()
+def rasor_sr570() -> RasorSR570:
+    return RasorSR570(
+        prefix="ME01D-EA-IAMP",
+    )
+
+
+@device_factory()
+def rasor_sr570_pa_scaler_det() -> CurrentAmpDet:
+    return CurrentAmpDet(
+        current_amp=rasor_sr570().ca1,
+        counter=rasor_det_scalers().det,
+    )
+
+
+@device_factory()
+def rasor_femto_pa_scaler_det() -> CurrentAmpDet:
+    return CurrentAmpDet(
+        current_amp=rasor_femto().ca1,
+        counter=rasor_det_scalers().det,
+    )
+
+
+@device_factory()
+def rasor_sr570_flou_scaler_det() -> CurrentAmpDet:
+    return CurrentAmpDet(
+        current_amp=rasor_sr570().ca2,
+        counter=rasor_det_scalers().fluo,
+    )
+
+
+@device_factory()
+def rasor_femto_flou_scaler_det() -> CurrentAmpDet:
+    return CurrentAmpDet(
+        current_amp=rasor_femto().ca2,
+        counter=rasor_det_scalers().fluo,
+    )
+
+
+@device_factory()
+def rasor_sr570_drain_scaler_det() -> CurrentAmpDet:
+    return CurrentAmpDet(
+        current_amp=rasor_sr570().ca3,
+        counter=rasor_det_scalers().drain,
+    )
+
+
+@device_factory()
+def rasor_femto_drain_scaler_det() -> CurrentAmpDet:
+    return CurrentAmpDet(
+        current_amp=rasor_femto().ca3,
+        counter=rasor_det_scalers().drain,
     )