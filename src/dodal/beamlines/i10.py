--- conflicted
+++ resolved
@@ -8,30 +8,15 @@
 
 from dodal.common.beamlines.beamline_utils import device_factory
 from dodal.common.beamlines.beamline_utils import set_beamline as set_utils_beamline
-from dodal.devices.apple2_undulator import (
-    BeamEnergy,
-    InsertionDeviceEnergy,
-    InsertionDevicePolarisation,
-    UndulatorGap,
-    UndulatorJawPhase,
-    UndulatorPhaseAxes,
-)
 from dodal.devices.current_amplifiers import CurrentAmpDet
-<<<<<<< HEAD
 from dodal.devices.i10 import (
     I10Diagnostic,
     I10Diagnostic5ADet,
     I10Slits,
     I10SlitsDrainCurrent,
     PiezoMirror,
-=======
+)
 from dodal.devices.i10.diagnostics import I10Diagnostic, I10Diagnostic5ADet
-from dodal.devices.i10.i10_apple2 import (
-    I10Apple2,
-    I10Apple2Controller,
-    LinearArbitraryAngle,
->>>>>>> 4413e404
-)
 from dodal.devices.i10.rasor.rasor_current_amp import RasorFemto, RasorSR570
 from dodal.devices.i10.rasor.rasor_motors import (
     DetSlits,
@@ -50,127 +35,6 @@
 set_log_beamline(BL)
 set_utils_beamline(BL)
 PREFIX = BeamlinePrefix(BL)
-
-<<<<<<< HEAD
-=======
-I10_CONF_CLIENT = ConfigServer(url="https://daq-config.diamond.ac.uk")
-
-
-LOOK_UPTABLE_DIR = "/dls_sw/i10/software/gda/workspace_git/gda-diamond.git/configurations/i10-shared/lookupTables/"
-
-
-@device_factory()
-def pgm() -> PGM:
-    "I10 Plane Grating Monochromator, it can change energy via pgm.energy.set(<energy>)"
-    return PGM(
-        prefix=f"{PREFIX.beamline_prefix}-OP-PGM-01:",
-        grating=I10Grating,
-        gratingPv="NLINES2",
-    )
-
-
-@device_factory()
-def idd() -> I10Apple2:
-    """i10 downstream insertion device:"""
-    return I10Apple2(
-        id_gap=UndulatorGap(prefix=f"{PREFIX.insertion_prefix}-MO-SERVC-01:"),
-        id_phase=UndulatorPhaseAxes(
-            prefix=f"{PREFIX.insertion_prefix}-MO-SERVC-01:",
-            top_outer="RPQ1",
-            top_inner="RPQ2",
-            btm_inner="RPQ3",
-            btm_outer="RPQ4",
-        ),
-        id_jaw_phase=UndulatorJawPhase(
-            prefix=f"{PREFIX.insertion_prefix}-MO-SERVC-01:",
-            move_pv="RPQ1",
-        ),
-    )
-
-
-@device_factory()
-def idd_controller() -> I10Apple2Controller:
-    """I10 downstream insertion device controller."""
-    return I10Apple2Controller(
-        apple2=idd(),
-        lookuptable_dir=LOOK_UPTABLE_DIR,
-        source=("Source", "idd"),
-        config_client=I10_CONF_CLIENT,
-    )
-
-
-@device_factory()
-def idd_energy() -> InsertionDeviceEnergy:
-    return InsertionDeviceEnergy(id_controller=idd_controller())
-
-
-@device_factory()
-def idd_polarisation() -> InsertionDevicePolarisation:
-    return InsertionDevicePolarisation(id_controller=idd_controller())
-
-
-@device_factory()
-def idd_laa() -> LinearArbitraryAngle:
-    return LinearArbitraryAngle(id_controller=idd_controller())
-
-
-@device_factory()
-def energy_dd() -> BeamEnergy:
-    """Beam energy from down energy devices."""
-    return BeamEnergy(id_energy=idd_energy(), mono=pgm().energy)
-
-
-@device_factory()
-def idu() -> I10Apple2:
-    """i10 upstream insertion device"""
-    return I10Apple2(
-        id_gap=UndulatorGap(prefix=f"{PREFIX.insertion_prefix}-MO-SERVC-21:"),
-        id_phase=UndulatorPhaseAxes(
-            prefix=f"{PREFIX.insertion_prefix}-MO-SERVC-21:",
-            top_outer="RPQ1",
-            top_inner="RPQ2",
-            btm_inner="RPQ3",
-            btm_outer="RPQ4",
-        ),
-        id_jaw_phase=UndulatorJawPhase(
-            prefix=f"{PREFIX.insertion_prefix}-MO-SERVC-21:",
-            move_pv="RPQ1",
-        ),
-    )
-
-
-@device_factory()
-def idu_controller() -> I10Apple2Controller:
-    """I10 upstream insertion device controller."""
-    return I10Apple2Controller(
-        apple2=idu(),
-        lookuptable_dir=LOOK_UPTABLE_DIR,
-        source=("Source", "idu"),
-        config_client=I10_CONF_CLIENT,
-    )
-
->>>>>>> 4413e404
-
-@device_factory()
-def idu_energy() -> InsertionDeviceEnergy:
-    return InsertionDeviceEnergy(id_controller=idu_controller())
-
-
-@device_factory()
-def idu_polarisation() -> InsertionDevicePolarisation:
-    return InsertionDevicePolarisation(id_controller=idu_controller())
-
-
-@device_factory()
-def idu_laa() -> LinearArbitraryAngle:
-    return LinearArbitraryAngle(id_controller=idu_controller())
-
-
-@device_factory()
-def energy_ud() -> BeamEnergy:
-    """Beam energy from down energy devices."""
-    return BeamEnergy(id_energy=idu_energy(), mono=pgm().energy)
-
 
 """Mirrors"""
 
