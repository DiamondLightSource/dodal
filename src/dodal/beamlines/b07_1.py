--- conflicted
+++ resolved
@@ -24,18 +24,12 @@
 
 
 @device_factory()
-<<<<<<< HEAD
-def pgm() -> PGM:
-    return PGM(prefix=f"{PREFIX.beamline_prefix}-OP-PGM-01:", grating=B07CGrating)
+def ccmc() -> CCMC:
+    return CCMC(prefix=f"{PREFIX.beamline_prefix}-OP-CCM-01:", positions=CCMCPositions)
 
 
-@device_factory()
-def ccmc() -> CCMC:
-    return CCMC(prefix=f"{PREFIX.beamline_prefix}-OP-CCM-01:", positions=CCMCPositions)
-=======
 def analyser_driver() -> SpecsAnalyserDriverIO:
     return SpecsAnalyserDriverIO(
         f"{PREFIX.beamline_prefix}-EA-DET-01:CAM:",
         {"source1": pgm().energy.user_readback},
-    )
->>>>>>> 65d26053
+    )