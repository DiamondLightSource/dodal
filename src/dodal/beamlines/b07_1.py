from dodal.common.beamlines.beamline_utils import device_factory
from dodal.common.beamlines.beamline_utils import set_beamline as set_utils_beamline
<<<<<<< HEAD
from dodal.devices.b07_1 import (
    B07CGrating,
    ChannelCutMonochromator,
    ChannelCutMonochromatorPositions,
)
=======
from dodal.devices.b07_1 import Grating, LensMode
>>>>>>> f89e32b0
from dodal.devices.electron_analyser.specs import SpecsAnalyserDriverIO
from dodal.devices.pgm import PGM
from dodal.devices.synchrotron import Synchrotron
from dodal.log import set_beamline as set_log_beamline
from dodal.utils import BeamlinePrefix, get_beamline_name

BL = get_beamline_name("b07-1")
PREFIX = BeamlinePrefix(BL, suffix="C")
set_log_beamline(BL)
set_utils_beamline(BL)


@device_factory()
def synchrotron() -> Synchrotron:
    return Synchrotron()


@device_factory()
def pgm() -> PGM:
    return PGM(prefix=f"{PREFIX.beamline_prefix}-OP-PGM-01:", grating=Grating)


@device_factory()
<<<<<<< HEAD
def ccmc() -> ChannelCutMonochromator:
    return ChannelCutMonochromator(
        prefix=f"{PREFIX.beamline_prefix}-OP-CCM-01:",
        positions=ChannelCutMonochromatorPositions,
    )


@device_factory()
def analyser_driver() -> SpecsAnalyserDriverIO:
    energy_sources = {
        "source1": pgm().energy.user_readback,
        "source2": ccmc().energy_in_ev,
    }
    return SpecsAnalyserDriverIO(
        f"{PREFIX.beamline_prefix}-EA-DET-01:CAM:", energy_sources
=======
def analyser_driver() -> SpecsAnalyserDriverIO[LensMode]:
    return SpecsAnalyserDriverIO[LensMode](
        prefix=f"{PREFIX.beamline_prefix}-EA-DET-01:CAM:",
        lens_mode_type=LensMode,
        energy_sources={"source1": pgm().energy.user_readback},
>>>>>>> f89e32b0
    )<|MERGE_RESOLUTION|>--- conflicted
+++ resolved
@@ -1,14 +1,11 @@
 from dodal.common.beamlines.beamline_utils import device_factory
 from dodal.common.beamlines.beamline_utils import set_beamline as set_utils_beamline
-<<<<<<< HEAD
 from dodal.devices.b07_1 import (
-    B07CGrating,
+    Grating,
+    LensMode,
     ChannelCutMonochromator,
     ChannelCutMonochromatorPositions,
 )
-=======
-from dodal.devices.b07_1 import Grating, LensMode
->>>>>>> f89e32b0
 from dodal.devices.electron_analyser.specs import SpecsAnalyserDriverIO
 from dodal.devices.pgm import PGM
 from dodal.devices.synchrotron import Synchrotron
@@ -32,7 +29,6 @@
 
 
 @device_factory()
-<<<<<<< HEAD
 def ccmc() -> ChannelCutMonochromator:
     return ChannelCutMonochromator(
         prefix=f"{PREFIX.beamline_prefix}-OP-CCM-01:",
@@ -41,18 +37,9 @@
 
 
 @device_factory()
-def analyser_driver() -> SpecsAnalyserDriverIO:
-    energy_sources = {
-        "source1": pgm().energy.user_readback,
-        "source2": ccmc().energy_in_ev,
-    }
-    return SpecsAnalyserDriverIO(
-        f"{PREFIX.beamline_prefix}-EA-DET-01:CAM:", energy_sources
-=======
 def analyser_driver() -> SpecsAnalyserDriverIO[LensMode]:
     return SpecsAnalyserDriverIO[LensMode](
         prefix=f"{PREFIX.beamline_prefix}-EA-DET-01:CAM:",
         lens_mode_type=LensMode,
         energy_sources={"source1": pgm().energy.user_readback},
->>>>>>> f89e32b0
     )