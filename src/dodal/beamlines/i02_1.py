--- conflicted
+++ resolved
@@ -13,11 +13,7 @@
     I02_1FilterTwoSelections,
 )
 from dodal.devices.eiger import EigerDetector
-<<<<<<< HEAD
 from dodal.devices.i02_1.fast_grid_scan import ZebraFastGridScanTwoD
-=======
-from dodal.devices.i02_1.fast_grid_scan import TwoDFastGridScan
->>>>>>> 4b4fa535
 from dodal.devices.i02_1.sample_motors import SampleMotors
 from dodal.devices.synchrotron import Synchrotron
 from dodal.devices.zebra.zebra import Zebra
@@ -37,13 +33,7 @@
 DAQ_CONFIGURATION_PATH = "/dls_sw/i02-1/software/daq_configuration"
 
 I02_1_ZEBRA_MAPPING = ZebraMapping(
-<<<<<<< HEAD
     outputs=ZebraTTLOutputs(TTL_EIGER=2, TTL_XSPRESS3=3, TTL_FAST_SHUTTER=1),
-=======
-    outputs=ZebraTTLOutputs(
-        TTL_EIGER=4, TTL_XSPRESS3=3, TTL_FAST_SHUTTER=1, TTL_PILATUS=2
-    ),
->>>>>>> 4b4fa535
     sources=ZebraSources(),
 )
 
@@ -64,7 +54,6 @@
 
 
 @device_factory()
-<<<<<<< HEAD
 def zebra_fast_grid_scan() -> ZebraFastGridScanTwoD:
     """Get the i02-1 zebra_fast_grid_scan device, instantiate it if it hasn't already been.
     If this is called when already instantiated in i02-1, it will return the existing object.
@@ -72,39 +61,21 @@
     return ZebraFastGridScanTwoD(
         prefix=f"{PREFIX.beamline_prefix}-MO-SAMP-11:",
         motion_controller_prefix="BL02J-MO-STEP-11:",
-=======
-def zebra_fast_grid_scan() -> TwoDFastGridScan:
-    """Get the i02-1 zebra_fast_grid_scan device, instantiate it if it hasn't already been.
-    If this is called when already instantiated in i02-1, it will return the existing object.
-    """
-    return TwoDFastGridScan(
-        prefix=f"{PREFIX.beamline_prefix}-MO-SAMP-11:FGS:",
->>>>>>> 4b4fa535
     )
 
 
 @device_factory()
 def synchrotron() -> Synchrotron:
-<<<<<<< HEAD
-    """Get the i03 synchrotron device, instantiate it if it hasn't already been.
-    If this is called when already instantiated in i03, it will return the existing object.
-=======
     """Get the i02-1 synchrotron device, instantiate it if it hasn't already been.
     If this is called when already instantiated in i02-1, it will return the existing object.
->>>>>>> 4b4fa535
     """
     return Synchrotron()
 
 
 @device_factory()
 def zebra() -> Zebra:
-<<<<<<< HEAD
-    """Get the i03 zebra device, instantiate it if it hasn't already been.
-    If this is called when already instantiated in i03, it will return the existing object.
-=======
     """Get the i02-1 zebra device, instantiate it if it hasn't already been.
     If this is called when already instantiated in i02-1, it will return the existing object.
->>>>>>> 4b4fa535
     """
     return Zebra(
         prefix=f"{PREFIX.beamline_prefix}-EA-ZEBRA-01:",
@@ -112,18 +83,11 @@
     )
 
 
-<<<<<<< HEAD
-@device_factory()
-def zocalo() -> ZocaloResults:
-    """Get the i03 ZocaloResults device, instantiate it if it hasn't already been.
-    If this is called when already instantiated in i03, it will return the existing object.
-=======
 # Device not needed after https://github.com/DiamondLightSource/mx-bluesky/issues/1299
 @device_factory()
 def zocalo() -> ZocaloResults:
     """Get the i02-1 ZocaloResults device, instantiate it if it hasn't already been.
     If this is called when already instantiated in i02-1, it will return the existing object.
->>>>>>> 4b4fa535
     """
     return ZocaloResults()
 
@@ -131,11 +95,7 @@
 @device_factory()
 def goniometer() -> SampleMotors:
     """Get the i02-1 goniometer device, instantiate it if it hasn't already been.
-<<<<<<< HEAD
-    If this is called when already instantiated in i03, it will return the existing object.
-=======
     If this is called when already instantiated in i02-1, it will return the existing object.
->>>>>>> 4b4fa535
     """
     return SampleMotors(f"{PREFIX.beamline_prefix}-MO-SAMP-01:")
 
