from dodal.common.beamlines.beamline_utils import (
    BL,
    device_factory,
)
from dodal.common.beamlines.beamline_utils import set_beamline as set_utils_beamline
from dodal.devices.attenuator.attenuator import ReadOnlyAttenuator
from dodal.devices.hutch_shutter import HutchShutter
from dodal.devices.i24.aperture import Aperture
from dodal.devices.i24.beam_center import DetectorBeamCenter
from dodal.devices.i24.beamstop import Beamstop
from dodal.devices.i24.dcm import DCM
from dodal.devices.i24.dual_backlight import DualBacklight
from dodal.devices.i24.focus_mirrors import FocusMirrorsMode
from dodal.devices.i24.pilatus_metadata import PilatusMetadata
from dodal.devices.i24.pmac import PMAC
from dodal.devices.i24.vgonio import VerticalGoniometer
from dodal.devices.motors import YZStage
from dodal.devices.oav.oav_detector import OAVBeamCentreFile
from dodal.devices.oav.oav_parameters import OAVConfigBeamCentre
from dodal.devices.zebra.zebra import Zebra
from dodal.devices.zebra.zebra_constants_mapping import (
    ZebraMapping,
    ZebraSources,
    ZebraTTLOutputs,
)
from dodal.log import set_beamline as set_log_beamline
from dodal.utils import BeamlinePrefix, get_beamline_name

ZOOM_PARAMS_FILE = (
    "/dls_sw/i24/software/gda_versions/gda/config/xml/jCameraManZoomLevels.xml"
)
DISPLAY_CONFIG = "/dls_sw/i24/software/gda_versions/var/display.configuration"


BL = get_beamline_name("i24")
set_log_beamline(BL)
set_utils_beamline(BL)

I24_ZEBRA_MAPPING = ZebraMapping(
    outputs=ZebraTTLOutputs(TTL_EIGER=1, TTL_PILATUS=2, TTL_FAST_SHUTTER=4),
    sources=ZebraSources(),
)

PREFIX = BeamlinePrefix(BL)


@device_factory()
def attenuator() -> ReadOnlyAttenuator:
    """Get a read-only attenuator device for i24, instantiate it if it hasn't already
    been. If this is called when already instantiated in i24, it will return the
    existing object."""
    return ReadOnlyAttenuator(
        f"{PREFIX.beamline_prefix}-OP-ATTN-01:",
    )


@device_factory()
def aperture() -> Aperture:
    """Get the i24 aperture device, instantiate it if it hasn't already been.
    If this is called when already instantiated in i24, it will return the existing object.
    """
    return Aperture(
        f"{PREFIX.beamline_prefix}-AL-APTR-01:",
    )


@device_factory()
def beamstop() -> Beamstop:
    """Get the i24 beamstop device, instantiate it if it hasn't already been.
    If this is called when already instantiated in i24, it will return the existing object.
    """
    return Beamstop(
        f"{PREFIX.beamline_prefix}-MO-BS-01:",
    )


@device_factory()
def backlight() -> DualBacklight:
    """Get the i24 backlight device, instantiate it if it hasn't already been.
    If this is called when already instantiated in i24, it will return the existing object.
    """
    return DualBacklight(
        prefix=PREFIX.beamline_prefix,
    )


@device_factory()
def detector_motion() -> YZStage:
    """Get the i24 detector motion device, instantiate it if it hasn't already been.
    If this is called when already instantiated in i24, it will return the existing object.
    """
    return YZStage(
        prefix=f"{PREFIX.beamline_prefix}-EA-DET-01:",
    )


@device_factory()
def dcm() -> DCM:
    """Get the i24 DCM device, instantiate it if it hasn't already been.
    If this is called when already instantiated in i24, it will return the existing object.
    """
    return DCM(
        prefix=PREFIX.beamline_prefix,
    )


# TODO implement ophyd-async eiger see
# https://github.com/DiamondLightSource/mx-bluesky/issues/62
# @skip_device(lambda: BL == "s24")
# def eiger(
#     wait_for_connection: bool = True,
#     fake_with_ophyd_sim: bool = False,
#     params: DetectorParams | None = None,
# ) -> EigerDetector:
#     """Get the i24 Eiger device, instantiate it if it hasn't already been.
#     If this is called when already instantiated, it will return the existing object.
#     If called with params, will update those params to the Eiger object.
#     """
#
#     def set_params(eiger: EigerDetector):
#         if params is not None:
#             eiger.set_detector_parameters(params)
#
#     return device_instantiation(
#         device_factory=EigerDetector,
#         name="eiger",
#         prefix="-EA-EIGER-01:",
#         wait=wait_for_connection,
#         fake=fake_with_ophyd_sim,
#         post_create=set_params,
#     )


@device_factory()
def pmac() -> PMAC:
    """Get the i24 PMAC device, instantiate it if it hasn't already been.
    If this is called when already instantiated in i24, it will return the existing object.
    """
    return PMAC(
<<<<<<< HEAD
        PREFIX.beamline_prefix,
        "pmac",
=======
        "ME14E-MO-CHIP-01:",
>>>>>>> 1170eb56
    )


@device_factory()
def oav() -> OAVBeamCentreFile:
    return OAVBeamCentreFile(
        prefix=f"{PREFIX.beamline_prefix}-DI-OAV-01:",
        config=OAVConfigBeamCentre(ZOOM_PARAMS_FILE, DISPLAY_CONFIG),
    )


@device_factory()
def vgonio() -> VerticalGoniometer:
    """Get the i24 vertical goniometer device, instantiate it if it hasn't already been.
    If this is called when already instantiated, it will return the existing object.
    """
    return VerticalGoniometer(
        f"{PREFIX.beamline_prefix}-MO-VGON-01:",
    )


@device_factory()
def zebra() -> Zebra:
    """Get the i24 zebra device, instantiate it if it hasn't already been.
    If this is called when already instantiated in i24, it will return the existing object.
    """
    return Zebra(
        prefix=f"{PREFIX.beamline_prefix}-EA-ZEBRA-01:",
        mapping=I24_ZEBRA_MAPPING,
    )


@device_factory()
def shutter() -> HutchShutter:
    """Get the i24 hutch shutter device, instantiate it if it hasn't already been.
    If this is called when already instantiated, it will return the existing object.
    """
    return HutchShutter(
        f"{PREFIX.beamline_prefix}-PS-SHTR-01:",
    )


@device_factory()
def focus_mirrors() -> FocusMirrorsMode:
    """Get the i24 focus mirror devise to find the beam size."""
    return FocusMirrorsMode(
        f"{PREFIX.beamline_prefix}-OP-MFM-01:",
    )


@device_factory()
def eiger_beam_center() -> DetectorBeamCenter:
    """A device for setting/reading the beamcenter from the eiger on i24."""
    return DetectorBeamCenter(
        f"{PREFIX.beamline_prefix}-EA-EIGER-01:CAM:",
        "eiger_bc",
    )


@device_factory()
def pilatus_beam_center() -> DetectorBeamCenter:
    """A device for setting/reading the beamcenter from the pilatus on i24."""
    return DetectorBeamCenter(
        f"{PREFIX.beamline_prefix}-EA-PILAT-01:cam1:",
        "pilatus_bc",
    )


@device_factory()
def pilatus_metadata() -> PilatusMetadata:
    """A small pilatus driver device for figuring out the filename template."""
    return PilatusMetadata(
        f"{PREFIX.beamline_prefix}-EA-PILAT-01:",
        "pilatus_meta",
    )<|MERGE_RESOLUTION|>--- conflicted
+++ resolved
@@ -137,12 +137,8 @@
     If this is called when already instantiated in i24, it will return the existing object.
     """
     return PMAC(
-<<<<<<< HEAD
         PREFIX.beamline_prefix,
         "pmac",
-=======
-        "ME14E-MO-CHIP-01:",
->>>>>>> 1170eb56
     )
 
 
