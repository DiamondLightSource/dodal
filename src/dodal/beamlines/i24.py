from dodal.common.beamlines.beamline_utils import BL, device_instantiation
from dodal.common.beamlines.beamline_utils import set_beamline as set_utils_beamline
from dodal.devices.detector import DetectorParams
from dodal.devices.eiger import EigerDetector
from dodal.devices.hutch_shutter import HutchShutter
from dodal.devices.i24.aperture import Aperture
from dodal.devices.i24.beam_center import DetectorBeamCenter
from dodal.devices.i24.beamstop import Beamstop
from dodal.devices.i24.dcm import DCM
from dodal.devices.i24.dual_backlight import DualBacklight
from dodal.devices.i24.focus_mode import MirrorFocusMode
from dodal.devices.i24.i24_detector_motion import DetectorMotion
<<<<<<< HEAD

# from dodal.devices.i24.i24_vgonio import VGonio
=======
>>>>>>> c5b9bc61
from dodal.devices.i24.pmac import PMAC
from dodal.devices.i24.vgonio import VerticalGoniometer
from dodal.devices.oav.oav_detector import OAV
from dodal.devices.oav.oav_parameters import OAVConfig
from dodal.devices.zebra import Zebra
from dodal.log import set_beamline as set_log_beamline
from dodal.utils import get_beamline_name, skip_device

ZOOM_PARAMS_FILE = (
    "/dls_sw/i24/software/gda_versions/gda_9_34/config/xml/jCameraManZoomLevels.xml"
)
DISPLAY_CONFIG = "/dls_sw/i24/software/gda_versions/var/display.configuration"

BL = get_beamline_name("s24")
set_log_beamline(BL)
set_utils_beamline(BL)


def aperture(
    wait_for_connection: bool = True, fake_with_ophyd_sim: bool = False
) -> Aperture:
    """Get the i24 aperture device, instantiate it if it hasn't already been.
    If this is called when already instantiated in i24, it will return the existing object.
    """
    return device_instantiation(
        Aperture, "aperture", "-AL-APTR-01:", wait_for_connection, fake_with_ophyd_sim
    )


def beamstop(
    wait_for_connection: bool = True, fake_with_ophyd_sim: bool = False
) -> Beamstop:
    """Get the i24 beamstop device, instantiate it if it hasn't already been.
    If this is called when already instantiated in i24, it will return the existing object.
    """
    return device_instantiation(
        Beamstop,
        "beamstop",
        "-MO-BS-01:",
        wait_for_connection,
        fake_with_ophyd_sim,
    )


def backlight(
    wait_for_connection: bool = True, fake_with_ophyd_sim: bool = False
) -> DualBacklight:
    """Get the i24 backlight device, instantiate it if it hasn't already been.
    If this is called when already instantiated in i24, it will return the existing object.
    """
    return device_instantiation(
        device_factory=DualBacklight,
        name="backlight",
        prefix="",
        wait=wait_for_connection,
        fake=fake_with_ophyd_sim,
    )


@skip_device(lambda: BL == "s24")
def detector_motion(
    wait_for_connection: bool = True, fake_with_ophyd_sim: bool = False
) -> DetectorMotion:
    """Get the i24 detector motion device, instantiate it if it hasn't already been.
    If this is called when already instantiated in i24, it will return the existing object.
    """
    return device_instantiation(
        device_factory=DetectorMotion,
        name="detector_motion",
        prefix="-EA-DET-01:",
        wait=wait_for_connection,
        fake=fake_with_ophyd_sim,
    )


def dcm(wait_for_connection: bool = True, fake_with_ophyd_sim: bool = False) -> DCM:
    """Get the i24 DCM device, instantiate it if it hasn't already been.
    If this is called when already instantiated in i24, it will return the existing object.
    """
    return device_instantiation(
        device_factory=DCM,
        name="dcm",
        prefix="",
        wait=wait_for_connection,
        fake=fake_with_ophyd_sim,
    )


@skip_device(lambda: BL == "s24")
def eiger(
    wait_for_connection: bool = True,
    fake_with_ophyd_sim: bool = False,
    params: DetectorParams | None = None,
) -> EigerDetector:
    """Get the i24 Eiger device, instantiate it if it hasn't already been.
    If this is called when already instantiated, it will return the existing object.
    If called with params, will update those params to the Eiger object.
    """

    def set_params(eiger: EigerDetector):
        if params is not None:
            eiger.set_detector_parameters(params)

    return device_instantiation(
        device_factory=EigerDetector,
        name="eiger",
        prefix="-EA-EIGER-01:",
        wait=wait_for_connection,
        fake=fake_with_ophyd_sim,
        post_create=set_params,
    )


def pmac(wait_for_connection: bool = True, fake_with_ophyd_sim: bool = False) -> PMAC:
    """Get the i24 PMAC device, instantiate it if it hasn't already been.
    If this is called when already instantiated in i24, it will return the existing object.
    """
    # prefix not BL but ME14E
    return device_instantiation(
        PMAC,
        "pmac",
        "ME14E-MO-CHIP-01:",
        wait_for_connection,
        fake_with_ophyd_sim,
        bl_prefix=False,
    )


@skip_device(lambda: BL == "s24")
def oav(wait_for_connection: bool = True, fake_with_ophyd_sim: bool = False) -> OAV:
    return device_instantiation(
        OAV,
        "oav",
        "-DI-OAV-01:",
        wait_for_connection,
        fake_with_ophyd_sim,
        config=OAVConfig(ZOOM_PARAMS_FILE, DISPLAY_CONFIG),
    )


<<<<<<< HEAD
# See https://github.com/DiamondLightSource/dodal/issues/890
# @skip_device(lambda: BL == "s24")
# def vgonio(
#     wait_for_connection: bool = True, fake_with_ophyd_sim: bool = False
# ) -> VGonio:
#     """Get the i24 vgonio device, instantiate it if it hasn't already been.
#     If this is called when already instantiated, it will return the existing object.
#     """
#     return device_instantiation(
#         VGonio,
#         "vgonio",
#         "-MO-VGON-01:",
#         wait_for_connection,
#         fake_with_ophyd_sim,
#     )
=======
@skip_device(lambda: BL == "s24")
def vgonio(
    wait_for_connection: bool = True, fake_with_ophyd_sim: bool = False
) -> VerticalGoniometer:
    """Get the i24 vertical goniometer device, instantiate it if it hasn't already been.
    If this is called when already instantiated, it will return the existing object.
    """
    return device_instantiation(
        VerticalGoniometer,
        "vgonio",
        "-MO-VGON-01:",
        wait_for_connection,
        fake_with_ophyd_sim,
    )
>>>>>>> c5b9bc61


def zebra(wait_for_connection: bool = True, fake_with_ophyd_sim: bool = False) -> Zebra:
    """Get the i24 zebra device, instantiate it if it hasn't already been.
    If this is called when already instantiated in i24, it will return the existing object.
    """
    return device_instantiation(
        Zebra,
        "zebra",
        "-EA-ZEBRA-01:",
        wait_for_connection,
        fake_with_ophyd_sim,
    )


@skip_device(lambda: BL == "s24")
def shutter(
    wait_for_connection: bool = True, fake_with_ophyd_sim: bool = False
) -> HutchShutter:
    """Get the i24 hutch shutter device, instantiate it if it hasn't already been.
    If this is called when already instantiated, it will return the existing object.
    """
    return device_instantiation(
        HutchShutter,
        "shutter",
        "-PS-SHTR-01:",
        wait_for_connection,
        fake_with_ophyd_sim,
    )


def focus_mirrors(
    wait_for_connection: bool = True, fake_with_ophyd_sim: bool = False
) -> MirrorFocusMode:
    """Get the i24 focus mirror devise to find the beam size."""
    return device_instantiation(
        MirrorFocusMode,
        "focus_mirrors",
        "-OP-MFM-01:",
        wait_for_connection,
        fake_with_ophyd_sim,
    )


@skip_device(lambda: BL == "s24")
def eiger_beam_center(
    wait_for_connection: bool = True, fake_with_ophyd_sim: bool = False
) -> DetectorBeamCenter:
    """A device for setting/reading the beamcenter from the eiger on i24."""
    return device_instantiation(
        DetectorBeamCenter,
        "eiger_bc",
        "-EA-EIGER-01:CAM:",
        wait_for_connection,
        fake_with_ophyd_sim,
    )


@skip_device(lambda: BL == "s24")
def pilatus_beam_center(
    wait_for_connection: bool = True, fake_with_ophyd_sim: bool = False
) -> DetectorBeamCenter:
    """A device for setting/reading the beamcenter from the pilatus on i24."""
    return device_instantiation(
        DetectorBeamCenter,
        "pilatus_bc",
        "-EA-PILAT-01:cam1:",
        wait_for_connection,
        fake_with_ophyd_sim,
    )<|MERGE_RESOLUTION|>--- conflicted
+++ resolved
@@ -10,11 +10,6 @@
 from dodal.devices.i24.dual_backlight import DualBacklight
 from dodal.devices.i24.focus_mode import MirrorFocusMode
 from dodal.devices.i24.i24_detector_motion import DetectorMotion
-<<<<<<< HEAD
-
-# from dodal.devices.i24.i24_vgonio import VGonio
-=======
->>>>>>> c5b9bc61
 from dodal.devices.i24.pmac import PMAC
 from dodal.devices.i24.vgonio import VerticalGoniometer
 from dodal.devices.oav.oav_detector import OAV
@@ -155,23 +150,6 @@
     )
 
 
-<<<<<<< HEAD
-# See https://github.com/DiamondLightSource/dodal/issues/890
-# @skip_device(lambda: BL == "s24")
-# def vgonio(
-#     wait_for_connection: bool = True, fake_with_ophyd_sim: bool = False
-# ) -> VGonio:
-#     """Get the i24 vgonio device, instantiate it if it hasn't already been.
-#     If this is called when already instantiated, it will return the existing object.
-#     """
-#     return device_instantiation(
-#         VGonio,
-#         "vgonio",
-#         "-MO-VGON-01:",
-#         wait_for_connection,
-#         fake_with_ophyd_sim,
-#     )
-=======
 @skip_device(lambda: BL == "s24")
 def vgonio(
     wait_for_connection: bool = True, fake_with_ophyd_sim: bool = False
@@ -186,7 +164,6 @@
         wait_for_connection,
         fake_with_ophyd_sim,
     )
->>>>>>> c5b9bc61
 
 
 def zebra(wait_for_connection: bool = True, fake_with_ophyd_sim: bool = False) -> Zebra:
