--- conflicted
+++ resolved
@@ -24,11 +24,7 @@
     If this is called when already instantiated in i24, it will return the existing object.
     """
     return device_instantiation(
-<<<<<<< HEAD
-        device_factory=Backlight,
-=======
         device_factory=DualBacklight,
->>>>>>> db504a06
         name="backlight",
         prefix="",
         wait=wait_for_connection,
