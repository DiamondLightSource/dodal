--- conflicted
+++ resolved
@@ -4,7 +4,6 @@
     device_factory,
 )
 from dodal.common.beamlines.beamline_utils import set_beamline as set_utils_beamline
-<<<<<<< HEAD
 from dodal.devices.apple2_undulator import (
     Apple2,
     InsertionDeviceEnergy,
@@ -13,10 +12,7 @@
     UndulatorPhaseAxes,
 )
 from dodal.devices.k07 import K07Apple2Controller
-from dodal.devices.pgm import PGM
-=======
 from dodal.devices.pgm import PlaneGratingMonochromator
->>>>>>> 2cdee614
 from dodal.devices.synchrotron import Synchrotron
 from dodal.log import set_beamline as set_log_beamline
 from dodal.utils import BeamlinePrefix, get_beamline_name
@@ -35,16 +31,6 @@
 # Grating does not exist yet - this class is a placeholder for when it does
 class Grating(StrictEnum):
     NO_GRATING = "No Grating"
-
-
-# Grating does not exist yet - this class is a placeholder for when it does
-@device_factory(skip=True)
-<<<<<<< HEAD
-def pgm() -> PGM:
-    return PGM(
-        prefix=f"{PREFIX.beamline_prefix}-OP-PGM-01:",
-        grating=Grating,
-    )
 
 
 # Insertion device objects
@@ -93,10 +79,12 @@
 @device_factory(skip=True)
 def id_polarisation() -> InsertionDevicePolarisation:
     return InsertionDevicePolarisation(id_controller=id_controller())
-=======
+
+
+# Grating does not exist yet - this class is a placeholder for when it does
+@device_factory(skip=True)
 def pgm() -> PlaneGratingMonochromator:
     return PlaneGratingMonochromator(
         prefix=f"{PREFIX.beamline_prefix}-OP-PGM-01:",
         grating=Grating,
-    )
->>>>>>> 2cdee614
+    )