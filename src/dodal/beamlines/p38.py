--- conflicted
+++ resolved
@@ -8,11 +8,7 @@
 )
 from dodal.beamlines.beamline_utils import set_beamline as set_utils_beamline
 from dodal.common.visit import StaticVisitDirectoryProvider
-<<<<<<< HEAD
-from dodal.devices.areadetector import AdAravisDetector
 from dodal.devices.focusing_mirror import FocusingMirror
-=======
->>>>>>> 4d02b102
 from dodal.devices.slits import Slits
 from dodal.devices.tetramm import TetrammDetector
 from dodal.log import set_beamline as set_log_beamline
@@ -167,7 +163,6 @@
     )
 
 
-<<<<<<< HEAD
 def vfm(
     wait_for_connection: bool = True,
     fake_with_ophyd_sim: bool = False,
@@ -191,7 +186,9 @@
         "-OP-KBM-01:HFM:",
         wait_for_connection,
         fake_with_ophyd_sim,
-=======
+    )
+
+
 # Must find which PandA IOC(s) are compatible
 # Must document what PandAs are physically connected to
 # See: https://github.com/bluesky/ophyd-async/issues/284
@@ -237,5 +234,4 @@
         wait_for_connection,
         fake_with_ophyd_sim,
         directory_provider=get_directory_provider(),
->>>>>>> 4d02b102
     )