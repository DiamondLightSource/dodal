--- conflicted
+++ resolved
@@ -1,9 +1,5 @@
-<<<<<<< HEAD
 from .get_run_engine_metadata import get_run_engine_metadata
-from .scanspec import spec_scan
-=======
 from .spec_path import spec_scan
->>>>>>> daa78f35
 from .wrapped import count
 
 __all__ = ["count", "spec_scan", "get_run_engine_metadata"]