--- conflicted
+++ resolved
@@ -2,28 +2,17 @@
 
 from bluesky import plan_stubs as bps
 
-<<<<<<< HEAD
-from dodal.devices.common_dcm import BaseDCM
 from dodal.devices.undulator import UndulatorInKeV
-=======
 from dodal.devices.common_dcm import DoubleCrystalMonochromatorBase
-from dodal.devices.undulator import Undulator
->>>>>>> dff73176
 
 
 @runtime_checkable
 class CheckUndulatorDevices(Protocol):
-<<<<<<< HEAD
     undulator: UndulatorInKeV
-    dcm: BaseDCM
-=======
-    undulator: Undulator
     dcm: DoubleCrystalMonochromatorBase
->>>>>>> dff73176
 
 
 def verify_undulator_gap(devices: CheckUndulatorDevices):
     """Verify Undulator gap is correct - it may not be after a beam dump"""
-
     energy_in_kev = yield from bps.rd(devices.dcm.energy_in_kev.user_readback)
     yield from bps.abs_set(devices.undulator, energy_in_kev, wait=True)