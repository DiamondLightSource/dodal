--- conflicted
+++ resolved
@@ -11,12 +11,8 @@
     TriggerInfo,
 )
 
-<<<<<<< HEAD
 from dodal.beamlines.i03 import fastcs_eiger, set_path_provider
 from dodal.devices.async_adeiger.adeiger import EigerDetector
-=======
-from dodal.beamlines.i03 import fastcs_eiger
->>>>>>> 2cdee614
 from dodal.devices.detector import DetectorParams
 from dodal.log import LOGGER, do_default_logging_setup
 
