--- conflicted
+++ resolved
@@ -46,8 +46,33 @@
 from dodal.devices.apple2_undulator import Pol
 from dodal.log import LOGGER
 
-DEFAULT_GAP_FILE = "IDEnergy2GapCalibrations.csv"
-DEFAULT_PHASE_FILE = "IDEnergy2PhaseCalibrations.csv"
+
+class LookupPath(BaseModel):
+    gap: Path
+    phase: Path
+
+    @classmethod
+    def create(
+        cls,
+        path: str,
+        gap_file: str = "IDEnergy2GapCalibrations.csv",
+        phase_file: str = "IDEnergy2PhaseCalibrations.csv",
+    ) -> "LookupPath":
+        """
+        Factory method to easily create LookupPath using some default file names.
+        Parameters:
+        -----------
+        path:
+            The file path to the lookup tables.
+        gap_file:
+            The gap lookup table file name.
+        phase_file:
+            The phase lookup table file name.
+
+        Returns:
+            LookupPath instance.
+        """
+        return cls(gap=Path(path, gap_file), phase=Path(path, phase_file))
 
 
 DEFAULT_POLY_DEG = [
@@ -67,10 +92,6 @@
 
 
 class LookupTableConfig(BaseModel):
-<<<<<<< HEAD
-    path: Path
-=======
->>>>>>> c06b0d13
     source: tuple[str, str] | None = None
     mode: str = "Mode"
     min_energy: str = "MinEnergy"
@@ -121,14 +142,11 @@
 
 class GapPhaseLookupTables(BaseModel):
     gap: LookupTable = Field(default_factory=lambda: LookupTable())
-    gap_config: LookupTableConfig
-
     phase: LookupTable = Field(default_factory=lambda: LookupTable())
-    phase_config: LookupTableConfig
 
 
 def convert_csv_to_lookup(
-    config_client: ConfigServer,
+    file_contents: str,
     lut_config: LookupTableConfig,
     skip_line_start_with: str = "#",
 ) -> LookupTable:
@@ -137,18 +155,10 @@
 
     Parameters:
     -----------
-<<<<<<< HEAD
-    config_client:
-        The client that is able to retrieve the file contents.
-    lut_config:
-        The configuration that defines which file to read for the config_client and how
-        to process the file contents into a LookupTable.
-=======
     file_contents:
         The CSV file contents as string.
     lut_config:
         The configuration that how to process the file_contents into a LookupTable.
->>>>>>> c06b0d13
     skip_line_start_with
         Lines beginning with this prefix are skipped (default "#").
 
@@ -193,9 +203,6 @@
         )
         return lut
 
-    file_contents = config_client.get_file_contents(
-        lut_config.path, reset_cached_result=True
-    )
     reader = csv.DictReader(read_file_and_skip(file_contents, skip_line_start_with))
     lut = LookupTable()
 
@@ -324,14 +331,9 @@
     def __init__(
         self,
         config_client: ConfigServer,
-<<<<<<< HEAD
-        gap_lut_config: LookupTableConfig,
-        phase_lut_config: LookupTableConfig,
-=======
         lut_config: LookupTableConfig,
         gap_path: Path,
         phase_path: Path,
->>>>>>> c06b0d13
     ):
         """Initialise the EnergyMotorLookup class with lookup table headers provided.
 
@@ -346,13 +348,7 @@
         phase_path:
             File path to the phase lookup table.
         """
-<<<<<<< HEAD
-        self.lookup_tables = GapPhaseLookupTables(
-            gap_config=gap_lut_config, phase_config=phase_lut_config
-        )
-=======
         self.lookup_tables = GapPhaseLookupTables()
->>>>>>> c06b0d13
         self.config_client = config_client
         self.lut_config = lut_config
         self.gap_path = gap_path
@@ -368,45 +364,29 @@
         self._available_pol = value
 
     def _update_gap_lut(self) -> None:
-<<<<<<< HEAD
-        self.lookup_tables.gap = convert_csv_to_lookup(
-            config_client=self.config_client, lut_config=self.lookup_tables.gap_config
-=======
         file_contents = self.config_client.get_file_contents(
             self.gap_path, reset_cached_result=True
         )
         self.lookup_tables.gap = convert_csv_to_lookup(
             file_contents, lut_config=self.lut_config
->>>>>>> c06b0d13
         )
         self.available_pol = list(self.lookup_tables.gap.root.keys())
 
     def _update_phase_lut(self) -> None:
-<<<<<<< HEAD
-        self.lookup_tables.phase = convert_csv_to_lookup(
-            config_client=self.config_client, lut_config=self.lookup_tables.phase_config
-=======
         file_contents = self.config_client.get_file_contents(
             self.phase_path, reset_cached_result=True
         )
         self.lookup_tables.phase = convert_csv_to_lookup(
             file_contents, lut_config=self.lut_config
->>>>>>> c06b0d13
         )
 
     def update_lookuptables(self):
         """
         Update lookup tables from files and validate their format.
         """
-<<<<<<< HEAD
-        LOGGER.info("Updating lookup dictionary from file for gap.")
-        self._update_gap_lut()
-        LOGGER.info("Updating lookup dictionary from file for phase.")
-=======
         LOGGER.info("Updating lookup table from file for gap.")
         self._update_gap_lut()
         LOGGER.info("Updating lookup table from file for phase.")
->>>>>>> c06b0d13
         self._update_phase_lut()
 
     def get_motor_from_energy(self, energy: float, pol: Pol) -> tuple[float, float]:
