"""Apple2 lookup table utilities and CSV converter.

This module provides helpers to read, validate and convert Apple2 insertion-device
lookup tables (energy -> gap/phase polynomials) from CSV sources into an
in-memory dictionary format used by the Apple2 controllers.

Data format produced
The lookup-table dictionary created by convert_csv_to_lookup() follows this
structure:

{
  "POL_MODE": {
    "energies": {
      "<min_energy>": {
        "low": <float>,
        "high": <float>,
        "poly": <numpy.poly1d>
      },
      ...
    },
    "limit": {
      "minimum": <float>,
      "maximum": <float>
    }
  },
}

"""

import abc
import csv
import io
from collections.abc import Generator
from pathlib import Path

import numpy as np
from daq_config_server.client import ConfigServer
from pydantic import (
    BaseModel,
    ConfigDict,
    Field,
    RootModel,
    field_serializer,
)

from dodal.devices.apple2_undulator import Pol


class LookupPath(BaseModel):
    gap: Path
    phase: Path

    @classmethod
    def create(
        cls,
        path: str,
        gap_file: str = "IDEnergy2GapCalibrations.csv",
        phase_file: str = "IDEnergy2PhaseCalibrations.csv",
    ) -> "LookupPath":
        """
        Factory method to easily create LookupPath using some default file names.
        Parameters:
        -----------
        path:
            The file path to the lookup tables.
        gap_file:
            The gap lookup table file name.
        phase_file:
            The phase lookup table file name.

        Returns:
            LookupPath instance.
        """
        return cls(gap=Path(path, gap_file), phase=Path(path, phase_file))


DEFAULT_POLY_DEG = [
    "7th-order",
    "6th-order",
    "5th-order",
    "4th-order",
    "3rd-order",
    "2nd-order",
    "1st-order",
    "b",
]

MODE_NAME_CONVERT = {"CR": "pc", "CL": "nc"}


class LookupTableConfig(BaseModel):
    path: LookupPath
    source: tuple[str, str] | None = None
    mode: str = "Mode"
    min_energy: str = "MinEnergy"
    max_energy: str = "MaxEnergy"
    poly_deg: list[str] = Field(default_factory=lambda: DEFAULT_POLY_DEG)
    mode_name_convert: dict[str, str] = Field(default_factory=lambda: MODE_NAME_CONVERT)


class EnergyMinMax(BaseModel):
    minimum: float
    maximum: float


class EnergyCoverageEntry(BaseModel):
    model_config = ConfigDict(arbitrary_types_allowed=True)  # So np.poly1d can be used.
    low: float
    high: float
    poly: np.poly1d

    @field_serializer("poly", mode="plain")
    def serialize_poly(self, value: np.poly1d) -> list:
        """Allow np.poly1d to work when serializing."""
        return value.coefficients.tolist()


class EnergyCoverage(RootModel[dict[float, EnergyCoverageEntry]]):
    pass


class LookupTableEntries(BaseModel):
    energies: EnergyCoverage
    limit: EnergyMinMax


class LookupTable(RootModel[dict[Pol, LookupTableEntries]]):
    # Allow to auto specify a dict if one not provided
    def __init__(self, root: dict[Pol, LookupTableEntries] | None = None):
        super().__init__(root=root or {})


class GapPhaseLookupTable(BaseModel):
    gap: LookupTable = Field(default_factory=lambda: LookupTable())
    phase: LookupTable = Field(default_factory=lambda: LookupTable())


def convert_csv_to_lookup(
    file_contents: str,
    lut_config: LookupTableConfig,
    skip_line_start_with: str = "#",
) -> LookupTable:
    """
    Convert CSV content into the Apple2 lookup-table dictionary.

    Parameters:
    -----------
    file_contents:
        The CSV file content as a string.
    lut_config:
        The configuration that defines how to read the file_contents into a LookupTable
    skip_line_start_with
        Lines beginning with this prefix are skipped (default "#").

    Returns:
    -----------
    LookupTable
    """
<<<<<<< HEAD
    # Change none standard name to standard used in Pol
    if mode_name_convert is None:
        mode_name_convert = {"cr": "pc", "cl": "nc"}
    if poly_deg is None:
        poly_deg = [
            "7th-order",
            "6th-order",
            "5th-order",
            "4th-order",
            "3rd-order",
            "2nd-order",
            "1st-order",
            "b",
        ]
    lookup_table = {}
    polarisations = set()

    def process_row(row: dict) -> None:
=======

    def process_row(row: dict, lut: LookupTable):
>>>>>>> b68dfe87
        """Process a single row from the CSV file and update the lookup table."""
        mode_value = str(row[lut_config.mode]).lower()
        if mode_value in lut_config.mode_name_convert:
            mode_value = lut_config.mode_name_convert[f"{mode_value}"]
        mode_value = Pol(mode_value)

        # Create polynomial object for energy-to-gap/phase conversion
        coefficients = [float(row[coef]) for coef in lut_config.poly_deg]
        if mode_value not in lut.root:
            lut.root[mode_value] = generate_lookup_table_entry(
                min_energy=float(row[lut_config.min_energy]),
                max_energy=float(row[lut_config.max_energy]),
                poly1d_param=coefficients,
            )

        else:
            lut.root[mode_value].energies.root[float(row[lut_config.min_energy])] = (
                EnergyCoverageEntry(
                    low=float(row[lut_config.min_energy]),
                    high=float(row[lut_config.max_energy]),
                    poly=np.poly1d(coefficients),
                )
            )

        # Update energy limits
        lut.root[mode_value].limit.minimum = min(
            lut.root[mode_value].limit.minimum,
            float(row[lut_config.min_energy]),
        )
        lut.root[mode_value].limit.maximum = max(
            lut.root[mode_value].limit.maximum,
            float(row[lut_config.max_energy]),
        )
        return lut

    reader = csv.DictReader(read_file_and_skip(file_contents, skip_line_start_with))
    lut = LookupTable()

    for row in reader:
        # If there are multiple source only convert requested.
        if lut_config.source is not None:
            if row[lut_config.source[0]] == lut_config.source[1]:
                process_row(row=row, lut=lut)
        else:
            process_row(row=row, lut=lut)

    # Check if our LookupTable is empty after processing, raise error if it is.
    if not lut.root:
        raise RuntimeError(
            "LookupTable content is empty, failed to convert the file contents to "
            "a LookupTable!"
        )
    return lut


def read_file_and_skip(file: str, skip_line_start_with: str = "#") -> Generator[str]:
    """Yield non-comment lines from the CSV content string."""
    for line in io.StringIO(file):
        if line.startswith(skip_line_start_with):
            continue
        else:
            yield line


def get_poly(
    energy: float,
    pol: Pol,
    lookup_table: LookupTable,
) -> np.poly1d:
    """
    Return the numpy.poly1d polynomial applicable for the given energy and polarisation.

    Parameters:
    -----------
    energy:
        Energy value in the same units used to create the lookup table.
    pol:
        Polarisation mode (Pol enum).
    lookup_table:
        The converted lookup table dictionary for either 'gap' or 'phase'.
    """
    if (
        energy < lookup_table.root[pol].limit.minimum
        or energy > lookup_table.root[pol].limit.maximum
    ):
        raise ValueError(
            "Demanding energy must lie between"
<<<<<<< HEAD
            + f" {lookup_table[pol][LookupTableKeys.LIMIT][LookupTableKeys.MIN]}"
            + f" and {lookup_table[pol][LookupTableKeys.LIMIT][LookupTableKeys.MAX]}!"
=======
            + f" {lookup_table.root[pol].limit.minimum}"
            + f" and {lookup_table.root[pol].limit.maximum} eV!"
>>>>>>> b68dfe87
        )
    else:
        for energy_range in lookup_table.root[pol].energies.root.values():
            if energy >= energy_range.low and energy < energy_range.high:
                return energy_range.poly

    raise ValueError(
        "Cannot find polynomial coefficients for your requested energy."
        + " There might be gap in the calibration lookup table."
    )


def generate_lookup_table_entry(
    min_energy: float, max_energy: float, poly1d_param: list[float]
) -> LookupTableEntries:
    return LookupTableEntries(
        energies=EnergyCoverage(
            {
                min_energy: EnergyCoverageEntry(
                    low=min_energy,
                    high=max_energy,
                    poly=np.poly1d(poly1d_param),
                )
            }
        ),
        limit=EnergyMinMax(
            minimum=float(min_energy),
            maximum=float(max_energy),
        ),
    )


def generate_lookup_table(
    pol: Pol, min_energy: float, max_energy: float, poly1d_param: list[float]
) -> LookupTable:
    return LookupTable(
        {pol: generate_lookup_table_entry(min_energy, max_energy, poly1d_param)}
    )


def make_phase_tables(
    pols: list[Pol],
    min_energies: list[float],
    max_energies: list[float],
    poly1d_params: list[list[float]],
) -> LookupTable:
    """Generate a dictionary containing multiple lookuptable entries
    for provided polarisations."""
    lookuptable_phase = LookupTable()
    for i in range(len(pols)):
        lookuptable_phase.root[pols[i]] = generate_lookup_table_entry(
            min_energy=min_energies[i],
            max_energy=max_energies[i],
            poly1d_param=poly1d_params[i],
        )

    return lookuptable_phase


class BaseEnergyMotorLookup:
    """
    Abstract base for energy->motor lookup.

    Subclasses should implement `update_lookuptable()` to populate `self.lookup_tables`
    from the configured file sources. After update_lookuptable() has populated the
    'gap' and 'phase' tables, `get_motor_from_energy()` can be used to compute
    (gap, phase) for a requested (energy, pol) pair.
    """

    def __init__(
        self,
        config_client: ConfigServer,
        lut_config: LookupTableConfig,
    ):
        """Initialise the EnergyMotorLookup class with lookup table headers provided.

        Parameters:
        -----------
        lut_config:
            The configuration that contains the lookup table file paths and how to read
            them.
        config_client:
            The config server client to fetch the look up table.
<<<<<<< HEAD
        mode:
            The column name of the mode in look up table.
        min_energy:
            The column name that contain the maximum energy in look up table.
        max_energy:
            The column name that contain the maximum energy in look up table.
        gap_file_name:
            File name for the id game.
        phase_file_name:
            File name for the phase(optional).
        poly_deg:
            The column names for the parameters for the energy conversion polynomial, starting with the least significant.

=======
>>>>>>> b68dfe87
        """
        self.lookup_tables = GapPhaseLookupTable()
        self.lut_config = lut_config
        self.config_client = config_client
        self._available_pol = []

    @property
    def available_pol(self) -> list[str | None]:
        return self._available_pol

    @available_pol.setter
    def available_pol(self, value: list[str | None]) -> None:
        self._available_pol = value

    @abc.abstractmethod
    def update_lookuptable(self):
        """
        Update lookup tables from files and validate their format.
        """

    def get_motor_from_energy(self, energy: float, pol: Pol) -> tuple[float, float]:
        """
        Convert energy and polarisation to gap and phase motor positions.

        Parameters:
        -----------
        energy : float
            Desired energy in eV.
        pol : Pol
            Polarisation mode.

        Returns:
        ----------
        tuple[float, float]
            (gap, phase) motor positions.
        """
        if self.available_pol == []:
            self.update_lookuptable()

        gap_poly = get_poly(lookup_table=self.lookup_tables.gap, energy=energy, pol=pol)
        phase_poly = get_poly(
            lookup_table=self.lookup_tables.phase,
            energy=energy,
            pol=pol,
        )
        return gap_poly(energy), phase_poly(energy)<|MERGE_RESOLUTION|>--- conflicted
+++ resolved
@@ -156,29 +156,8 @@
     -----------
     LookupTable
     """
-<<<<<<< HEAD
-    # Change none standard name to standard used in Pol
-    if mode_name_convert is None:
-        mode_name_convert = {"cr": "pc", "cl": "nc"}
-    if poly_deg is None:
-        poly_deg = [
-            "7th-order",
-            "6th-order",
-            "5th-order",
-            "4th-order",
-            "3rd-order",
-            "2nd-order",
-            "1st-order",
-            "b",
-        ]
-    lookup_table = {}
-    polarisations = set()
-
-    def process_row(row: dict) -> None:
-=======
 
     def process_row(row: dict, lut: LookupTable):
->>>>>>> b68dfe87
         """Process a single row from the CSV file and update the lookup table."""
         mode_value = str(row[lut_config.mode]).lower()
         if mode_value in lut_config.mode_name_convert:
@@ -266,13 +245,8 @@
     ):
         raise ValueError(
             "Demanding energy must lie between"
-<<<<<<< HEAD
-            + f" {lookup_table[pol][LookupTableKeys.LIMIT][LookupTableKeys.MIN]}"
-            + f" and {lookup_table[pol][LookupTableKeys.LIMIT][LookupTableKeys.MAX]}!"
-=======
             + f" {lookup_table.root[pol].limit.minimum}"
             + f" and {lookup_table.root[pol].limit.maximum} eV!"
->>>>>>> b68dfe87
         )
     else:
         for energy_range in lookup_table.root[pol].energies.root.values():
@@ -356,22 +330,6 @@
             them.
         config_client:
             The config server client to fetch the look up table.
-<<<<<<< HEAD
-        mode:
-            The column name of the mode in look up table.
-        min_energy:
-            The column name that contain the maximum energy in look up table.
-        max_energy:
-            The column name that contain the maximum energy in look up table.
-        gap_file_name:
-            File name for the id game.
-        phase_file_name:
-            File name for the phase(optional).
-        poly_deg:
-            The column names for the parameters for the energy conversion polynomial, starting with the least significant.
-
-=======
->>>>>>> b68dfe87
         """
         self.lookup_tables = GapPhaseLookupTable()
         self.lut_config = lut_config
