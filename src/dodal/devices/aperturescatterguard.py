import asyncio
from collections import OrderedDict, namedtuple
from dataclasses import asdict, dataclass

from bluesky.protocols import Movable, Reading
from ophyd_async.core import AsyncStatus, SignalR, StandardReadable
from ophyd_async.core.soft_signal_backend import SoftConverter, SoftSignalBackend

from dodal.devices.aperture import Aperture
from dodal.devices.scatterguard import Scatterguard
from dodal.log import LOGGER


class InvalidApertureMove(Exception):
    pass


ApertureFiveDimensionalLocation = namedtuple(
    "ApertureFiveDimensionalLocation",
    [
        "aperture_x",
        "aperture_y",
        "aperture_z",
        "scatterguard_x",
        "scatterguard_y",
    ],
)


@dataclass
class ApertureScatterguardTolerances:
    ap_x: float
    ap_y: float
    ap_z: float
    sg_x: float
    sg_y: float


@dataclass
class SingleAperturePosition:
    # Default values are needed as ophyd_async sim does not respect initial_values of
    # soft signal backends see https://github.com/bluesky/ophyd-async/issues/266
    name: str = ""
    GDA_name: str = ""
    radius_microns: float | None = None
    location: ApertureFiveDimensionalLocation = ApertureFiveDimensionalLocation(
        0, 0, 0, 0, 0
    )


def position_from_params(
    name: str, GDA_name: str, radius_microns: float | None, params: dict
) -> SingleAperturePosition:
    return SingleAperturePosition(
        name,
        GDA_name,
        radius_microns,
        ApertureFiveDimensionalLocation(
            params[f"miniap_x_{GDA_name}"],
            params[f"miniap_y_{GDA_name}"],
            params[f"miniap_z_{GDA_name}"],
            params[f"sg_x_{GDA_name}"],
            params[f"sg_y_{GDA_name}"],
        ),
    )


def tolerances_from_params(params: dict) -> ApertureScatterguardTolerances:
    return ApertureScatterguardTolerances(
        ap_x=params["miniap_x_tolerance"],
        ap_y=params["miniap_y_tolerance"],
        ap_z=params["miniap_z_tolerance"],
        sg_x=params["sg_x_tolerance"],
        sg_y=params["sg_y_tolerance"],
    )


@dataclass
class AperturePositions:
    """Holds the motor positions needed to select a particular aperture size."""

    LARGE: SingleAperturePosition
    MEDIUM: SingleAperturePosition
    SMALL: SingleAperturePosition
    ROBOT_LOAD: SingleAperturePosition

    tolerances: ApertureScatterguardTolerances

    UNKNOWN = SingleAperturePosition(
        "Unknown", "UNKNOWN", None, ApertureFiveDimensionalLocation(0, 0, 0, 0, 0)
    )

    @classmethod
    def from_gda_beamline_params(cls, params):
        return cls(
            LARGE=position_from_params("Large", "LARGE_APERTURE", 100, params),
            MEDIUM=position_from_params("Medium", "MEDIUM_APERTURE", 50, params),
            SMALL=position_from_params("Small", "SMALL_APERTURE", 20, params),
            ROBOT_LOAD=position_from_params("Robot load", "ROBOT_LOAD", None, params),
            tolerances=tolerances_from_params(params),
        )

    def as_list(self) -> list[SingleAperturePosition]:
        return [
            self.LARGE,
            self.MEDIUM,
            self.SMALL,
            self.ROBOT_LOAD,
        ]


class ApertureScatterguard(StandardReadable, Movable):
    def __init__(self, prefix: str = "", name: str = "") -> None:
        self.aperture = Aperture(prefix + "-MO-MAPT-01:")
        self.scatterguard = Scatterguard(prefix + "-MO-SCAT-01:")
        self.aperture_positions: AperturePositions | None = None
<<<<<<< HEAD
        self.TOLERANCE_STEPS = 3  # Number of MRES steps
        aperture_backend = SoftSignalBackend(
            SingleAperturePosition, AperturePositions.UNKNOWN
=======
        self.selected_aperture = self.SelectedAperture(
            backend=SoftSignalBackend(
                SingleAperturePosition, AperturePositions.UNKNOWN
            ),
>>>>>>> e06ae818
        )
        aperture_backend.converter = self.ApertureConverter()
        self.selected_aperture = self.SelectedAperture(backend=aperture_backend)
        self.set_readable_signals(
            read=[
                self.selected_aperture,
            ]
        )
        super().__init__(name)

    class ApertureConverter(SoftConverter):
        # Ophyd-async #311 should add a default converter for dataclasses to do this
        def reading(
            self, value: SingleAperturePosition, timestamp: float, severity: int
        ) -> Reading:
            return Reading(
                value=asdict(value),
                timestamp=timestamp,
                alarm_severity=-1 if severity > 2 else severity,
            )

    class SelectedAperture(SignalR):
        async def read(self, *args, **kwargs):
            assert isinstance(self.parent, ApertureScatterguard)
            await self._backend.put(await self.parent._get_current_aperture_position())
            return {self.name: await self._backend.get_reading()}

        async def describe(self):
            return OrderedDict(
                [
                    (
                        self._name,
                        {
                            "source": self._backend.source(self._name),  # type: ignore
                            "dtype": "array",
                            "shape": [
                                -1,
                            ],  # TODO describe properly - see https://github.com/DiamondLightSource/dodal/issues/253
                        },
                    ),
                ],
            )

    def load_aperture_positions(self, positions: AperturePositions):
        LOGGER.info(f"{self.name} loaded in {positions}")
        self.aperture_positions = positions

    def set(self, pos: SingleAperturePosition) -> AsyncStatus:
        assert isinstance(self.aperture_positions, AperturePositions)
        if pos not in self.aperture_positions.as_list():
            raise InvalidApertureMove(f"Unknown aperture: {pos}")

        return AsyncStatus(self._safe_move_within_datacollection_range(pos.location))

    def _get_motor_list(self):
        return [
            self.aperture.x,
            self.aperture.y,
            self.aperture.z,
            self.scatterguard.x,
            self.scatterguard.y,
        ]

    @AsyncStatus.wrap
    async def _set_raw_unsafe(self, positions: ApertureFiveDimensionalLocation):
        """Accept the risks and move in an unsafe way. Collisions possible."""

        # unpacking the position
        aperture_x, aperture_y, aperture_z, scatterguard_x, scatterguard_y = positions

        await asyncio.gather(
            self.aperture.x.set(aperture_x),
            self.aperture.y.set(aperture_y),
            self.aperture.z.set(aperture_z),
            self.scatterguard.x.set(scatterguard_x),
            self.scatterguard.y.set(scatterguard_y),
        )

    async def _get_current_aperture_position(self) -> SingleAperturePosition:
        """
        Returns the current aperture position using readback values
        for SMALL, MEDIUM, LARGE. ROBOT_LOAD position defined when
        mini aperture y <= ROBOT_LOAD.location.aperture_y + tolerance.
        If no position is found then raises InvalidApertureMove.
        """
        assert isinstance(self.aperture_positions, AperturePositions)
        current_ap_y = await self.aperture.y.user_readback.get_value(cached=False)
        robot_load_ap_y = self.aperture_positions.ROBOT_LOAD.location.aperture_y
        if await self.aperture.large.get_value(cached=False) == 1:
            return self.aperture_positions.LARGE
        elif await self.aperture.medium.get_value(cached=False) == 1:
            return self.aperture_positions.MEDIUM
        elif await self.aperture.small.get_value(cached=False) == 1:
            return self.aperture_positions.SMALL
        elif current_ap_y <= robot_load_ap_y + self.aperture_positions.tolerances.ap_y:
            return self.aperture_positions.ROBOT_LOAD

        raise InvalidApertureMove("Current aperture/scatterguard state unrecognised")

    async def _safe_move_within_datacollection_range(
        self, pos: ApertureFiveDimensionalLocation
    ):
        """
        Move the aperture and scatterguard combo safely to a new position.
        See https://github.com/DiamondLightSource/hyperion/wiki/Aperture-Scatterguard-Collisions
        for why this is required.
        """
        assert self.aperture_positions is not None
        # unpacking the position
        aperture_x, aperture_y, aperture_z, scatterguard_x, scatterguard_y = pos

        ap_z_in_position = await self.aperture.z.motor_done_move.get_value()
        if not ap_z_in_position:
            raise InvalidApertureMove(
                "ApertureScatterguard z is still moving. Wait for it to finish "
                "before triggering another move."
            )

        current_ap_z = await self.aperture.z.user_readback.get_value()
        diff_on_z = abs(current_ap_z - aperture_z)
        if diff_on_z > self.aperture_positions.tolerances.ap_z:
            raise InvalidApertureMove(
                "ApertureScatterguard safe move is not yet defined for positions "
                "outside of LARGE, MEDIUM, SMALL, ROBOT_LOAD. "
                f"Current aperture z ({current_ap_z}), outside of tolerance ({self.aperture_positions.tolerances.ap_z}) from target ({aperture_z})."
            )

        current_ap_y = await self.aperture.y.user_readback.get_value()

        if aperture_y > current_ap_y:
            await asyncio.gather(
                self.scatterguard.x.set(scatterguard_x),
                self.scatterguard.y.set(scatterguard_y),
            )
            await asyncio.gather(
                self.aperture.x.set(aperture_x),
                self.aperture.y.set(aperture_y),
                self.aperture.z.set(aperture_z),
            )
            return
        await asyncio.gather(
            self.aperture.x.set(aperture_x),
            self.aperture.y.set(aperture_y),
            self.aperture.z.set(aperture_z),
        )

        await asyncio.gather(
            self.scatterguard.x.set(scatterguard_x),
            self.scatterguard.y.set(scatterguard_y),
        )<|MERGE_RESOLUTION|>--- conflicted
+++ resolved
@@ -114,16 +114,9 @@
         self.aperture = Aperture(prefix + "-MO-MAPT-01:")
         self.scatterguard = Scatterguard(prefix + "-MO-SCAT-01:")
         self.aperture_positions: AperturePositions | None = None
-<<<<<<< HEAD
         self.TOLERANCE_STEPS = 3  # Number of MRES steps
         aperture_backend = SoftSignalBackend(
             SingleAperturePosition, AperturePositions.UNKNOWN
-=======
-        self.selected_aperture = self.SelectedAperture(
-            backend=SoftSignalBackend(
-                SingleAperturePosition, AperturePositions.UNKNOWN
-            ),
->>>>>>> e06ae818
         )
         aperture_backend.converter = self.ApertureConverter()
         self.selected_aperture = self.SelectedAperture(backend=aperture_backend)
