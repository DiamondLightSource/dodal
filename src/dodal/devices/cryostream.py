from ophyd_async.core import StandardReadable, StrictEnum
from ophyd_async.epics.core import epics_signal_r, epics_signal_rw, epics_signal_x


class InOut(StrictEnum):
    IN = "In"
    OUT = "Out"


class CryoStream(StandardReadable):
<<<<<<< HEAD
    """This is an unused i03 specific device"""
=======
    MAX_TEMP_K = 110
    MAX_PRESSURE_BAR = 0.1
>>>>>>> 440b816b

    def __init__(self, prefix: str, name: str = ""):
        self.course = epics_signal_rw(InOut, f"{prefix}-EA-CJET-01:COARSE:CTRL")
        self.fine = epics_signal_rw(InOut, f"{prefix}-EA-CJET-01:FINE:CTRL")
        self.temperature_k = epics_signal_r(float, f"{prefix}-EA-CSTRM-01:TEMP")
        self.back_pressure_bar = epics_signal_r(
            float, f"{prefix}-EA-CSTRM-01:BACKPRESS"
        )

        super().__init__(name)


class TurboEnum(StrictEnum):
    OFF = "Off"
    ON = "On"
    AUTO = "Auto"


class CryoStreamEnable(StrictEnum):
    ON = "Enabled"
    OFF = "Disabled"


class OxfordCryoStreamController(StandardReadable):
    def __init__(self, prefix: str, name: str = ""):
        self.purge = epics_signal_x(f"{prefix}PURGE.PROC")
        self.hold = epics_signal_x(f"{prefix}HOLD.PROC")
        self.start = epics_signal_x(f"{prefix}RESTART.PROC")
        self.pause = epics_signal_x(f"{prefix}PAUSE.PROC")
        self.resume = epics_signal_x(f"{prefix}RESUME.PROC")
        self.end = epics_signal_x(f"{prefix}END.PROC")
        self.stop = epics_signal_x(f"{prefix}STOP.PROC")

        self.ramp_rate = epics_signal_rw(float, f"{prefix}RRATE")
        self.ramp_temp = epics_signal_rw(float, f"{prefix}RTEMP")
        self.ramp = epics_signal_x(f"{prefix}RAMP.PROC")

        self.plat_time = epics_signal_rw(float, f"{prefix}PTIME")
        self.plat = epics_signal_x(f"{prefix}PLAT.PROC")

        self.cool_temp = epics_signal_rw(float, f"{prefix}CTEMP")
        self.cool = epics_signal_x(f"{prefix}COOL.PROC")

        self.turbo = epics_signal_rw(str, f"{prefix}TURBO")
        self.turbo_mode = epics_signal_rw(TurboEnum, f"{prefix}TURBOMODE")

        self.end_rate = epics_signal_rw(float, f"{prefix}ERATE")

        self.serial_comms = epics_signal_rw(CryoStreamEnable, f"{prefix}DISABLE")
        self.status = epics_signal_r(str, f"{prefix}STATUS.SEVR")

        super().__init__(name)


class OxfordCryoStreamStatus(StandardReadable):
    def __init__(self, prefix: str, name: str = ""):
        self.setpoint = epics_signal_r(float, f"{prefix}SETPOINT")
        self.temp = epics_signal_r(float, f"{prefix}TEMP")
        self.error = epics_signal_r(float, f"{prefix}ERROR")
        self.mode = epics_signal_r(str, f"{prefix}RUNMODE")
        self.phase = epics_signal_r(str, f"{prefix}PHASE")
        self.ramp_rate_setpoint = epics_signal_r(float, f"{prefix}RAMPRATE")
        self.target_temp = epics_signal_r(float, f"{prefix}TARGETTEMP")
        self.evap_temp = epics_signal_r(float, f"{prefix}EVAPTEMP")
        self.time_remaining = epics_signal_r(float, f"{prefix}REMAINING")
        self.gas_flow = epics_signal_r(float, f"{prefix}GASFLOW")
        self.gas_heat = epics_signal_r(float, f"{prefix}GASHEAT")
        self.evap_heat = epics_signal_r(float, f"{prefix}EVAPHEAT")
        self.suct_temp = epics_signal_r(float, f"{prefix}SUCTTEMP")
        self.suct_heat = epics_signal_r(float, f"{prefix}SUCTHEAT")
        self.back_pressure = epics_signal_r(float, f"{prefix}BACKPRESS")

        self.pump_uptime = epics_signal_r(float, f"{prefix}RUNTIME")
        self.controller_number = epics_signal_r(float, f"{prefix}CTRLNUM")
        self.software_version = epics_signal_r(float, f"{prefix}VER")
        self.evap_adjust = epics_signal_r(float, f"{prefix}EVAPADJUST")
        self.series = epics_signal_r(str, f"{prefix}SERIES")

        super().__init__(name)


class OxfordCryoStream(StandardReadable):
    def __init__(self, prefix: str, name=""):
        self.controller = OxfordCryoStreamController(prefix=prefix)
        self.status = OxfordCryoStreamStatus(prefix=prefix)

        super().__init__(name)<|MERGE_RESOLUTION|>--- conflicted
+++ resolved
@@ -8,12 +8,8 @@
 
 
 class CryoStream(StandardReadable):
-<<<<<<< HEAD
-    """This is an unused i03 specific device"""
-=======
     MAX_TEMP_K = 110
     MAX_PRESSURE_BAR = 0.1
->>>>>>> 440b816b
 
     def __init__(self, prefix: str, name: str = ""):
         self.course = epics_signal_rw(InOut, f"{prefix}-EA-CJET-01:COARSE:CTRL")
