from ophyd_async.core import (
    EnabledDisabled,
    InOut,
    StandardReadable,
    StandardReadableFormat,
    StrictEnum,
)
from ophyd_async.epics.core import (
    epics_signal_r,
    epics_signal_rw,
    epics_signal_x,
)


class TurboEnum(StrictEnum):
    OFF = "Off"
    ON = "On"
    AUTO = "Auto"


class CryoStreamSelection(StrictEnum):
    CRYOJET = "CryoJet"
    HC1 = "HC1"


class OxfordCryoStreamController(StandardReadable):
    def __init__(self, prefix: str, name: str = ""):
        with self.add_children_as_readables(StandardReadableFormat.CONFIG_SIGNAL):
            # Any signals that should be read once at the start of the scan
            self.turbo = epics_signal_rw(str, f"{prefix}TURBO")
            self.turbo_mode = epics_signal_rw(TurboEnum, f"{prefix}TURBOMODE")

            self.serial_comms = epics_signal_rw(EnabledDisabled, f"{prefix}DISABLE")
            self.status = epics_signal_r(str, f"{prefix}STATUS.SEVR")

        with self.add_children_as_readables():
            # Any signals that should be read at every point in the scan

            self.purge = epics_signal_x(f"{prefix}PURGE.PROC")
            self.hold = epics_signal_x(f"{prefix}HOLD.PROC")
            self.start = epics_signal_x(f"{prefix}RESTART.PROC")
            self.pause = epics_signal_x(f"{prefix}PAUSE.PROC")
            self.resume = epics_signal_x(f"{prefix}RESUME.PROC")
            self.end = epics_signal_x(f"{prefix}END.PROC")
            self.stop = epics_signal_x(f"{prefix}STOP.PROC")

            self.ramp_rate = epics_signal_rw(float, f"{prefix}RRATE")
            self.ramp_temp = epics_signal_rw(float, f"{prefix}RTEMP")
            self.ramp = epics_signal_x(f"{prefix}RAMP.PROC")

            self.plat_time = epics_signal_rw(float, f"{prefix}PTIME")
            self.plat = epics_signal_x(f"{prefix}PLAT.PROC")

            self.cool_temp = epics_signal_rw(float, f"{prefix}CTEMP")
            self.cool = epics_signal_x(f"{prefix}COOL.PROC")

            self.end_rate = epics_signal_rw(float, f"{prefix}ERATE")

        super().__init__(name)


class OxfordCryoStreamStatus(StandardReadable):
    def __init__(self, prefix: str, name: str = ""):
        with self.add_children_as_readables(StandardReadableFormat.CONFIG_SIGNAL):
            # Any signals that should be read once at the start of the scan

            self.pump_uptime = epics_signal_r(float, f"{prefix}RUNTIME")
            self.controller_number = epics_signal_r(float, f"{prefix}CTRLNUM")
            self.software_version = epics_signal_r(float, f"{prefix}VER")
            self.evap_adjust = epics_signal_r(float, f"{prefix}EVAPADJUST")
            self.series = epics_signal_r(str, f"{prefix}SERIES")

        with self.add_children_as_readables():
            # Any signals that should be read at every point in the scan
            self.setpoint = epics_signal_r(float, f"{prefix}SETPOINT")
            self.temp = epics_signal_r(float, f"{prefix}TEMP")
            self.error = epics_signal_r(float, f"{prefix}ERROR")
            self.mode = epics_signal_r(str, f"{prefix}RUNMODE")
            self.phase = epics_signal_r(str, f"{prefix}PHASE")
            self.ramp_rate_setpoint = epics_signal_r(float, f"{prefix}RAMPRATE")
            self.target_temp = epics_signal_r(float, f"{prefix}TARGETTEMP")
            self.evap_temp = epics_signal_r(float, f"{prefix}EVAPTEMP")
            self.time_remaining = epics_signal_r(float, f"{prefix}REMAINING")
            self.gas_flow = epics_signal_r(float, f"{prefix}GASFLOW")
            self.gas_heat = epics_signal_r(float, f"{prefix}GASHEAT")
            self.evap_heat = epics_signal_r(float, f"{prefix}EVAPHEAT")
            self.suct_temp = epics_signal_r(float, f"{prefix}SUCTTEMP")
            self.suct_heat = epics_signal_r(float, f"{prefix}SUCTHEAT")
            self.back_pressure = epics_signal_r(float, f"{prefix}BACKPRESS")

        super().__init__(name)


class OxfordCryoStream(StandardReadable):
    def __init__(self, prefix: str, name=""):
        with self.add_children_as_readables():
            self.controller = OxfordCryoStreamController(prefix=prefix)
            self.status = OxfordCryoStreamStatus(prefix=prefix)

        super().__init__(name)


<<<<<<< HEAD
class OxfordCryoJet(StandardReadable):
    # TODO: https://github.com/DiamondLightSource/dodal/issues/1486
    # This is a placeholder implementation to get it working with I03, the actual cryojet has many more PVs
    def __init__(self, prefix: str, name=""):
        with self.add_children_as_readables():
            self.course = epics_signal_rw(InOut, f"{prefix}COARSE:CTRL")
            self.fine = epics_signal_rw(InOut, f"{prefix}FINE:CTRL")

        super().__init__(name)


class CompositeCryoStreamCryoJet(StandardReadable):
    def __init__(
        self,
        cryostream: OxfordCryoStream,
        cryojet: OxfordCryoJet,
        name: str = "",
    ):
        with self.add_children_as_readables():
            self.cryostream = cryostream
            self.cryojet = cryojet
=======
class CryoStreamGantry(StandardReadable):
    def __init__(self, prefix: str, name: str = ""):
        with self.add_children_as_readables(StandardReadableFormat.CONFIG_SIGNAL):
            self.cryostream_selector = epics_signal_r(
                CryoStreamSelection, f"{prefix}-EA-GANT-01:CTRL"
            )
            self.hc1_selected = epics_signal_r(
                int, f"{prefix}-MO-STEP-02:GPIO_INP_BITS.B2"
            )
            self.cryostream_selected = epics_signal_r(
                int, f"{prefix}-MO-STEP-02:GPIO_INP_BITS.B3"
            )
>>>>>>> 25663d78

        super().__init__(name)<|MERGE_RESOLUTION|>--- conflicted
+++ resolved
@@ -100,7 +100,6 @@
         super().__init__(name)
 
 
-<<<<<<< HEAD
 class OxfordCryoJet(StandardReadable):
     # TODO: https://github.com/DiamondLightSource/dodal/issues/1486
     # This is a placeholder implementation to get it working with I03, the actual cryojet has many more PVs
@@ -122,7 +121,9 @@
         with self.add_children_as_readables():
             self.cryostream = cryostream
             self.cryojet = cryojet
-=======
+        super().__init__(name)
+
+
 class CryoStreamGantry(StandardReadable):
     def __init__(self, prefix: str, name: str = ""):
         with self.add_children_as_readables(StandardReadableFormat.CONFIG_SIGNAL):
@@ -135,6 +136,4 @@
             self.cryostream_selected = epics_signal_r(
                 int, f"{prefix}-MO-STEP-02:GPIO_INP_BITS.B3"
             )
->>>>>>> 25663d78
-
         super().__init__(name)