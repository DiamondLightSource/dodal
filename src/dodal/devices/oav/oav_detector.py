--- conflicted
+++ resolved
@@ -1,4 +1,3 @@
-from abc import abstractmethod
 from enum import IntEnum
 
 from bluesky.protocols import Movable
@@ -6,6 +5,7 @@
     DEFAULT_TIMEOUT,
     AsyncStatus,
     LazyMock,
+    SignalR,
     StandardReadable,
     derived_signal_r,
     soft_signal_rw,
@@ -59,6 +59,9 @@
 
 
 class OAV(StandardReadable):
+    beam_centre_i: SignalR[int]
+    beam_centre_j: SignalR[int]
+
     def __init__(self, prefix: str, config: OAVConfigBase, name: str = ""):
         self.oav_config = config
         self._prefix = prefix
@@ -85,18 +88,6 @@
                 size=self.sizes[Coords.Y],
                 coord=soft_signal_rw(datatype=int, initial_value=Coords.Y.value),
             )
-            self.beam_centre_i = derived_signal_r(
-                self._get_beam_position,
-                zoom_level=self.zoom_controller.level,
-                size=self.sizes[Coords.X],
-                coord=soft_signal_rw(datatype=int, initial_value=Coords.X.value),
-            )
-            self.beam_centre_j = derived_signal_r(
-                self._get_beam_position,
-                zoom_level=self.zoom_controller.level,
-                size=self.sizes[Coords.Y],
-                coord=soft_signal_rw(datatype=int, initial_value=Coords.Y.value),
-            )
             self.snapshot = Snapshot(
                 f"{self._prefix}MJPG:",
                 self._name,
@@ -112,21 +103,6 @@
         _zoom = self._read_current_zoom(zoom_level)
         value = self.parameters[_zoom].microns_per_pixel[coord]
         return value * DEFAULT_OAV_WINDOW[coord] / size
-
-<<<<<<< HEAD
-    @abstractmethod
-    async def _get_beam_position(self, coord: int) -> int:
-        """Extracts the beam location in pixels `xCentre` `yCentre`, for a requested \
-        zoom level. """
-=======
-    def _get_beam_position(self, zoom_level: str, size: int, coord: int) -> int:
-        """Extracts the beam location in pixels `xCentre` `yCentre`, for a requested \
-        zoom level. """
-        _zoom = self._read_current_zoom(zoom_level)
-        value = self.parameters[_zoom].crosshair[coord]
-
-        return int(value * size / DEFAULT_OAV_WINDOW[coord])
->>>>>>> d977c1d7
 
     async def connect(
         self,
@@ -148,12 +124,25 @@
     def __init__(self, prefix: str, config: OAVConfigBeamCentre, name: str = ""):
         super().__init__(prefix, config, name)
 
-    async def _get_beam_position(self, coord: int) -> int:
+        with self.add_children_as_readables():
+            self.beam_centre_i = derived_signal_r(
+                self._get_beam_position,
+                zoom_level=self.zoom_controller.level,
+                size=self.sizes[Coords.X],
+                coord=soft_signal_rw(datatype=int, initial_value=Coords.X.value),
+            )
+            self.beam_centre_j = derived_signal_r(
+                self._get_beam_position,
+                zoom_level=self.zoom_controller.level,
+                size=self.sizes[Coords.Y],
+                coord=soft_signal_rw(datatype=int, initial_value=Coords.Y.value),
+            )
+
+    def _get_beam_position(self, zoom_level: str, size: int, coord: int) -> int:
         """Extracts the beam location in pixels `xCentre` `yCentre`, for a requested \
         zoom level. """
-        _zoom = await self._read_current_zoom()
+        _zoom = self._read_current_zoom(zoom_level)
         value = self.parameters[_zoom].crosshair[coord]
-        size = await self.sizes[coord].get_value()
         return int(value * size / DEFAULT_OAV_WINDOW[coord])
 
 
@@ -163,14 +152,10 @@
     def __init__(
         self, prefix: str, config: OAVConfig, name: str = "", overlay_channel: int = 1
     ):
-        self.beam_centre_x = epics_signal_r(
+        self.beam_centre_i = epics_signal_r(
             int, prefix + f"OVER:{overlay_channel}:CenterX"
         )
-        self.beam_centre_y = epics_signal_r(
+        self.beam_centre_j = epics_signal_r(
             int, prefix + f"OVER:{overlay_channel}:CenterY"
         )
-        super().__init__(prefix, config, name)
-
-    async def _get_beam_position(self, coord: int) -> int:
-        """Extracts the beam location in pixels `xCentre` `yCentre`."""
-        return await (self.beam_centre_x, self.beam_centre_y)[coord].get_value()+        super().__init__(prefix, config, name)