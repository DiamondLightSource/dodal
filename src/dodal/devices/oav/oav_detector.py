--- conflicted
+++ resolved
@@ -119,13 +119,7 @@
 
         self.cam = Cam(f"{prefix}CAM:", name=name)
         with self.add_children_as_readables():
-<<<<<<< HEAD
-            self.grid_snapshot = SnapshotWithGrid(f"{prefix}{mjpeg_prefix}:", name)
-=======
-            self.grid_snapshot = SnapshotWithGrid(
-                f"{prefix}MJPG:", name, mjpg_x_size_pv, mjpg_y_size_pv
-            )
->>>>>>> d64d1efb
+            self.grid_snapshot = SnapshotWithGrid(f"{prefix}{mjpeg_prefix}:", name, mjpg_x_size_pv, mjpg_y_size_pv)
 
         self.sizes = [self.grid_snapshot.x_size, self.grid_snapshot.y_size]
         with self.add_children_as_readables():
@@ -200,23 +194,16 @@
         z_direction: int = 1,
     ):
         super().__init__(
-<<<<<<< HEAD
-            prefix,
+            prefix=prefix,
             config=config,
             name=name,
             mjpeg_prefix=mjpeg_prefix,
-            zoom_controller=zoom_controller,
-=======
-            prefix=prefix,
-            config=config,
-            name=name,
             zoom_controller=zoom_controller,
             mjpg_x_size_pv=mjpg_x_size_pv,
             mjpg_y_size_pv=mjpg_y_size_pv,
             x_direction=x_direction,
             y_direction=y_direction,
             z_direction=z_direction,
->>>>>>> d64d1efb
         )
 
         with self.add_children_as_readables():
