import cv2
import numpy as np
from bluesky.protocols import Triggerable
from ophyd_async.core import AsyncStatus, StandardReadable, soft_signal_r_and_setter
from ophyd_async.epics.core import (
    epics_signal_r,
)

from dodal.devices.i04.max_pixel import convert_to_gray_and_blur
from dodal.log import LOGGER

# constant was chosen from trial and error with test images
INC_BINARY_THRESH = 20


def binary_img(img, img_name="Threshold"):
    """
     Creates a binary image from OAV image array data.

    Pixels of the input image are converted to one of two values (a high and a low value).
    Otsu's method is used for automatic thresholding.
    See https://docs.opencv.org/4.x/d7/d4d/tutorial_py_thresholding.html.
    The threshold is increased by [constant name] (brightness taken from image in grayscale)
    in order to get more of the centre of the beam.
    """
    # convert to greyscale as not interested in information relating to colour and blur to eliminate rouge hot pixels
    blurred = convert_to_gray_and_blur(img)
    assert blurred is not None, "Image is None before thresholding"

    (thresh, thresh_img) = cv2.threshold(
        blurred, 0, 255, cv2.THRESH_BINARY + cv2.THRESH_OTSU
    )
    # adjusting because the inner beam is less noisy compared to the outer.
    thresh += INC_BINARY_THRESH

    thresh_img = cv2.threshold(blurred, thresh, 255, cv2.THRESH_BINARY)[1]

    LOGGER.info(f"Thresholding value (otsu with blur): {thresh}")
    return thresh_img


async def get_roi(image_arr, current_x, current_y, dist_from_x=100, dist_from_y=100):
    # Get image dimensions
    height, width = image_arr.shape[:2]

    # Clip coordinates to stay within bounds
    x_min = max(current_x - dist_from_x, 0)
    x_max = min(current_x + dist_from_x, width)
    y_min = max(current_y - dist_from_y, 0)
    y_max = min(current_y + dist_from_y, height)

    roi_arr = image_arr[y_min:y_max, x_min:x_max]

    return roi_arr


class CentreEllipseMethod(StandardReadable, Triggerable):
    """
<<<<<<< HEAD
    Finds the centre of the beam through fitting an ellipse and extracting the centre.
    First a ROI is taken which is taken at 100 pixels from the PVs for the previous centre.
    Then the image is converted to a binary (see above function), after which an ellipse is
    fitted.
    The placeholder PVs should then be updated (but not sure if that is happening yet).
    """

    def __init__(self, prefix: str, name: str = "", overlay_channel: int = 1):
        self.array_signal = epics_signal_r(np.ndarray, f"pva://{prefix}PVA:ARRAY")
=======
    Upon triggering, fits an ellipse to a binary image of the OAV. The scintillator should be in position when reading the image. The centre of the fitted ellipse is taken
    to be the centre of the beam, and these pixel values are stored in the device.
    """

    def __init__(self, prefix: str, name: str = ""):
        self.oav_array_signal = epics_signal_r(np.ndarray, f"pva://{prefix}PVA:ARRAY")

>>>>>>> 114c1109
        self.center_x_val, self._center_x_val_setter = soft_signal_r_and_setter(float)
        self.center_y_val, self._center_y_val_setter = soft_signal_r_and_setter(float)
        self.current_centre_x = epics_signal_r(
            int, f"{prefix}OVER:{overlay_channel}:CenterX"
        )
        self.current_centre_y = epics_signal_r(
            int, f"{prefix}OVER:{overlay_channel}:CenterY"
        )
        super().__init__(name)

    def fit_ellipse(self, binary_img: cv2.typing.MatLike) -> cv2.typing.RotatedRect:
        contours, _ = cv2.findContours(
            binary_img, cv2.RETR_EXTERNAL, cv2.CHAIN_APPROX_NONE
        )
        if not contours:
            raise ValueError("No contours found in image.")

        largest_contour = max(contours, key=cv2.contourArea)
        if len(largest_contour) < 5:
            raise ValueError("Not enough points to fit an ellipse.")

        return cv2.fitEllipse(largest_contour)

    @AsyncStatus.wrap
<<<<<<< HEAD
    async def trigger(self, roi_dist_from_centre=100):
        array_data = await self.array_signal.get_value()
        current_x = await self.current_centre_x.get_value()
        current_y = await self.current_centre_y.get_value()
        top_left_corner = (
            current_x - roi_dist_from_centre,
            current_y - roi_dist_from_centre,
        )
        roi_data = await get_roi(
            array_data, current_x, current_y, roi_dist_from_centre, roi_dist_from_centre
        )
        binary = await binary_img(roi_data)
=======
    async def trigger(self):
        array_data = await self.oav_array_signal.get_value()
        binary = binary_img(array_data)
>>>>>>> 114c1109
        ellipse_fit = self.fit_ellipse(binary)
        centre_x = ellipse_fit[0][0]
        centre_y = ellipse_fit[0][1]
        # convert back to original image coords
        real_centre_x = centre_x + top_left_corner[0]
        real_centre_y = centre_y + top_left_corner[1]
        self._center_x_val_setter(real_centre_x)
        self._center_y_val_setter(real_centre_y)<|MERGE_RESOLUTION|>--- conflicted
+++ resolved
@@ -39,7 +39,7 @@
     return thresh_img
 
 
-async def get_roi(image_arr, current_x, current_y, dist_from_x=100, dist_from_y=100):
+def get_roi(image_arr, current_x, current_y, dist_from_x=100, dist_from_y=100):
     # Get image dimensions
     height, width = image_arr.shape[:2]
 
@@ -56,25 +56,17 @@
 
 class CentreEllipseMethod(StandardReadable, Triggerable):
     """
-<<<<<<< HEAD
-    Finds the centre of the beam through fitting an ellipse and extracting the centre.
+    Fits an ellipse a binary image of the beam. The centre of the fitted ellipse is taken
+    to be the centre of the beam.
+    Centre is found through fitting an ellipse and extracting the centre.
     First a ROI is taken which is taken at 100 pixels from the PVs for the previous centre.
     Then the image is converted to a binary (see above function), after which an ellipse is
     fitted.
-    The placeholder PVs should then be updated (but not sure if that is happening yet).
+    The placeholder PVs for the centre are then updated.
     """
 
     def __init__(self, prefix: str, name: str = "", overlay_channel: int = 1):
         self.array_signal = epics_signal_r(np.ndarray, f"pva://{prefix}PVA:ARRAY")
-=======
-    Upon triggering, fits an ellipse to a binary image of the OAV. The scintillator should be in position when reading the image. The centre of the fitted ellipse is taken
-    to be the centre of the beam, and these pixel values are stored in the device.
-    """
-
-    def __init__(self, prefix: str, name: str = ""):
-        self.oav_array_signal = epics_signal_r(np.ndarray, f"pva://{prefix}PVA:ARRAY")
-
->>>>>>> 114c1109
         self.center_x_val, self._center_x_val_setter = soft_signal_r_and_setter(float)
         self.center_y_val, self._center_y_val_setter = soft_signal_r_and_setter(float)
         self.current_centre_x = epics_signal_r(
@@ -99,7 +91,6 @@
         return cv2.fitEllipse(largest_contour)
 
     @AsyncStatus.wrap
-<<<<<<< HEAD
     async def trigger(self, roi_dist_from_centre=100):
         array_data = await self.array_signal.get_value()
         current_x = await self.current_centre_x.get_value()
@@ -108,15 +99,10 @@
             current_x - roi_dist_from_centre,
             current_y - roi_dist_from_centre,
         )
-        roi_data = await get_roi(
+        roi_data = get_roi(
             array_data, current_x, current_y, roi_dist_from_centre, roi_dist_from_centre
         )
-        binary = await binary_img(roi_data)
-=======
-    async def trigger(self):
-        array_data = await self.oav_array_signal.get_value()
-        binary = binary_img(array_data)
->>>>>>> 114c1109
+        binary = binary_img(roi_data)
         ellipse_fit = self.fit_ellipse(binary)
         centre_x = ellipse_fit[0][0]
         centre_y = ellipse_fit[0][1]
