from ophyd import Component as Cpt
from ophyd import (
    Device,
    EpicsMotor,
    EpicsSignal,
)


class PMAC(Device):
    """Device to control the chip stage on I24."""

<<<<<<< HEAD
    pmac_string: EpicsSignal = Cpt(EpicsSignal, "PMAC_STRING")

    x: EpicsMotor = Cpt(EpicsMotor, "X")
    y: EpicsMotor = Cpt(EpicsMotor, "Y")
    z: EpicsMotor = Cpt(EpicsMotor, "Z")

    def home_stages(self):
        self.pmac_string.set(r"\#1hmz\#2hmz\#3hmz")
=======
    pmac_string = Cpt(EpicsSignal, "PMAC_STRING")
>>>>>>> 31af3978
<|MERGE_RESOLUTION|>--- conflicted
+++ resolved
@@ -9,15 +9,11 @@
 class PMAC(Device):
     """Device to control the chip stage on I24."""
 
-<<<<<<< HEAD
-    pmac_string: EpicsSignal = Cpt(EpicsSignal, "PMAC_STRING")
+    pmac_string = Cpt(EpicsSignal, "PMAC_STRING")
 
-    x: EpicsMotor = Cpt(EpicsMotor, "X")
-    y: EpicsMotor = Cpt(EpicsMotor, "Y")
-    z: EpicsMotor = Cpt(EpicsMotor, "Z")
+    x = Cpt(EpicsMotor, "X")
+    y = Cpt(EpicsMotor, "Y")
+    z = Cpt(EpicsMotor, "Z")
 
     def home_stages(self):
-        self.pmac_string.set(r"\#1hmz\#2hmz\#3hmz")
-=======
-    pmac_string = Cpt(EpicsSignal, "PMAC_STRING")
->>>>>>> 31af3978
+        self.pmac_string.set(r"\#1hmz\#2hmz\#3hmz")