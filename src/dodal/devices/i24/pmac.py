--- conflicted
+++ resolved
@@ -120,15 +120,11 @@
         super().__init__(backend, timeout, name)
 
     @AsyncStatus.wrap
-    async def set(self, value: int, wait=True, timeout=0.0):
+    async def set(self, value: int, wait=True, timeout=None):
         prog_str = f"&2b{value}r"
-<<<<<<< HEAD
-        assert isinstance(timeout, float)
-=======
         assert (
             isinstance(timeout, float) or timeout is None
         ), "ProgramRunner does not support calculating timeout itself"
->>>>>>> 3386c7ef
         await self.signal.set(prog_str, wait=wait)
         await wait_for_value(self.status, ScanState.DONE, timeout)
 
