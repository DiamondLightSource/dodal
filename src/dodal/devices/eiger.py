--- conflicted
+++ resolved
@@ -94,15 +94,11 @@
         if self.armed_state.value == "unarmed":
             self.async_stage().wait(60)
 
-<<<<<<< HEAD
         elif self.armed_state.value == "arming":
             self.arming_status.wait(60)
 
         else:
             return None
-=======
-        return self.do_arming_chain()
->>>>>>> 4497b1de
 
     def unstage(self) -> bool:
         assert self.detector_params is not None
@@ -126,13 +122,6 @@
         self.disable_roi_mode()
         return status_ok
 
-<<<<<<< HEAD
-    # This is no longer used by staging
-    def enable_roi_mode(self):
-        self.change_roi_mode(True)
-
-=======
->>>>>>> 4497b1de
     def disable_roi_mode(self):
         self.change_roi_mode(False)
 
@@ -304,13 +293,8 @@
     def disarm_detector(self):
         self.cam.acquire.put(0)
 
-<<<<<<< HEAD
-    def do_async_staging(self) -> Status:
-        unwrapped_funcs = list()
-=======
     def do_arming_chain(self) -> Status:
         functions_to_do_arm = list()
->>>>>>> 4497b1de
         detector_params: DetectorParams = self.detector_params
         if detector_params.use_roi_mode:
             functions_to_do_arm.append(lambda: self.change_roi_mode(enable=True))
