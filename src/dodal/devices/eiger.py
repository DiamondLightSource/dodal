from enum import Enum
from typing import Optional

from ophyd import Component, Device, EpicsSignalRO, Signal
from ophyd.areadetector.cam import EigerDetectorCam
from ophyd.status import AndStatus, Status, SubscriptionStatus

from dodal.devices.detector import DetectorParams, TriggerMode
from dodal.devices.eiger_odin import EigerOdin
from dodal.devices.status import await_value
from dodal.log import LOGGER

FREE_RUN_MAX_IMAGES = 1000000


class InternalEigerTriggerMode(Enum):
    INTERNAL_SERIES = 0
    INTERNAL_ENABLE = 1
    EXTERNAL_SERIES = 2
    EXTERNAL_ENABLE = 3


class EigerDetector(Device):
    class ArmingSignal(Signal):
        def set(self, value, *, timeout=None, settle_time=None, **kwargs):
            return self.parent.async_stage()

    do_arm: ArmingSignal = Component(ArmingSignal)
    cam: EigerDetectorCam = Component(EigerDetectorCam, "CAM:")
    odin: EigerOdin = Component(EigerOdin, "")

    armed: bool = False

    stale_params: EpicsSignalRO = Component(EpicsSignalRO, "CAM:StaleParameters_RBV")
    bit_depth: EpicsSignalRO = Component(EpicsSignalRO, "CAM:BitDepthImage_RBV")

    STALE_PARAMS_TIMEOUT = 60

    filewriters_finished: SubscriptionStatus
    arming_status: Status

    detector_params: Optional[DetectorParams] = None

    @classmethod
    def with_params(
        cls,
        params: DetectorParams,
        name: str = "EigerDetector",
        *args,
        **kwargs,
    ):
        det = cls(name=name, *args, **kwargs)
        det.set_detector_parameters(params)
        return det

    def set_detector_parameters(self, detector_params: DetectorParams):
        self.detector_params = detector_params
        if self.detector_params is None:
            raise Exception("Parameters for scan must be specified")

        to_check = [
            (
                self.detector_params.detector_size_constants is None,
                "Detector Size must be set",
            ),
            (
                self.detector_params.beam_xy_converter is None,
                "Beam converter must be set",
            ),
        ]

        errors = [message for check_result, message in to_check if check_result]

        if errors:
            raise Exception("\n".join(errors))

    def async_stage(self):
        self.arming_status = Status()
        self.odin.nodes.clear_odin_errors()
        status_ok, error_message = self.odin.check_odin_initialised()
        if not status_ok:
            raise Exception(f"Odin not initialised: {error_message}")

        if self.detector_params.use_roi_mode:
            self.enable_roi_mode()  # Chain starts here if using roi mode
        else:
            # So no callback error is raised (probably a neater way to do this)
            finished_status = Status()
            finished_status.set_finished()

            self.set_detector_threshold(
                energy=self.detector_params.current_energy, old_status=finished_status
            )  # Chain starts here if not using roi mode

    def unstage(self) -> bool:
        assert self.detector_params is not None
        if self.detector_params.trigger_mode == TriggerMode.FREE_RUN:
            # In free run mode we have to wait on all frames being complete and stop odin
            LOGGER.info("Waiting on all frames")
            await_value(
                self.odin.file_writer.num_captured,
                self.detector_params.full_number_of_images,
            ).wait(30)
            LOGGER.info("Stopping Odin")
            self.odin.stop().wait(5)
        self.odin.file_writer.start_timeout.put(1)
        LOGGER.info("Waiting on filewriter to finish")
        self.filewriters_finished.wait(30)
<<<<<<< HEAD
        if self.armed:
            self.disarm_detector()
=======
        LOGGER.info("Disarming detector")
        self.disarm_detector()
>>>>>>> 7122c0b7
        status_ok = self.odin.check_odin_state()
        self.disable_roi_mode()
        return status_ok

    def enable_roi_mode(self):
        self.change_roi_mode(True)

    def disable_roi_mode(self):
        self.change_roi_mode(False)

    def change_roi_mode(self, enable: bool):
        assert self.detector_params is not None
        detector_dimensions = (
            self.detector_params.detector_size_constants.roi_size_pixels
            if enable
            else self.detector_params.detector_size_constants.det_size_pixels
        )

        status = Status(timeout=10)
        status &= self.cam.roi_mode.set(1 if enable else 0)
        status &= self.odin.file_writer.image_height.set(detector_dimensions.height)
        status &= self.odin.file_writer.image_width.set(detector_dimensions.width)
        status &= self.odin.file_writer.num_row_chunks.set(detector_dimensions.height)
        status &= self.odin.file_writer.num_col_chunks.set(detector_dimensions.width)
        if enable:
            status.add_callback(
                lambda: self.set_detector_threshold(
                    energy=self.detector_params.current_energy,
                    old_status=status,
                )
            )

        else:
            # This part means unstaging is still blocking for now
            try:
                status.wait()
            except Exception:
                # Less specific logging message is currently read when enable = True, see check_callback_error()
                self.log.error("Failed to disable ROI mode")

    def set_cam_pvs(self, old_status) -> AndStatus:
        self.check_callback_error(old_status)
        assert self.detector_params is not None
<<<<<<< HEAD
        status = self.cam.acquire_time.set(
            self.detector_params.exposure_time, timeout=10
        )
        status &= self.cam.acquire_period.set(
            self.detector_params.exposure_time, timeout=10
        )
        status &= self.cam.num_exposures.set(1, timeout=10)
        status &= self.cam.image_mode.set(self.cam.ImageMode.MULTIPLE, timeout=10)
        status &= self.cam.trigger_mode.set(
            EigerTriggerMode.EXTERNAL_SERIES.value, timeout=10
        )
        status.add_callback(self.set_odin_pvs)

    def set_odin_pvs(self, old_status):
        self.check_callback_error(old_status)
=======
        status = self.cam.acquire_time.set(self.detector_params.exposure_time)
        status &= self.cam.acquire_period.set(self.detector_params.exposure_time)
        status &= self.cam.num_exposures.set(1)
        status &= self.cam.image_mode.set(self.cam.ImageMode.MULTIPLE)
        status &= self.cam.trigger_mode.set(
            InternalEigerTriggerMode.EXTERNAL_SERIES.value
        )
        return status

    def set_odin_pvs(self) -> AndStatus:
>>>>>>> 7122c0b7
        assert self.detector_params is not None
        status = self.odin.file_writer.num_frames_chunks.set(1, timeout=10)
        status.add_callback(self.set_odin_pvs_after_file_writer_set)

    def set_odin_pvs_after_file_writer_set(self, old_status):
        self.check_callback_error(old_status)
        file_prefix = self.detector_params.full_filename
        odin_status = self.odin.file_writer.file_path.set(
            self.detector_params.directory, timeout=10
        )
        odin_status &= self.odin.file_writer.file_name.set(file_prefix, timeout=10)

        odin_status &= await_value(self.odin.meta.file_name, file_prefix, 10)
        odin_status &= await_value(self.odin.file_writer.id, file_prefix, 10)

        odin_status.add_callback(self.set_mx_settings_pvs)

    def set_mx_settings_pvs(self, old_status):
        self.check_callback_error(old_status)
        assert self.detector_params is not None
        beam_x_pixels, beam_y_pixels = self.detector_params.get_beam_position_pixels(
            self.detector_params.detector_distance
        )
        status = self.cam.beam_center_x.set(beam_x_pixels)
        status &= self.cam.beam_center_y.set(beam_y_pixels)
        status &= self.cam.det_distance.set(self.detector_params.detector_distance)
        status &= self.cam.omega_start.set(self.detector_params.omega_start)
        status &= self.cam.omega_incr.set(self.detector_params.omega_increment)
        status.add_callback(self.set_num_triggers_and_captures)

    def set_detector_threshold(
        self, old_status: Status, energy: float, tolerance: float = 0.1
    ):
        """Ensures the energy threshold on the detector is set to the specified energy (in eV),
        within the specified tolerance.
        Args:
            energy (float): The energy to set (in eV)
            tolerance (float, optional): If the energy is already set to within
                this tolerance it is not set again. Defaults to 0.1eV.
        """

        self.check_callback_error(old_status)
        current_energy = self.cam.photon_energy.get()

        status = Status(timeout=10)

        if abs(current_energy - energy) > tolerance:
            status = self.cam.photon_energy.set(energy)
        else:
            status.set_finished()
        status.add_callback(self.set_cam_pvs)

    def set_num_triggers_and_captures(self, old_status):
        """Sets the number of triggers and the number of images for the Eiger to capture
        during the datacollection. The number of images is the number of images per
        trigger.
        """

        self.check_callback_error(old_status)
        assert self.detector_params is not None
<<<<<<< HEAD
        this_status = self.cam.num_images.set(
            self.detector_params.num_images_per_trigger, timeout=10
        )
        this_status &= self.cam.num_triggers.set(
            self.detector_params.num_triggers, timeout=10
        )
        this_status &= self.odin.file_writer.num_capture.set(
            self.detector_params.num_triggers
            * self.detector_params.num_images_per_trigger,
            timeout=10,
        )
=======
        status = self.cam.num_images.set(self.detector_params.num_images_per_trigger)
        if self.detector_params.trigger_mode == TriggerMode.FREE_RUN:
            # The Eiger can't actually free run so we set a very large number of frames
            status &= self.cam.num_triggers.set(FREE_RUN_MAX_IMAGES)
            # Setting Odin to write 0 frames tells it to write until externally stopped
            status &= self.odin.file_writer.num_capture.set(0)
        elif self.detector_params.trigger_mode == TriggerMode.SET_FRAMES:
            status &= self.cam.num_triggers.set(self.detector_params.num_triggers)
            status &= self.odin.file_writer.num_capture.set(
                self.detector_params.full_number_of_images
            )
        return status
>>>>>>> 7122c0b7

        if not self.armed:
            this_status.add_callback(self.arm_detector)

    def wait_for_stale_parameters(self):
        this_status = await_value(self.stale_params, 0, 10)
        this_status.add_callback(self.wait_for_odin_status)

    def wait_for_odin_status(self, old_status):
        self.check_callback_error(old_status)
        self.forward_bit_depth_to_filewriter()
        this_status = self.odin.file_writer.capture.set(1, timeout=10)
        this_status &= await_value(self.odin.meta.ready, 1, 10)
        this_status.add_callback(self.wait_for_cam_acquire)

    def wait_for_cam_acquire(self, old_status):
        self.check_callback_error(old_status)
        LOGGER.info("Setting aquire")
        this_status = self.cam.acquire.set(1, timeout=10)
        this_status.add_callback(self.wait_fan_ready)

    def wait_fan_ready(self, old_status):
        LOGGER.info("Wait on fan ready")
        self.filewriters_finished = self.odin.create_finished_status()
        this_status = await_value(self.odin.fan.ready, 1, 10)
        this_status.add_callback(self.finish_arm)

    def finish_arm(self, old_status):
        self.check_callback_error(old_status)
        LOGGER.info("Finishing arm")
        self.armed = True
        self.arming_status.set_finished()

    def forward_bit_depth_to_filewriter(self):
        bit_depth = self.bit_depth.get()
        self.odin.file_writer.data_type.put(f"UInt{bit_depth}")

    def arm_detector(self, old_status) -> Status:
        self.check_callback_error(old_status)
        LOGGER.info("Waiting on stale parameters to go low")
        self.wait_for_stale_parameters()  # Starts the chain of arming functions

        return self.arming_status

    def disarm_detector(self):
        self.cam.acquire.put(0)
        self.armed = False

    def check_callback_error(self, status: Status):
        error = status.exception()
        if error is not None:
            LOGGER.error(f"{status} has failed with error {error}")
            raise error<|MERGE_RESOLUTION|>--- conflicted
+++ resolved
@@ -106,13 +106,11 @@
         self.odin.file_writer.start_timeout.put(1)
         LOGGER.info("Waiting on filewriter to finish")
         self.filewriters_finished.wait(30)
-<<<<<<< HEAD
+
         if self.armed:
+            LOGGER.info("Disarming detector")
             self.disarm_detector()
-=======
-        LOGGER.info("Disarming detector")
-        self.disarm_detector()
->>>>>>> 7122c0b7
+
         status_ok = self.odin.check_odin_state()
         self.disable_roi_mode()
         return status_ok
@@ -156,34 +154,18 @@
     def set_cam_pvs(self, old_status) -> AndStatus:
         self.check_callback_error(old_status)
         assert self.detector_params is not None
-<<<<<<< HEAD
-        status = self.cam.acquire_time.set(
-            self.detector_params.exposure_time, timeout=10
-        )
-        status &= self.cam.acquire_period.set(
-            self.detector_params.exposure_time, timeout=10
-        )
+
+        self.check_callback_error(old_status)
+        status = self.cam.acquire_time.set(self.detector_params.exposure_time, timeout=10)
+        status &= self.cam.acquire_period.set(self.detector_params.exposure_time, timeout=10)
         status &= self.cam.num_exposures.set(1, timeout=10)
         status &= self.cam.image_mode.set(self.cam.ImageMode.MULTIPLE, timeout=10)
         status &= self.cam.trigger_mode.set(
-            EigerTriggerMode.EXTERNAL_SERIES.value, timeout=10
+            InternalEigerTriggerMode.EXTERNAL_SERIES.value, timeout=10
         )
         status.add_callback(self.set_odin_pvs)
 
-    def set_odin_pvs(self, old_status):
-        self.check_callback_error(old_status)
-=======
-        status = self.cam.acquire_time.set(self.detector_params.exposure_time)
-        status &= self.cam.acquire_period.set(self.detector_params.exposure_time)
-        status &= self.cam.num_exposures.set(1)
-        status &= self.cam.image_mode.set(self.cam.ImageMode.MULTIPLE)
-        status &= self.cam.trigger_mode.set(
-            InternalEigerTriggerMode.EXTERNAL_SERIES.value
-        )
-        return status
-
     def set_odin_pvs(self) -> AndStatus:
->>>>>>> 7122c0b7
         assert self.detector_params is not None
         status = self.odin.file_writer.num_frames_chunks.set(1, timeout=10)
         status.add_callback(self.set_odin_pvs_after_file_writer_set)
@@ -244,32 +226,18 @@
 
         self.check_callback_error(old_status)
         assert self.detector_params is not None
-<<<<<<< HEAD
-        this_status = self.cam.num_images.set(
-            self.detector_params.num_images_per_trigger, timeout=10
-        )
-        this_status &= self.cam.num_triggers.set(
-            self.detector_params.num_triggers, timeout=10
-        )
-        this_status &= self.odin.file_writer.num_capture.set(
-            self.detector_params.num_triggers
-            * self.detector_params.num_images_per_trigger,
-            timeout=10,
-        )
-=======
-        status = self.cam.num_images.set(self.detector_params.num_images_per_trigger)
+        status = self.cam.num_images.set(self.detector_params.num_images_per_trigger, timeout=10)
         if self.detector_params.trigger_mode == TriggerMode.FREE_RUN:
             # The Eiger can't actually free run so we set a very large number of frames
-            status &= self.cam.num_triggers.set(FREE_RUN_MAX_IMAGES)
+            status &= self.cam.num_triggers.set(FREE_RUN_MAX_IMAGES, timeout=10)
             # Setting Odin to write 0 frames tells it to write until externally stopped
-            status &= self.odin.file_writer.num_capture.set(0)
+            status &= self.odin.file_writer.num_capture.set(0, timeout=10)
         elif self.detector_params.trigger_mode == TriggerMode.SET_FRAMES:
-            status &= self.cam.num_triggers.set(self.detector_params.num_triggers)
+            status &= self.cam.num_triggers.set(self.detector_params.num_triggers, timeout=10)
             status &= self.odin.file_writer.num_capture.set(
-                self.detector_params.full_number_of_images
+                self.detector_params.full_number_of_images, timeout=10
             )
         return status
->>>>>>> 7122c0b7
 
         if not self.armed:
             this_status.add_callback(self.arm_detector)
