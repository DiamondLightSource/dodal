--- conflicted
+++ resolved
@@ -82,7 +82,7 @@
         status_ok, error_message = self.odin.check_odin_initialised()
         if not status_ok:
             raise Exception(f"Odin not initialised: {error_message}")
-<<<<<<< HEAD
+
         self.arming_status = self.do_arming_chain()
         return self.arming_status
 
@@ -96,9 +96,6 @@
         elif not self.is_armed():
             # Arming hasn't started, do it asynchronously
             self.async_stage().wait(timeout=self.GENERAL_STATUS_TIMEOUT)
-=======
-        return self.do_arming_chain()
->>>>>>> 8af17330
 
     def unstage(self) -> bool:
         assert self.detector_params is not None
