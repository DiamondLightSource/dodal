--- conflicted
+++ resolved
@@ -97,11 +97,7 @@
         else:
             if self.odin.fan.ready.get() != 1:
                 # Arming hasn't started, do it asynchronously
-<<<<<<< HEAD
                 self.async_stage()
-=======
-                self.async_stage().wait(60)
->>>>>>> 53bd9c9e
 
     def unstage(self) -> bool:
         assert self.detector_params is not None
