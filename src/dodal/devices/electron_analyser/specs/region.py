from typing import Generic

from pydantic import Field

from dodal.devices.electron_analyser.abstract.base_region import (
    AbstractBaseRegion,
    AbstractBaseSequence,
)
from dodal.devices.electron_analyser.abstract.types import TLensMode, TPsuMode
from dodal.devices.electron_analyser.specs.enums import AcquisitionMode


class SpecsRegion(
<<<<<<< HEAD
    AbstractBaseRegion[AcquisitionMode, TLensMode, int],
=======
    AbstractBaseRegion[AcquisitionMode, TLensMode, float],
>>>>>>> 185b52e6
    Generic[TLensMode, TPsuMode],
):
    # Override base class with defaults
    lens_mode: TLensMode
    pass_energy: float = 5
    acquisition_mode: AcquisitionMode = AcquisitionMode.FIXED_TRANSMISSION
    low_energy: float = Field(default=800, alias="start_energy")
    high_energy: float = Field(default=850, alias="end_energy")
    step_time: float = Field(default=1.0, alias="exposure_time")
    energy_step: float = Field(default=0.1, alias="step_energy")
    # Specific to this class
    values: int = 1
    centre_energy: float = 0
    psu_mode: TPsuMode
    estimated_time_in_ms: float = 0


class SpecsSequence(
    AbstractBaseSequence[SpecsRegion[TLensMode, TPsuMode]], Generic[TLensMode, TPsuMode]
):
    regions: list[SpecsRegion[TLensMode, TPsuMode]] = Field(default_factory=lambda: [])<|MERGE_RESOLUTION|>--- conflicted
+++ resolved
@@ -11,11 +11,7 @@
 
 
 class SpecsRegion(
-<<<<<<< HEAD
-    AbstractBaseRegion[AcquisitionMode, TLensMode, int],
-=======
     AbstractBaseRegion[AcquisitionMode, TLensMode, float],
->>>>>>> 185b52e6
     Generic[TLensMode, TPsuMode],
 ):
     # Override base class with defaults
