from typing import Generic

from pydantic import AliasChoices, Field

from dodal.devices.electron_analyser.abstract.base_region import (
    AbstractBaseRegion,
    AbstractBaseSequence,
)
from dodal.devices.electron_analyser.abstract.types import TLensMode, TPsuMode
from dodal.devices.electron_analyser.specs.enums import AcquisitionMode


class SpecsRegion(
    AbstractBaseRegion[AcquisitionMode, TLensMode, float],
    Generic[TLensMode, TPsuMode],
):
    # Override base class with defaults
    lens_mode: TLensMode
<<<<<<< HEAD
    pass_energy: int = 10
=======
    pass_energy: float = 5
>>>>>>> 3cfe0421
    acquisition_mode: AcquisitionMode = AcquisitionMode.FIXED_TRANSMISSION
    acquire_time: float = Field(
        default=1.0, validation_alias=AliasChoices("exposure_time", "acquire_time")
    )
    low_energy: float = Field(
        default=500, validation_alias=AliasChoices("start_energy", "low_energy")
    )
    high_energy: float = Field(
        default=510, validation_alias=AliasChoices("end_energy", "high_energy")
    )
    energy_step: float = Field(
        default=0.15, validation_alias=AliasChoices("step_energy", "energy_step")
    )
    # Specific to this class
    values: int = 1
<<<<<<< HEAD
    centre_energy: float = 1.0
    # ToDo - Update to an enum https://github.com/DiamondLightSource/dodal/issues/1328
    psu_mode: str = "1.5kV"
    estimated_time_in_ms: float = 0.1
=======
    centre_energy: float = 0
    psu_mode: TPsuMode
    estimated_time_in_ms: float = 0
>>>>>>> 3cfe0421


class SpecsSequence(
    AbstractBaseSequence[SpecsRegion[TLensMode, TPsuMode]], Generic[TLensMode, TPsuMode]
):
    regions: list[SpecsRegion[TLensMode, TPsuMode]] = Field(default_factory=lambda: [])<|MERGE_RESOLUTION|>--- conflicted
+++ resolved
@@ -16,11 +16,7 @@
 ):
     # Override base class with defaults
     lens_mode: TLensMode
-<<<<<<< HEAD
-    pass_energy: int = 10
-=======
     pass_energy: float = 5
->>>>>>> 3cfe0421
     acquisition_mode: AcquisitionMode = AcquisitionMode.FIXED_TRANSMISSION
     acquire_time: float = Field(
         default=1.0, validation_alias=AliasChoices("exposure_time", "acquire_time")
@@ -36,16 +32,9 @@
     )
     # Specific to this class
     values: int = 1
-<<<<<<< HEAD
-    centre_energy: float = 1.0
-    # ToDo - Update to an enum https://github.com/DiamondLightSource/dodal/issues/1328
-    psu_mode: str = "1.5kV"
-    estimated_time_in_ms: float = 0.1
-=======
     centre_energy: float = 0
     psu_mode: TPsuMode
     estimated_time_in_ms: float = 0
->>>>>>> 3cfe0421
 
 
 class SpecsSequence(
