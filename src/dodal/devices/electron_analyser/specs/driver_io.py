--- conflicted
+++ resolved
@@ -64,10 +64,6 @@
 
     @AsyncStatus.wrap
     async def set(self, region: SpecsRegion[TLensMode, TPsuMode]):
-<<<<<<< HEAD
-        await asyncio.gather(
-            super().set(region),
-=======
         source = self._get_energy_source(region.excitation_energy_source)
         excitation_energy = await source.get_value()  # eV
 
@@ -92,7 +88,6 @@
             self.acquisition_mode.set(region.acquisition_mode),
             self.excitation_energy.set(excitation_energy),
             self.excitation_energy_source.set(source.name),
->>>>>>> 6693e3ec
             self.snapshot_values.set(region.values),
             self.psu_mode.set(region.psu_mode),
         )
