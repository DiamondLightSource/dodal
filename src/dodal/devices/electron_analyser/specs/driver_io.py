--- conflicted
+++ resolved
@@ -71,28 +71,16 @@
         ke_region.switch_energy_mode(EnergyMode.KINETIC, excitation_energy)
 
         await asyncio.gather(
-<<<<<<< HEAD
-            self.region_name.set(region.name),
-            self.energy_mode.set(region.energy_mode),
-            self.low_energy.set(low_energy),
-            self.high_energy.set(high_energy),
-            self.slices.set(region.slices),
-            self.acquire_time.set(region.acquire_time),
-            self.lens_mode.set(region.lens_mode),
-            self.pass_energy.set(region.pass_energy),
-            self.iterations.set(region.iterations),
-            self.acquisition_mode.set(region.acquisition_mode),
-=======
             self.region_name.set(ke_region.name),
             self.energy_mode.set(ke_region.energy_mode),
             self.low_energy.set(ke_region.low_energy),
             self.high_energy.set(ke_region.high_energy),
             self.slices.set(ke_region.slices),
+            self.acquire_time.set(ke_region.acquire_time),
             self.lens_mode.set(ke_region.lens_mode),
             self.pass_energy.set(ke_region.pass_energy),
             self.iterations.set(ke_region.iterations),
             self.acquisition_mode.set(ke_region.acquisition_mode),
->>>>>>> 2e86c8d5
             self.excitation_energy.set(excitation_energy),
             self.excitation_energy_source.set(source.name),
             self.snapshot_values.set(ke_region.values),
