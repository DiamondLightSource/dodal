--- conflicted
+++ resolved
@@ -78,12 +78,9 @@
         self.energy_sources = energy_sources
         self.acquisition_mode_type = acquisition_mode_type
         self.lens_mode_type = lens_mode_type
-<<<<<<< HEAD
-=======
         self.psu_mode_type = psu_mode_type
         self.pass_energy_type = pass_energy_type
 
->>>>>>> 3cfe0421
         with self.add_children_as_readables():
             self.image = epics_signal_r(Array1D[np.float64], prefix + "IMAGE")
             self.spectrum = epics_signal_r(Array1D[np.float64], prefix + "INT_SPECTRUM")
