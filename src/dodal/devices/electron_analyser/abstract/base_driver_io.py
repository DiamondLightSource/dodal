from abc import ABC, abstractmethod
from typing import Generic, TypeVar

import numpy as np
from bluesky.protocols import Movable
from ophyd_async.core import (
    Array1D,
    AsyncStatus,
    SignalR,
    StandardReadable,
    StandardReadableFormat,
    derived_signal_r,
    soft_signal_rw,
)
from ophyd_async.epics.adcore import ADBaseIO, ADImageMode
from ophyd_async.epics.core import epics_signal_r, epics_signal_rw

from dodal.devices.electron_analyser.abstract.base_region import (
    TAbstractBaseRegion,
)
from dodal.devices.electron_analyser.abstract.types import (
    TAcquisitionMode,
    TLensMode,
    TPassEnergy,
    TPsuMode,
)
from dodal.devices.electron_analyser.energy_sources import (
    DualEnergySource,
    EnergySource,
)
from dodal.devices.electron_analyser.enums import EnergyMode
from dodal.devices.electron_analyser.util import to_binding_energy


class AbstractAnalyserDriverIO(
    ABC,
    StandardReadable,
    ADBaseIO,
    Movable[TAbstractBaseRegion],
    Generic[TAbstractBaseRegion, TAcquisitionMode, TLensMode, TPsuMode, TPassEnergy],
):
    """
    Driver device that defines signals and readables that should be common to all
    electron analysers. Implementations of electron analyser devices should inherit
    from this class and define additional specialised signals and methods.
    """

    def __init__(
        self,
        prefix: str,
        acquisition_mode_type: type[TAcquisitionMode],
        lens_mode_type: type[TLensMode],
        psu_mode_type: type[TPsuMode],
        pass_energy_type: type[TPassEnergy],
        energy_source: EnergySource | DualEnergySource,
        name: str = "",
    ) -> None:
        """
        Constructor method for setting up electron analyser.

        Args:
            prefix: Base PV to connect to EPICS for this device.
            acquisition_mode_type: Enum that determines the available acquisition modes
                                   for this device.
            lens_mode_type: Enum that determines the available lens mode for this
                            device.
            psu_mode_type: Enum that determines the available psu modes for this device.
            pass_energy_type: Can be enum or float, depends on electron analyser model.
                              If enum, it determines the available pass energies for
                              this device.
            energy_source: Device that can give us the correct excitation energy and
                           switch sources if applicable.
                            (in eV).
            name: Name of the device.
        """
        self.acquisition_mode_type = acquisition_mode_type
        self.lens_mode_type = lens_mode_type
        self.psu_mode_type = psu_mode_type
        self.pass_energy_type = pass_energy_type

        # must call first to initiate parent variables
        super().__init__(prefix=prefix, name=name)

        with self.add_children_as_readables():
            self.image = epics_signal_r(Array1D[np.float64], prefix + "IMAGE")
            self.spectrum = epics_signal_r(Array1D[np.float64], prefix + "INT_SPECTRUM")
            self.total_intensity = derived_signal_r(
                self._calculate_total_intensity, spectrum=self.spectrum
            )
            self.energy_source = energy_source

        with self.add_children_as_readables(StandardReadableFormat.CONFIG_SIGNAL):
            # Read once per scan after data acquired
            # Used for setting up region data acquisition
            self.region_name = soft_signal_rw(str, initial_value="null")
            self.energy_mode = soft_signal_rw(
                EnergyMode, initial_value=EnergyMode.KINETIC
            )
            self.low_energy = epics_signal_rw(float, prefix + "LOW_ENERGY")
            self.centre_energy = epics_signal_rw(float, prefix + "CENTRE_ENERGY")
            self.high_energy = epics_signal_rw(float, prefix + "HIGH_ENERGY")
            self.slices = epics_signal_rw(int, prefix + "SLICES")
            self.lens_mode = epics_signal_rw(lens_mode_type, prefix + "LENS_MODE")
            self.pass_energy = epics_signal_rw(pass_energy_type, prefix + "PASS_ENERGY")
            self.energy_step = epics_signal_rw(float, prefix + "STEP_SIZE")
            self.iterations = epics_signal_rw(int, prefix + "NumExposures")
            self.acquisition_mode = epics_signal_rw(
                acquisition_mode_type, prefix + "ACQ_MODE"
            )
            # This is used by each electron analyser, however it depends on the electron
            # analyser type to know if is moved with region settings.
            self.psu_mode = epics_signal_rw(psu_mode_type, prefix + "PSU_MODE")

        # This is defined in the parent class, add it as readable configuration.
        self.add_readables([self.acquire_time], StandardReadableFormat.CONFIG_SIGNAL)

        with self.add_children_as_readables(StandardReadableFormat.CONFIG_SIGNAL):
            # NOT used for setting up region data acquisition.
            self.energy_axis = self._create_energy_axis_signal(prefix)
            self.binding_energy_axis = derived_signal_r(
                self._calculate_binding_energy_axis,
                "eV",
                energy_axis=self.energy_axis,
                excitation_energy=self.energy_source.excitation_energy,
                energy_mode=self.energy_mode,
            )
            self.angle_axis = self._create_angle_axis_signal(prefix)
            self.total_steps = epics_signal_r(int, prefix + "TOTAL_POINTS_RBV")
            self.total_time = derived_signal_r(
                self._calculate_total_time,
                "s",
                total_steps=self.total_steps,
                step_time=self.acquire_time,
                iterations=self.iterations,
            )

<<<<<<< HEAD
        super().__init__(prefix=prefix, name=name)

    async def set_source_from_region_and_get_energy(
        self, region: TAbstractBaseRegion
    ) -> float:
        if isinstance(self.energy_source, DualEnergySource):
            self.energy_source.selected_source.set(region.excitation_energy_source)
        return await self.energy_source.excitation_energy.get_value()

=======
>>>>>>> 847a4297
    @AsyncStatus.wrap
    async def stage(self) -> None:
        await self.image_mode.set(ADImageMode.SINGLE)
        await super().stage()

    @abstractmethod
    @AsyncStatus.wrap
    async def set(self, region: TAbstractBaseRegion):
        """
        Move a group of signals defined in a region. Each implementation of this class
        is responsible for implementing this method correctly.

        Args:
            region: Contains the parameters to setup the driver for a scan.
        """

    @abstractmethod
    def _create_angle_axis_signal(self, prefix: str) -> SignalR[Array1D[np.float64]]:
        """
        The signal that defines the angle axis. Depends on analyser model.

        Args:
            prefix: PV string used for connecting to angle axis.

        Returns:
            Signal that can give us angle axis array data.
        """

    @abstractmethod
    def _create_energy_axis_signal(self, prefix: str) -> SignalR[Array1D[np.float64]]:
        """
        The signal that defines the energy axis. Depends on analyser model.

        Args:
            prefix: PV string used for connecting to energy axis.

        Returns:
            Signal that can give us energy axis array data.
        """

    def _calculate_binding_energy_axis(
        self,
        energy_axis: Array1D[np.float64],
        excitation_energy: float,
        energy_mode: EnergyMode,
    ) -> Array1D[np.float64]:
        """
        Calculate the binding energy axis to calibrate the spectra data. Function for a
        derived signal.

        Args:
            energy_axis:       Array data of the original energy_axis from epics.
            excitation_energy: The excitation energy value used for the scan of this
                               region.
            energy_mode:       The energy_mode of the region that was used for the scan
                               of this region.

        Returns:
            Array that is the correct axis for the spectra data.
        """
        is_binding = energy_mode == EnergyMode.BINDING
        return np.array(
            [
                to_binding_energy(i_energy_axis, EnergyMode.KINETIC, excitation_energy)
                if is_binding
                else i_energy_axis
                for i_energy_axis in energy_axis
            ]
        )

    def _calculate_total_time(
        self, total_steps: int, step_time: float, iterations: int
    ) -> float:
        """
        Calulcate the total time the scan takes for this region. Function for a derived
        signal.

        Args:
            total_steps: Number of steps for the region.
            step_time: Time for each step for the region.
            iterations: The number of iterations the region collected data for.

        Returns:
            Calculated total time in seconds.
        """
        return total_steps * step_time * iterations

    def _calculate_total_intensity(self, spectrum: Array1D[np.float64]) -> float:
        return float(np.sum(spectrum, dtype=np.float64))


TAbstractAnalyserDriverIO = TypeVar(
    "TAbstractAnalyserDriverIO", bound=AbstractAnalyserDriverIO
)<|MERGE_RESOLUTION|>--- conflicted
+++ resolved
@@ -134,9 +134,6 @@
                 iterations=self.iterations,
             )
 
-<<<<<<< HEAD
-        super().__init__(prefix=prefix, name=name)
-
     async def set_source_from_region_and_get_energy(
         self, region: TAbstractBaseRegion
     ) -> float:
@@ -144,8 +141,6 @@
             self.energy_source.selected_source.set(region.excitation_energy_source)
         return await self.energy_source.excitation_energy.get_value()
 
-=======
->>>>>>> 847a4297
     @AsyncStatus.wrap
     async def stage(self) -> None:
         await self.image_mode.set(ADImageMode.SINGLE)
