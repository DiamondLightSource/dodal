--- conflicted
+++ resolved
@@ -9,11 +9,7 @@
     Device,
     TriggerInfo,
 )
-<<<<<<< HEAD
-from ophyd_async.epics.adcore import ADImageMode
-=======
 from ophyd_async.epics.adcore import ADBaseController
->>>>>>> 1e2a1001
 
 from dodal.devices.electron_analyser.abstract.base_driver_io import (
     TAbstractAnalyserDriverIO,
@@ -41,25 +37,14 @@
         controller: ADBaseController[TAbstractAnalyserDriverIO],
         name: str = "",
     ):
-<<<<<<< HEAD
-        self.controller = ConstantDeadTimeController(
-            driver=driver, deadtime=0, image_mode=ADImageMode.SINGLE
-        )
-=======
         self._controller = controller
->>>>>>> 1e2a1001
         super().__init__(name)
 
     @AsyncStatus.wrap
     async def trigger(self) -> None:
-<<<<<<< HEAD
-        await self.controller.prepare(TriggerInfo())
-        await self.controller.arm()
-        await self.controller.wait_for_idle()
-=======
+        await self._controller.prepare(TriggerInfo())
         await self._controller.arm()
         await self._controller.wait_for_idle()
->>>>>>> 1e2a1001
 
     async def read(self) -> dict[str, Reading]:
         return await self._controller.driver.read()
