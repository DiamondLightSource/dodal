from ophyd_async.core import StrictEnum, SupersetEnum

from dodal.devices.electron_analyser.abstract.base_driver_io import (
    AbstractAnalyserDriverIO,
)
from dodal.devices.electron_analyser.abstract.base_region import (
    AbstractBaseRegion,
    AbstractBaseSequence,
)
from dodal.devices.electron_analyser.detector import (
    ElectronAnalyserDetector,
    ElectronAnalyserRegionDetector,
)
from dodal.devices.electron_analyser.specs.detector import (
    SpecsAnalyserDriverIO,
    SpecsDetector,
)
from dodal.devices.electron_analyser.vgscienta.detector import (
    VGScientaAnalyserDriverIO,
    VGScientaDetector,
)

AnyAcqMode = StrictEnum
AnyLensMode = SupersetEnum | StrictEnum
AnyPsuMode = SupersetEnum | StrictEnum
AnyPassEnergy = StrictEnum | float
<<<<<<< HEAD
PassEnergyEnum = StrictEnum
=======
AnyPassEnergyEnum = StrictEnum
>>>>>>> 185b52e6

# Electron analyser types that encompasses all implementations, useful for tests and
# plans
ElectronAnalyserDetectorImpl = (
<<<<<<< HEAD
    VGScientaDetector[AnyLensMode, AnyPsuMode, PassEnergyEnum]
    | SpecsDetector[AnyLensMode, AnyPsuMode]
)
ElectronAnalyserDriverImpl = (
    VGScientaAnalyserDriverIO[AnyLensMode, AnyPsuMode, PassEnergyEnum]
=======
    VGScientaDetector[AnyLensMode, AnyPsuMode, AnyPassEnergyEnum]
    | SpecsDetector[AnyLensMode, AnyPsuMode]
)
ElectronAnalyserDriverImpl = (
    VGScientaAnalyserDriverIO[AnyLensMode, AnyPsuMode, AnyPassEnergyEnum]
>>>>>>> 185b52e6
    | SpecsAnalyserDriverIO[AnyLensMode, AnyPsuMode]
)

# Short hand the type so less verbose
AbstractBaseRegion = AbstractBaseRegion[AnyAcqMode, AnyLensMode, AnyPassEnergy]

# Generic electron analyser types that supports full typing with the abstract classes.
GenericElectronAnalyserDetector = ElectronAnalyserDetector[
    AbstractAnalyserDriverIO[
        AbstractBaseRegion, AnyAcqMode, AnyLensMode, AnyPsuMode, AnyPassEnergy
    ],
    AbstractBaseSequence[AbstractBaseRegion],
    AbstractBaseRegion,
]

GenericElectronAnalyserRegionDetector = ElectronAnalyserRegionDetector[
    AbstractAnalyserDriverIO[
        AbstractBaseRegion, AnyAcqMode, AnyLensMode, AnyPsuMode, AnyPassEnergy
    ],
    AbstractBaseRegion,
]<|MERGE_RESOLUTION|>--- conflicted
+++ resolved
@@ -24,28 +24,16 @@
 AnyLensMode = SupersetEnum | StrictEnum
 AnyPsuMode = SupersetEnum | StrictEnum
 AnyPassEnergy = StrictEnum | float
-<<<<<<< HEAD
-PassEnergyEnum = StrictEnum
-=======
 AnyPassEnergyEnum = StrictEnum
->>>>>>> 185b52e6
 
 # Electron analyser types that encompasses all implementations, useful for tests and
 # plans
 ElectronAnalyserDetectorImpl = (
-<<<<<<< HEAD
-    VGScientaDetector[AnyLensMode, AnyPsuMode, PassEnergyEnum]
-    | SpecsDetector[AnyLensMode, AnyPsuMode]
-)
-ElectronAnalyserDriverImpl = (
-    VGScientaAnalyserDriverIO[AnyLensMode, AnyPsuMode, PassEnergyEnum]
-=======
     VGScientaDetector[AnyLensMode, AnyPsuMode, AnyPassEnergyEnum]
     | SpecsDetector[AnyLensMode, AnyPsuMode]
 )
 ElectronAnalyserDriverImpl = (
     VGScientaAnalyserDriverIO[AnyLensMode, AnyPsuMode, AnyPassEnergyEnum]
->>>>>>> 185b52e6
     | SpecsAnalyserDriverIO[AnyLensMode, AnyPsuMode]
 )
 
