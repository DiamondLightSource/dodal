--- conflicted
+++ resolved
@@ -1,11 +1,8 @@
 import uuid
 from typing import Generic
 
-<<<<<<< HEAD
 from pydantic import AliasChoices, Field
-=======
-from pydantic import Field, field_validator
->>>>>>> 3cfe0421
+
 
 from dodal.devices.electron_analyser.abstract.base_region import (
     AbstractBaseRegion,
@@ -58,7 +55,11 @@
     def y_channel_size(self) -> int:
         return self.last_y_channel - self.first_y_channel + 1
 
-    @field_validator("pass_energy", mode="before")
+    @
+    
+    
+    
+    ("pass_energy", mode="before")
     @classmethod
     def validate_pass_energy(cls, val):
         # This is needed because if the value is a number, it can't be casted to the
