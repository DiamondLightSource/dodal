--- conflicted
+++ resolved
@@ -33,16 +33,8 @@
             self.x_channel_size = epics_signal_rw(int, prefix + "SizeX")
             self.y_channel_size = epics_signal_rw(int, prefix + "SizeY")
             self.detector_mode = epics_signal_rw(DetectorMode, prefix + "DETECTOR_MODE")
-
-<<<<<<< HEAD
-        with self.add_children_as_readables():
-            # Used to read detector data after acqusition.
-            self.external_io = epics_signal_r(Array1D[np.float64], prefix + "EXTIO")
-
-        super().__init__(prefix, AcquisitionMode, energy_sources, name)
-=======
+            
         super().__init__(prefix, AcquisitionMode, name)
->>>>>>> d7fb2559
 
     @AsyncStatus.wrap
     async def set(self, region: VGScientaRegion):
