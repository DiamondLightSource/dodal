from typing import Generic, TypeVar

from bluesky.protocols import Stageable
from ophyd_async.core import AsyncStatus
from ophyd_async.epics.adcore import ADBaseController

from dodal.common.data_util import load_json_file_to_class
from dodal.devices.controllers import ConstantDeadTimeController
from dodal.devices.electron_analyser.abstract.base_detector import (
    BaseElectronAnalyserDetector,
)
from dodal.devices.electron_analyser.abstract.base_driver_io import (
    TAbstractAnalyserDriverIO,
)
from dodal.devices.electron_analyser.abstract.base_region import (
    TAbstractBaseRegion,
    TAbstractBaseSequence,
)


class ElectronAnalyserRegionDetector(
    BaseElectronAnalyserDetector[TAbstractAnalyserDriverIO],
    Generic[TAbstractAnalyserDriverIO, TAbstractBaseRegion],
):
    """
    Extends electron analyser detector to configure specific region settings before data
    acquisition. It is designed to only exist inside a plan.
    """

    def __init__(
        self,
        controller: ADBaseController[TAbstractAnalyserDriverIO],
        region: TAbstractBaseRegion,
        name: str = "",
    ):
        self.region = region
        super().__init__(controller, name)

    @AsyncStatus.wrap
    async def trigger(self) -> None:
        # Configure region parameters on the driver first before data collection.
        await self._controller.driver.set(self.region)
        await super().trigger()


TElectronAnalyserRegionDetector = TypeVar(
    "TElectronAnalyserRegionDetector",
    bound=ElectronAnalyserRegionDetector,
)


class ElectronAnalyserDetector(
    BaseElectronAnalyserDetector[TAbstractAnalyserDriverIO],
    Stageable,
    Generic[
        TAbstractAnalyserDriverIO,
        TAbstractBaseSequence,
        TAbstractBaseRegion,
    ],
):
    """
    Electron analyser detector with the additional functionality to load a sequence file
    and create a list of temporary ElectronAnalyserRegionDetector objects. These will
    setup configured region settings before data acquisition.
    """

    def __init__(
        self,
        sequence_class: type[TAbstractBaseSequence],
        driver: TAbstractAnalyserDriverIO,
        name: str = "",
    ):
        # Save driver as direct child so participates with connect()
        self.driver = driver
        self._sequence_class = sequence_class
        controller = ConstantDeadTimeController[TAbstractAnalyserDriverIO](driver, 0)
        super().__init__(controller, name)

    @AsyncStatus.wrap
    async def stage(self) -> None:
        """
        Prepare the detector for use by ensuring it is idle and ready.

        This method asynchronously stages the detector by first disarming the controller
        to ensure the detector is not actively acquiring data, then invokes the driver's
        stage procedure. This ensures the detector is in a known, ready state
        before use.

        Raises:
            Any exceptions raised by the driver's stage or controller's disarm methods.
        """
<<<<<<< HEAD
        await self.controller.disarm()
=======
        await self._controller.disarm()
        await self.driver.stage()
>>>>>>> 1e2a1001

    @AsyncStatus.wrap
    async def unstage(self) -> None:
        """Disarm the detector."""
<<<<<<< HEAD
        await self.controller.disarm()
=======
        await self._controller.disarm()
        await self.driver.unstage()
>>>>>>> 1e2a1001

    def load_sequence(self, filename: str) -> TAbstractBaseSequence:
        """
        Load the sequence data from a provided json file into a sequence class.

        Args:
            filename: Path to the sequence file containing the region data.

        Returns:
            Pydantic model representing the sequence file.
        """
        return load_json_file_to_class(self._sequence_class, filename)

    def create_region_detector_list(
        self, filename: str, enabled_only=True
    ) -> list[
        ElectronAnalyserRegionDetector[TAbstractAnalyserDriverIO, TAbstractBaseRegion]
    ]:
        """
        Create a list of detectors equal to the number of regions in a sequence file.
        Each detector is responsible for setting up a specific region.

        Args:
            filename:     Path to the sequence file containing the region data.
            enabled_only: If true, only include the region if enabled is True.

        Returns:
            List of ElectronAnalyserRegionDetector, equal to the number of regions in
            the sequence file.
        """
        seq = self.load_sequence(filename)
        regions = seq.get_enabled_regions() if enabled_only else seq.regions
        return [
            ElectronAnalyserRegionDetector(
                self._controller, r, self.name + "_" + r.name
            )
            for r in regions
        ]


TElectronAnalyserDetector = TypeVar(
    "TElectronAnalyserDetector",
    bound=ElectronAnalyserDetector,
)<|MERGE_RESOLUTION|>--- conflicted
+++ resolved
@@ -89,22 +89,12 @@
         Raises:
             Any exceptions raised by the driver's stage or controller's disarm methods.
         """
-<<<<<<< HEAD
-        await self.controller.disarm()
-=======
         await self._controller.disarm()
-        await self.driver.stage()
->>>>>>> 1e2a1001
 
     @AsyncStatus.wrap
     async def unstage(self) -> None:
         """Disarm the detector."""
-<<<<<<< HEAD
-        await self.controller.disarm()
-=======
         await self._controller.disarm()
-        await self.driver.unstage()
->>>>>>> 1e2a1001
 
     def load_sequence(self, filename: str) -> TAbstractBaseSequence:
         """
