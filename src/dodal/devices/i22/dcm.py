import time
<<<<<<< HEAD
from dataclasses import dataclass
from typing import Literal
=======
>>>>>>> 8ab51b16

import numpy as np
from bluesky.protocols import Reading
from event_model.documents.event_descriptor import DataKey
from ophyd_async.core import (
    Array1D,
<<<<<<< HEAD
    StandardReadable,
    StandardReadableFormat,
    soft_signal_r_and_setter,
)
from ophyd_async.epics.core import epics_signal_r
=======
    ConfigSignal,
    StandardReadable,
    soft_signal_r_and_setter,
)
>>>>>>> 8ab51b16
from ophyd_async.epics.motor import Motor

from dodal.common.crystal_metadata import CrystalMetadata

# Conversion constant for energy and wavelength, taken from the X-Ray data booklet
# Converts between energy in KeV and wavelength in angstrom
_CONVERSION_CONSTANT = 12.3984


class DoubleCrystalMonochromator(StandardReadable):
    """
    A double crystal monochromator (DCM), used to select the energy of the beam.

    perp describes the gap between the 2 DCM crystals which has to change as you alter
    the angle to select the requested energy.

    offset ensures that the beam exits the DCM at the same point, regardless of energy.
    """

    def __init__(
        self,
        temperature_prefix: str,
        crystal_1_metadata: CrystalMetadata,
        crystal_2_metadata: CrystalMetadata,
        prefix: str = "",
        name: str = "",
    ) -> None:
        with self.add_children_as_readables():
            # Positionable Parameters
            self.bragg = Motor(prefix + "BRAGG")
            self.offset = Motor(prefix + "OFFSET")
            self.perp = Motor(prefix + "PERP")
            self.energy = Motor(prefix + "ENERGY")
            self.crystal_1_roll = Motor(prefix + "XTAL1:ROLL")
            self.crystal_2_roll = Motor(prefix + "XTAL2:ROLL")
            self.crystal_2_pitch = Motor(prefix + "XTAL2:PITCH")

            # Temperatures
            self.backplate_temp = epics_signal_r(float, temperature_prefix + "PT100-7")
            self.perp_temp = epics_signal_r(float, temperature_prefix + "TC-1")
            self.crystal_1_temp = epics_signal_r(float, temperature_prefix + "PT100-1")
            self.crystal_1_heater_temp = epics_signal_r(
                float, temperature_prefix + "PT100-2"
            )
            self.crystal_2_temp = epics_signal_r(float, temperature_prefix + "PT100-4")
            self.crystal_2_heater_temp = epics_signal_r(
                float, temperature_prefix + "PT100-5"
            )

        # Soft metadata
        # If supplied include crystal details in output of read_configuration
<<<<<<< HEAD
        crystal_1_metadata = crystal_1_metadata or CrystalMetadata()
        crystal_2_metadata = crystal_2_metadata or CrystalMetadata()
        with self.add_children_as_readables(StandardReadableFormat.CONFIG_SIGNAL):
            if crystal_1_metadata.usage is not None:
                self.crystal_1_usage, _ = soft_signal_r_and_setter(
                    str, initial_value=crystal_1_metadata.usage
                )
            else:
                self.crystal_1_usage = None
            if crystal_1_metadata.type is not None:
                self.crystal_1_type, _ = soft_signal_r_and_setter(
                    str, initial_value=crystal_1_metadata.type
                )
            else:
                self.crystal_1_type = None
            if crystal_1_metadata.reflection is not None:
                self.crystal_1_reflection, _ = soft_signal_r_and_setter(
                    Array1D[np.int32],
                    initial_value=np.array(crystal_1_metadata.reflection),
                )
            else:
                self.crystal_1_reflection = None
            if crystal_1_metadata.d_spacing is not None:
                self.crystal_1_d_spacing, _ = soft_signal_r_and_setter(
                    float,
                    initial_value=crystal_1_metadata.d_spacing[0],
                    units=crystal_1_metadata.d_spacing[1],
                )
            else:
                self.crystal_1_d_spacing = None
            if crystal_2_metadata.usage is not None:
                self.crystal_2_usage, _ = soft_signal_r_and_setter(
                    str, initial_value=crystal_2_metadata.usage
                )
            else:
                self.crystal_2_usage = None
            if crystal_2_metadata.type is not None:
                self.crystal_2_type, _ = soft_signal_r_and_setter(
                    str, initial_value=crystal_2_metadata.type
                )
            else:
                self.crystal_2_type = None
            if crystal_2_metadata.reflection is not None:
                self.crystal_2_reflection, _ = soft_signal_r_and_setter(
                    Array1D[np.int32],
                    initial_value=np.array(crystal_2_metadata.reflection),
                )
            else:
                self.crystal_2_reflection = None
            if crystal_2_metadata.d_spacing is not None:
                self.crystal_2_d_spacing, _ = soft_signal_r_and_setter(
                    float,
                    initial_value=crystal_2_metadata.d_spacing[0],
                    units=crystal_2_metadata.d_spacing[1],
                )
            else:
                self.crystal_2_d_spacing = None
=======
        with self.add_children_as_readables(ConfigSignal):
            self.crystal_1_usage, _ = soft_signal_r_and_setter(
                str, initial_value=crystal_1_metadata.usage
            )
            self.crystal_1_type, _ = soft_signal_r_and_setter(
                str, initial_value=crystal_1_metadata.type
            )
            self.crystal_1_reflection, _ = soft_signal_r_and_setter(
                Array1D[np.int32],
                initial_value=np.array(crystal_1_metadata.reflection),
            )
            self.crystal_1_d_spacing, _ = soft_signal_r_and_setter(
                float,
                initial_value=crystal_1_metadata.d_spacing[0],
                units=crystal_1_metadata.d_spacing[1],
            )
            self.crystal_2_usage, _ = soft_signal_r_and_setter(
                str, initial_value=crystal_2_metadata.usage
            )
            self.crystal_2_type, _ = soft_signal_r_and_setter(
                str, initial_value=crystal_2_metadata.type
            )
            self.crystal_2_reflection, _ = soft_signal_r_and_setter(
                Array1D[np.int32],
                initial_value=np.array(crystal_2_metadata.reflection),
            )
            self.crystal_2_d_spacing, _ = soft_signal_r_and_setter(
                float,
                initial_value=crystal_2_metadata.d_spacing[0],
                units=crystal_2_metadata.d_spacing[1],
            )
>>>>>>> 8ab51b16

        super().__init__(name)

    async def describe(self) -> dict[str, DataKey]:
        default_describe = await super().describe()
        return {
            f"{self.name}-wavelength": DataKey(
                dtype="number",
                shape=[],
                source=self.name,
                units="angstrom",
            ),
            **default_describe,
        }

    async def read(self) -> dict[str, Reading]:
        default_reading = await super().read()
        energy: float = default_reading[f"{self.name}-energy"]["value"]
        if energy > 0.0:
            wavelength = _CONVERSION_CONSTANT / energy
        else:
            wavelength = 0.0

        return {
            **default_reading,
            f"{self.name}-wavelength": Reading(
                value=wavelength,
                timestamp=time.time(),
            ),
        }<|MERGE_RESOLUTION|>--- conflicted
+++ resolved
@@ -1,27 +1,15 @@
 import time
-<<<<<<< HEAD
-from dataclasses import dataclass
-from typing import Literal
-=======
->>>>>>> 8ab51b16
 
 import numpy as np
 from bluesky.protocols import Reading
 from event_model.documents.event_descriptor import DataKey
 from ophyd_async.core import (
     Array1D,
-<<<<<<< HEAD
     StandardReadable,
     StandardReadableFormat,
     soft_signal_r_and_setter,
 )
 from ophyd_async.epics.core import epics_signal_r
-=======
-    ConfigSignal,
-    StandardReadable,
-    soft_signal_r_and_setter,
-)
->>>>>>> 8ab51b16
 from ophyd_async.epics.motor import Motor
 
 from dodal.common.crystal_metadata import CrystalMetadata
@@ -73,66 +61,7 @@
 
         # Soft metadata
         # If supplied include crystal details in output of read_configuration
-<<<<<<< HEAD
-        crystal_1_metadata = crystal_1_metadata or CrystalMetadata()
-        crystal_2_metadata = crystal_2_metadata or CrystalMetadata()
         with self.add_children_as_readables(StandardReadableFormat.CONFIG_SIGNAL):
-            if crystal_1_metadata.usage is not None:
-                self.crystal_1_usage, _ = soft_signal_r_and_setter(
-                    str, initial_value=crystal_1_metadata.usage
-                )
-            else:
-                self.crystal_1_usage = None
-            if crystal_1_metadata.type is not None:
-                self.crystal_1_type, _ = soft_signal_r_and_setter(
-                    str, initial_value=crystal_1_metadata.type
-                )
-            else:
-                self.crystal_1_type = None
-            if crystal_1_metadata.reflection is not None:
-                self.crystal_1_reflection, _ = soft_signal_r_and_setter(
-                    Array1D[np.int32],
-                    initial_value=np.array(crystal_1_metadata.reflection),
-                )
-            else:
-                self.crystal_1_reflection = None
-            if crystal_1_metadata.d_spacing is not None:
-                self.crystal_1_d_spacing, _ = soft_signal_r_and_setter(
-                    float,
-                    initial_value=crystal_1_metadata.d_spacing[0],
-                    units=crystal_1_metadata.d_spacing[1],
-                )
-            else:
-                self.crystal_1_d_spacing = None
-            if crystal_2_metadata.usage is not None:
-                self.crystal_2_usage, _ = soft_signal_r_and_setter(
-                    str, initial_value=crystal_2_metadata.usage
-                )
-            else:
-                self.crystal_2_usage = None
-            if crystal_2_metadata.type is not None:
-                self.crystal_2_type, _ = soft_signal_r_and_setter(
-                    str, initial_value=crystal_2_metadata.type
-                )
-            else:
-                self.crystal_2_type = None
-            if crystal_2_metadata.reflection is not None:
-                self.crystal_2_reflection, _ = soft_signal_r_and_setter(
-                    Array1D[np.int32],
-                    initial_value=np.array(crystal_2_metadata.reflection),
-                )
-            else:
-                self.crystal_2_reflection = None
-            if crystal_2_metadata.d_spacing is not None:
-                self.crystal_2_d_spacing, _ = soft_signal_r_and_setter(
-                    float,
-                    initial_value=crystal_2_metadata.d_spacing[0],
-                    units=crystal_2_metadata.d_spacing[1],
-                )
-            else:
-                self.crystal_2_d_spacing = None
-=======
-        with self.add_children_as_readables(ConfigSignal):
             self.crystal_1_usage, _ = soft_signal_r_and_setter(
                 str, initial_value=crystal_1_metadata.usage
             )
@@ -163,7 +92,6 @@
                 initial_value=crystal_2_metadata.d_spacing[0],
                 units=crystal_2_metadata.d_spacing[1],
             )
->>>>>>> 8ab51b16
 
         super().__init__(name)
 
