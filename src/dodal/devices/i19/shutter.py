--- conflicted
+++ resolved
@@ -26,10 +26,6 @@
         with self.add_children_as_readables(StandardReadableFormat.HINTED_SIGNAL):
             self.shutter_status = epics_signal_r(ShutterState, f"{prefix}STA")
         self.hutch_request = hutch
-<<<<<<< HEAD
-        # self.url = OPTICS_BLUEAPI_URL
-=======
->>>>>>> 913c0a3c
         super().__init__(name)
 
     @AsyncStatus.wrap
