from ophyd import Component as Cpt
from ophyd import Device, EpicsMotor, EpicsSignalRO, Kind


class DCM(Device):
    def __init__(self, *args, daq_configuration_path: str, **kwargs):
        super().__init__(*args, **kwargs)
        self.dcm_pitch_converter_lookup_table_path = (
            daq_configuration_path + "/lookup/BeamLineEnergy_DCM_Pitch_converter.txt"
        )
        self.dcm_roll_converter_lookup_table_path = (
            daq_configuration_path + "/lookup/BeamLineEnergy_DCM_Roll_converter.txt"
        )

    """
    A double crystal monochromator (DCM), used to select the energy of the beam.

    perp describes the gap between the 2 DCM crystals which has to change as you alter
    the angle to select the requested energy.

    offset ensures that the beam exits the DCM at the same point, regardless of energy.
    """

<<<<<<< HEAD
    bragg_in_degrees: EpicsMotor = Cpt(EpicsMotor, "-MO-DCM-01:BRAGG")
    roll_in_mrad: EpicsMotor = Cpt(EpicsMotor, "-MO-DCM-01:ROLL")
    offset_in_mm: EpicsMotor = Cpt(EpicsMotor, "-MO-DCM-01:OFFSET")
    perp_in_mm: EpicsMotor = Cpt(EpicsMotor, "-MO-DCM-01:PERP")
    energy_in_kev: EpicsMotor = Cpt(EpicsMotor, "-MO-DCM-01:ENERGY", kind=Kind.hinted)
    pitch_in_mrad: EpicsMotor = Cpt(EpicsMotor, "-MO-DCM-01:PITCH")
    wavelength: EpicsMotor = Cpt(EpicsMotor, "-MO-DCM-01:WAVELENGTH")

    # temperatures
    xtal1_temp: EpicsSignalRO = Cpt(EpicsSignalRO, "-MO-DCM-01:TEMP1")
    xtal2_temp: EpicsSignalRO = Cpt(EpicsSignalRO, "-MO-DCM-01:TEMP2")
    xtal1_heater_temp: EpicsSignalRO = Cpt(EpicsSignalRO, "-MO-DCM-01:TEMP3")
    xtal2_heater_temp: EpicsSignalRO = Cpt(EpicsSignalRO, "-MO-DCM-01:TEMP4")
    backplate_temp: EpicsSignalRO = Cpt(EpicsSignalRO, "-MO-DCM-01:TEMP5")
    perp_temp: EpicsSignalRO = Cpt(EpicsSignalRO, "-MO-DCM-01:TEMP6")
    perp_sub_assembly_temp: EpicsSignalRO = Cpt(EpicsSignalRO, "-MO-DCM-01:TEMP7")


def fixed_offset_from_beamline_params(gda_beamline_parameters):
    """I03 configures the DCM Perp as a side effect of applying this fixed value to the DCM Offset after an energy change"""
    # Nb this parameter is misleadingly named to confuse you
    return gda_beamline_parameters["DCM_Perp_Offset_FIXED"]
=======
    bragg = Cpt(EpicsMotor, "-MO-DCM-01:BRAGG")
    roll = Cpt(EpicsMotor, "-MO-DCM-01:ROLL")
    offset = Cpt(EpicsMotor, "-MO-DCM-01:OFFSET")
    perp = Cpt(EpicsMotor, "-MO-DCM-01:PERP")
    energy_in_kev = Cpt(EpicsMotor, "-MO-DCM-01:ENERGY", kind=Kind.hinted)
    pitch = Cpt(EpicsMotor, "-MO-DCM-01:PITCH")
    wavelength = Cpt(EpicsMotor, "-MO-DCM-01:WAVELENGTH")

    # temperatures
    xtal1_temp = Cpt(EpicsSignalRO, "-MO-DCM-01:TEMP1")
    xtal2_temp = Cpt(EpicsSignalRO, "-MO-DCM-01:TEMP2")
    xtal1_heater_temp = Cpt(EpicsSignalRO, "-MO-DCM-01:TEMP3")
    xtal2_heater_temp = Cpt(EpicsSignalRO, "-MO-DCM-01:TEMP4")
    backplate_temp = Cpt(EpicsSignalRO, "-MO-DCM-01:TEMP5")
    perp_temp = Cpt(EpicsSignalRO, "-MO-DCM-01:TEMP6")
    perp_sub_assembly_temp = Cpt(EpicsSignalRO, "-MO-DCM-01:TEMP7")
>>>>>>> 4b654987
<|MERGE_RESOLUTION|>--- conflicted
+++ resolved
@@ -21,36 +21,12 @@
     offset ensures that the beam exits the DCM at the same point, regardless of energy.
     """
 
-<<<<<<< HEAD
-    bragg_in_degrees: EpicsMotor = Cpt(EpicsMotor, "-MO-DCM-01:BRAGG")
-    roll_in_mrad: EpicsMotor = Cpt(EpicsMotor, "-MO-DCM-01:ROLL")
-    offset_in_mm: EpicsMotor = Cpt(EpicsMotor, "-MO-DCM-01:OFFSET")
-    perp_in_mm: EpicsMotor = Cpt(EpicsMotor, "-MO-DCM-01:PERP")
-    energy_in_kev: EpicsMotor = Cpt(EpicsMotor, "-MO-DCM-01:ENERGY", kind=Kind.hinted)
-    pitch_in_mrad: EpicsMotor = Cpt(EpicsMotor, "-MO-DCM-01:PITCH")
-    wavelength: EpicsMotor = Cpt(EpicsMotor, "-MO-DCM-01:WAVELENGTH")
-
-    # temperatures
-    xtal1_temp: EpicsSignalRO = Cpt(EpicsSignalRO, "-MO-DCM-01:TEMP1")
-    xtal2_temp: EpicsSignalRO = Cpt(EpicsSignalRO, "-MO-DCM-01:TEMP2")
-    xtal1_heater_temp: EpicsSignalRO = Cpt(EpicsSignalRO, "-MO-DCM-01:TEMP3")
-    xtal2_heater_temp: EpicsSignalRO = Cpt(EpicsSignalRO, "-MO-DCM-01:TEMP4")
-    backplate_temp: EpicsSignalRO = Cpt(EpicsSignalRO, "-MO-DCM-01:TEMP5")
-    perp_temp: EpicsSignalRO = Cpt(EpicsSignalRO, "-MO-DCM-01:TEMP6")
-    perp_sub_assembly_temp: EpicsSignalRO = Cpt(EpicsSignalRO, "-MO-DCM-01:TEMP7")
-
-
-def fixed_offset_from_beamline_params(gda_beamline_parameters):
-    """I03 configures the DCM Perp as a side effect of applying this fixed value to the DCM Offset after an energy change"""
-    # Nb this parameter is misleadingly named to confuse you
-    return gda_beamline_parameters["DCM_Perp_Offset_FIXED"]
-=======
-    bragg = Cpt(EpicsMotor, "-MO-DCM-01:BRAGG")
-    roll = Cpt(EpicsMotor, "-MO-DCM-01:ROLL")
-    offset = Cpt(EpicsMotor, "-MO-DCM-01:OFFSET")
-    perp = Cpt(EpicsMotor, "-MO-DCM-01:PERP")
+    bragg_in_degrees = Cpt(EpicsMotor, "-MO-DCM-01:BRAGG")
+    roll_in_mrad = Cpt(EpicsMotor, "-MO-DCM-01:ROLL")
+    offset_in_mm = Cpt(EpicsMotor, "-MO-DCM-01:OFFSET")
+    perp_in_mm = Cpt(EpicsMotor, "-MO-DCM-01:PERP")
     energy_in_kev = Cpt(EpicsMotor, "-MO-DCM-01:ENERGY", kind=Kind.hinted)
-    pitch = Cpt(EpicsMotor, "-MO-DCM-01:PITCH")
+    pitch_in_mrad = Cpt(EpicsMotor, "-MO-DCM-01:PITCH")
     wavelength = Cpt(EpicsMotor, "-MO-DCM-01:WAVELENGTH")
 
     # temperatures
@@ -61,4 +37,9 @@
     backplate_temp = Cpt(EpicsSignalRO, "-MO-DCM-01:TEMP5")
     perp_temp = Cpt(EpicsSignalRO, "-MO-DCM-01:TEMP6")
     perp_sub_assembly_temp = Cpt(EpicsSignalRO, "-MO-DCM-01:TEMP7")
->>>>>>> 4b654987
+
+
+def fixed_offset_from_beamline_params(gda_beamline_parameters):
+    """I03 configures the DCM Perp as a side effect of applying this fixed value to the DCM Offset after an energy change"""
+    # Nb this parameter is misleadingly named to confuse you
+    return gda_beamline_parameters["DCM_Perp_Offset_FIXED"]