--- conflicted
+++ resolved
@@ -297,14 +297,6 @@
         def scan():
             try:
                 LOGGER.debug("Running scan")
-<<<<<<< HEAD
-                from time import sleep
-
-                sleep(
-                    0.6
-                )  # TODO see https://github.com/DiamondLightSource/hyperion/issues/1101
-=======
->>>>>>> 49de6af9
                 self.run_cmd.put(1)
                 LOGGER.info("Waiting for FGS to start")
                 await_value(self.status, 1).wait()
