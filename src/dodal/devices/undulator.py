import os
from abc import ABC, abstractmethod

import numpy as np
from bluesky.protocols import Locatable, Location, Movable
from numpy import ndarray
from ophyd_async.core import (
    AsyncStatus,
    Reference,
    StandardReadable,
    StandardReadableFormat,
    soft_signal_r_and_setter,
    soft_signal_rw,
)
from ophyd_async.epics.core import epics_signal_r
from ophyd_async.epics.motor import Motor

from dodal.common.enums import EnabledDisabledUpper
from dodal.log import LOGGER

from .baton import Baton
from .util.lookup_tables import energy_distance_table


class AccessError(Exception):
    pass


# The acceptable difference, in mm, between the undulator gap and the DCM
# energy, when the latter is converted to mm using lookup tables
UNDULATOR_DISCREPANCY_THRESHOLD_MM = 2e-3
STATUS_TIMEOUT_S: float = 10.0


def _get_gap_for_energy(
    dcm_energy_ev: float, energy_to_distance_table: ndarray
) -> float:
    return np.interp(
        dcm_energy_ev, energy_to_distance_table[:, 0], energy_to_distance_table[:, 1]
    )


class BaseUndulator(StandardReadable, Movable[float], ABC):
    """
    Base class for undulator devices providing gap control and access management.
    This class expects target gap value [mm] passed in set method.
    """

    def __init__(
        self,
        prefix: str,
        poles: int | None = None,
        length: float | None = None,
        undulator_period: int | None = None,
        baton: Baton | None = None,
        name: str = "",
    ) -> None:
        """
        Args:
            prefix: PV prefix
            poles (int, optional): Number of magnetic poles built into the undulator
            length (float, optional): Length of the undulator in meters
            undulator_period(int, optional): Undulator period
            baton (optional): Baton object if provided.
            name (str, optional): Name for device. Defaults to "".
        """
        self.baton_ref = Reference(baton) if baton else None

        with self.add_children_as_readables():
            self.gap_access = epics_signal_r(EnabledDisabledUpper, prefix + "IDBLENA")
            self.gap_motor = Motor(prefix + "BLGAPMTR")
            self.current_gap = epics_signal_r(float, prefix + "CURRGAPD")

        with self.add_children_as_readables(StandardReadableFormat.CONFIG_SIGNAL):
            self.gap_discrepancy_tolerance_mm, _ = soft_signal_r_and_setter(
                float,
                initial_value=UNDULATOR_DISCREPANCY_THRESHOLD_MM,
            )
            self.poles = self._make_signal_if_not_none(poles, int)
            self.length = self._make_signal_if_not_none(length, float)
            self.undulator_period = self._make_signal_if_not_none(undulator_period, int)

        super().__init__(name=name)

    def _make_signal_if_not_none(self, initial_value, type):
        if initial_value is None:
            return None
        signal, _ = soft_signal_r_and_setter(type, initial_value=initial_value)
        return signal

    @abstractmethod
    @AsyncStatus.wrap
    async def set(self, value: float) -> None:
        """
        Move undulator to a given position.
        Abstract method - must be implemented by subclasses.

        Args:
            value: target position - units depend on implementation
        """
        ...

    async def _set_gap(self, value: float) -> None:
        """
        Set the undulator gap to a given value in mm.

        Args:
            value: gap in mm
        """
        await self.raise_if_not_enabled()  # Check access
        if await self._check_gap_within_threshold(value):
            LOGGER.debug(
                "Gap is already in the correct place, no need to ask it to move"
            )
            return

        LOGGER.info(
            f"Undulator gap mismatch. Moving gap to nominal value, {value:.3f}mm"
        )
        commissioning_mode = await self._is_commissioning_mode_enabled()
        if not commissioning_mode:
            # Only move if the gap is sufficiently different to the value from the
            # DCM lookup table AND we're not in commissioning mode
            await self.gap_motor.set(
                value,
                timeout=STATUS_TIMEOUT_S,
            )
        else:
            LOGGER.warning("In test mode, not moving ID gap")

    async def _check_gap_within_threshold(self, target_gap: float) -> bool:
        """
        Check if the undulator gap is within the acceptable threshold of the target gap.

        Args:
            target_gap: target gap in mm
        Returns:
            True if the gap is within the threshold, False otherwise
        """
        current_gap = await self.current_gap.get_value()
        tolerance = await self.gap_discrepancy_tolerance_mm.get_value()
        return abs(target_gap - current_gap) <= tolerance

    async def _is_commissioning_mode_enabled(self) -> bool | None:
        """
        Asynchronously checks if commissioning mode is enabled via the baton reference.
        """
        return self.baton_ref and await self.baton_ref().commissioning.get_value()

    async def raise_if_not_enabled(self) -> AccessError | None:
        """
        Asynchronously raises AccessError if gap access is disabled and not in commissioning mode.
        """
        access_level = await self.gap_access.get_value()
        commissioning_mode = await self._is_commissioning_mode_enabled()
        if access_level is EnabledDisabledUpper.DISABLED and not commissioning_mode:
            raise AccessError("Undulator gap access is disabled. Contact Control Room")


class UndulatorInKeV(BaseUndulator):
    """
    An Undulator-type insertion device, used to control photon emission at a given beam energy.
    This class expects energy [keV] passed in set method and does conversion to gap
    internally, for which it requires path to lookup table file in constructor.
    """

    def __init__(
        self,
        prefix: str,
        id_gap_lookup_table_path: str = os.devnull,
        poles: int | None = None,
        length: float | None = None,
        undulator_period: int | None = None,
        baton: Baton | None = None,
        name: str = "",
    ) -> None:
        """Constructor

        Args:
            prefix: PV prefix
            id_gap_lookup_table_path (str): Path to a lookup table file
            poles (int, optional): Number of magnetic poles built into the undulator
            length (float, optional): Length of the undulator in meters
            undulator_period(int, optional): Undulator period
            baton (optional): Baton object if provided.
            name (str, optional): Name for device. Defaults to "".
        """

        self.id_gap_lookup_table_path = id_gap_lookup_table_path
        super().__init__(
            prefix=prefix,
            poles=poles,
            length=length,
            undulator_period=undulator_period,
            baton=baton,
            name=name,
        )

    @AsyncStatus.wrap
    async def set(self, value: float):
        """
        Check conditions and Set undulator gap to a given energy in keV

        Args:
            value: energy in keV
        """
        # Convert energy in keV to gap in mm first
        target_gap = await self._get_gap_to_match_energy(value)
        LOGGER.info(
            f"Setting undulator gap to {target_gap:.3f}mm based on {value:.2f}kev"
        )
        await self._set_gap(target_gap)

    async def _get_gap_to_match_energy(self, energy_kev: float) -> float:
        """
        get a 2d np.array from lookup table that
        converts energies to undulator gap distance
        """
        energy_to_distance_table: np.ndarray = await energy_distance_table(
            self.id_gap_lookup_table_path
        )

        # Use the lookup table to get the undulator gap associated with this dcm energy
        return _get_gap_for_energy(
            energy_kev * 1000,
            energy_to_distance_table,
        )


<<<<<<< HEAD
class UndulatorInMm(BaseUndulator):
    """
    An Undulator-type insertion device, used to control photon emission.
    This class expects gap [mm] passed in set method.
    """

    @AsyncStatus.wrap
    async def set(self, value: float):
        """
        Check conditions and Set undulator gap to a given value in mm

        Args:
            value: value in mm
        """
        await self._set_gap(value)
=======
class UndulatorOrder(StandardReadable, Locatable[int]):
    """
    Represents the order of an undulator device. Allows setting and locating the order.
    """

    def __init__(self, name: str = "") -> None:
        """
        Args:
            name: Name for device. Defaults to ""
        """
        with self.add_children_as_readables():
            self._value = soft_signal_rw(int, initial_value=3)
        super().__init__(name=name)

    @AsyncStatus.wrap
    async def set(self, value: int) -> None:
        if (value >= 0) and isinstance(value, int):
            await self._value.set(value)
        else:
            raise ValueError(
                f"Undulator order must be a positive integer. Requested value: {value}"
            )

    async def locate(self) -> Location[int]:
        return await self._value.locate()
>>>>>>> d64d1efb
<|MERGE_RESOLUTION|>--- conflicted
+++ resolved
@@ -227,7 +227,6 @@
         )
 
 
-<<<<<<< HEAD
 class UndulatorInMm(BaseUndulator):
     """
     An Undulator-type insertion device, used to control photon emission.
@@ -243,7 +242,8 @@
             value: value in mm
         """
         await self._set_gap(value)
-=======
+
+
 class UndulatorOrder(StandardReadable, Locatable[int]):
     """
     Represents the order of an undulator device. Allows setting and locating the order.
@@ -268,5 +268,4 @@
             )
 
     async def locate(self) -> Location[int]:
-        return await self._value.locate()
->>>>>>> d64d1efb
+        return await self._value.locate()