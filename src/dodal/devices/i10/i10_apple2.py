--- conflicted
+++ resolved
@@ -22,13 +22,7 @@
     UndulatorJawPhase,
     UndulatorPhaseAxes,
 )
-<<<<<<< HEAD
-from dodal.devices.util.lookup_tables_apple2 import (
-    EnergyMotorLookup,
-)
-=======
 from dodal.devices.util.lookup_tables_apple2 import EnergyMotorLookup
->>>>>>> c06b0d13
 from dodal.log import LOGGER
 
 ROW_PHASE_MOTOR_TOLERANCE = 0.004
