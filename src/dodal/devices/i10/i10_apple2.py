--- conflicted
+++ resolved
@@ -12,23 +12,12 @@
     Reference,
     StandardReadable,
     StandardReadableFormat,
-<<<<<<< HEAD
-    soft_signal_r_and_setter,
-=======
     derived_signal_rw,
     soft_signal_rw,
->>>>>>> e9aece59
 )
 from pydantic import BaseModel, ConfigDict, RootModel
 
-<<<<<<< HEAD
-from dodal.devices.apple2_undulator import EnergySetter
-from dodal.log import LOGGER
-
-from ..apple2_undulator import (
-=======
 from dodal.devices.apple2_undulator import (
->>>>>>> e9aece59
     Apple2,
     Apple2Controller,
     Apple2Val,
@@ -174,29 +163,6 @@
         """
         LOGGER.info("Updating lookup dictionary from file.")
         for key, path in self.lookup_table_config.path.__dict__.items():
-<<<<<<< HEAD
-            if path.exists():
-                self.lookup_tables[key] = convert_csv_to_lookup(
-                    file=path,
-                    source=self.lookup_table_config.source,
-                    mode=self.lookup_table_config.mode,
-                    min_energy=self.lookup_table_config.min_energy,
-                    max_energy=self.lookup_table_config.max_energy,
-                    poly_deg=self.lookup_table_config.poly_deg,
-                )
-                # ensure the importing lookup table is the correct format
-                Lookuptable.model_validate(self.lookup_tables[key])
-            else:
-                raise FileNotFoundError(f"{key} look up table is not in path: {path}")
-
-        self._available_pol = list(self.lookup_tables["Gap"].keys())
-
-
-class I10Apple2Pol(StandardReadable, Movable[Pol]):
-    """
-    Compound device to set polorisation of ID.
-    """
-=======
             self.lookup_tables[key] = self.convert_csv_to_lookup(
                 file=path,
                 source=self.lookup_table_config.source,
@@ -292,7 +258,6 @@
         ------
         RuntimeError
             If the CSV cannot be converted.
->>>>>>> e9aece59
 
         """
         if poly_deg is None:
