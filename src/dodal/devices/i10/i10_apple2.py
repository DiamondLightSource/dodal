--- conflicted
+++ resolved
@@ -428,16 +428,12 @@
         await self.apple2().jaw_phase.set(jaw_phase)
         await self._linear_arbitrary_angle.set(pol_angle)
 
-<<<<<<< HEAD
-            self._polarisation_setpoint_set(pol)
-=======
     async def _set_motors_from_energy(self, value: float) -> None:
         """
         Set the undulator motors for a given energy and polarisation.
         """
 
         pol = await self._check_and_get_pol_setpoint()
->>>>>>> 4451ac5b
         gap, phase = self.energy_to_motor(energy=value, pol=pol)
         phase3 = phase * (-1 if pol == Pol.LA else 1)
         id_set_val = Apple2Val(
