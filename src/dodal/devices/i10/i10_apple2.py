--- conflicted
+++ resolved
@@ -23,13 +23,8 @@
     UndulatorPhaseAxes,
 )
 from dodal.devices.util.lookup_tables_apple2 import (
-<<<<<<< HEAD
     BaseEnergyMotorLookup,
     LookupTableColumnConfig,
-=======
-    EnergyMotorLookup,
-    Lookuptable,
->>>>>>> 22ad0f62
     convert_csv_to_lookup,
 )
 from dodal.log import LOGGER
@@ -42,69 +37,17 @@
 MAXIMUM_MOVE_TIME = 550  # There is no useful movements take longer than this.
 
 
-<<<<<<< HEAD
 class I10EnergyMotorLookup(BaseEnergyMotorLookup):
-=======
-class I10EnergyMotorLookup(EnergyMotorLookup):
->>>>>>> 22ad0f62
     """
     Handles lookup tables for I10 Apple2 ID, converting energy and polarisation to gap
      and phase. Fetches and parses lookup tables from a config server, supports dynamic
      updates, and validates input.
     """
 
-<<<<<<< HEAD
-=======
-    def __init__(
-        self,
-        lookuptable_dir: str,
-        source: tuple[str, str],
-        config_client: ConfigServer,
-        mode: str = "Mode",
-        min_energy: str = "MinEnergy",
-        max_energy: str = "MaxEnergy",
-        gap_file_name: str = "IDEnergy2GapCalibrations.csv",
-        phase_file_name: str = "IDEnergy2PhaseCalibrations.csv",
-        poly_deg: list | None = None,
-    ):
-        """Initialise the I10EnergyMotorLookup class with lookup table headers provided.
-
-        Parameters
-        ----------
-        look_up_table_dir:
-            The path to look up table.
-        source:
-            The column name and the name of the source in look up table. e.g. ( "source", "idu")
-        config_client:
-            The config server client to fetch the look up table.
-        mode:
-            The column name of the mode in look up table.
-        min_energy:
-            The column name that contain the maximum energy in look up table.
-        max_energy:
-            The column name that contain the maximum energy in look up table.
-        poly_deg:
-            The column names for the parameters for the energy conversion polynomial, starting with the least significant.
-
-        """
-        super().__init__(
-            lookuptable_dir=lookuptable_dir,
-            config_client=config_client,
-            mode=mode,
-            source=source,
-            min_energy=min_energy,
-            max_energy=max_energy,
-            gap_file_name=gap_file_name,
-            phase_file_name=phase_file_name,
-            poly_deg=poly_deg,
-        )
-
->>>>>>> 22ad0f62
     def update_lookuptable(self):
         """
         Update lookup tables from files and validate their format.
         """
-<<<<<<< HEAD
         LOGGER.info("Updating lookup dictionary from file for gap.")
         gap_csv_file = self.config_client.get_file_contents(
             self.lut_column_config.path.gap, reset_cached_result=True
@@ -121,24 +64,6 @@
         self.lookup_tables.phase = convert_csv_to_lookup(
             file=phase_csv_file, lut_column_config=self.lut_column_config
         )
-=======
-        LOGGER.info("Updating lookup dictionary from file.")
-        for key, path in self.lookup_table_config.path.__dict__.items():
-            csv_file = self.config_client.get_file_contents(
-                path, reset_cached_result=True
-            )
-            self.lookup_tables[key] = convert_csv_to_lookup(
-                file=csv_file,
-                source=self.lookup_table_config.source,
-                mode=self.lookup_table_config.mode,
-                min_energy=self.lookup_table_config.min_energy,
-                max_energy=self.lookup_table_config.max_energy,
-                poly_deg=self.lookup_table_config.poly_deg,
-            )
-            Lookuptable.model_validate(self.lookup_tables[key])
-
-        self.available_pol = list(self.lookup_tables["gap"].keys())
->>>>>>> 22ad0f62
 
 
 class I10Apple2(Apple2):
