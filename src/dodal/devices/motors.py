<<<<<<< HEAD
import asyncio
import math

from ophyd_async.core import StandardReadable, derived_signal_rw
=======
from abc import ABC

from ophyd_async.core import StandardReadable
>>>>>>> 0141d631
from ophyd_async.epics.motor import Motor

_X, _Y, _Z = "X", "Y", "Z"

<<<<<<< HEAD
def create_axis_perp_to_rotation(motor_theta: Motor, motor_i: Motor, motor_j: Motor):
    """Given a signal that controls a motor in a rotation axis and two other
    signals controlling motors on a pair of orthogonal axes, these axes being in the
    rotating frame of reference created by the first axis, create a derived signal
    that is a projection of the two axes in the non-rotating frame of reference.

    The projection is onto the axis defined by i when the rotation angle is 0 and
    defined by j when the angle is at 90.

    The usual use case for this is translating from sample space to lab space. For
    example, if you have a sample that is mounted on a goniometer to the right hand side
    of an OAV view this can provide an axis that will move the sample up/down in that
    view regardless of the omega orientation of the sample.

    Args:
        motor_theta (Motor): this is the rotation axis of the sample.
        motor_i (Motor): this is the axis that, when the sample is at 0 deg rotation,
                         a move here is entirely parallel with the derived axis.
        motor_j (Motor): this is the axis that, when the sample is at 90 deg rotation,
                         a move here is entirely parallel with the derived axis.
    """

    def _get(j_val: float, i_val: float, rot_value: float) -> float:
        i_component = i_val * math.cos(math.radians(rot_value))
        j_component = j_val * math.sin(math.radians(rot_value))
        return i_component + j_component

    async def _set(vertical_value: float) -> None:
        rot_value = await motor_theta.user_readback.get_value()
        i_component = vertical_value * math.cos(math.radians(rot_value))
        j_component = vertical_value * math.sin(math.radians(rot_value))
        await asyncio.gather(
            motor_i.set(i_component),
            motor_j.set(j_component),
            motor_theta.set(rot_value),
        )

    return derived_signal_rw(
        _get,
        _set,
        i_val=motor_i,
        j_val=motor_j,
        rot_value=motor_theta,
    )


class XYZPositioner(StandardReadable):
=======

class Stage(StandardReadable, ABC):
    """
    For these devices, the following co-ordinates are typical but not enforced:
    - z is horizontal & parallel to the direction of beam travel
    - y is vertical and antiparallel to the force of gravity
    - x is the cross product of y🞬z

    Parameters
    ----------
    prefix:
        Common part of the EPICS PV for all motors, including ":".
    name:
        Name of the stage, each child motor will be named "{name}-{field_name}"
    *_infix:
        Infix between the common prefix and the EPICS motor record fields for the field.
    """

    ...


class XThetaStage(Stage):
    def __init__(
        self, prefix: str, name: str = "", x_infix: str = _X, theta_infix: str = "A"
    ):
        with self.add_children_as_readables():
            self.x = Motor(prefix + x_infix)
            self.theta = Motor(prefix + theta_infix)
        super().__init__(name=name)


class XYStage(Stage):
    def __init__(
        self, prefix: str, name: str = "", x_infix: str = _X, y_infix: str = _Y
    ):
        with self.add_children_as_readables():
            self.x = Motor(prefix + x_infix)
            self.y = Motor(prefix + y_infix)
        super().__init__(name=name)


class XYZStage(XYStage):
>>>>>>> 0141d631
    def __init__(
        self,
        prefix: str,
        name: str = "",
        x_infix: str = _X,
        y_infix: str = _Y,
        z_infix: str = _Z,
    ):
        """Standard ophyd_async xyz motor stage, by combining 3 Motors,
        with added infix for extra flexibility to allow different axes other than x,y,z.

        Args:
            prefix: EPICS PV (Common part up to and including :).
            name: name for the device.
            infix: EPICS PV suffix, default is the ("X", "Y", "Z").

        """
        with self.add_children_as_readables():
            self.z = Motor(prefix + z_infix)
        super().__init__(prefix, name, x_infix, y_infix)


class XYZThetaStage(XYZStage):
    def __init__(
        self,
        prefix: str,
        name: str = "",
        x_infix: str = _X,
        y_infix: str = _Y,
        z_infix: str = _Z,
        theta_infix: str = _Z,
    ) -> None:
        with self.add_children_as_readables():
            self.theta = Motor(prefix + theta_infix)
        super().__init__(prefix, name, x_infix, y_infix, z_infix)


class XYPitchStage(XYStage):
    def __init__(
        self,
        prefix: str,
        x_infix: str = _X,
        y_infix: str = _Y,
        pitch_infix: str = "PITCH",
        name: str = "",
    ) -> None:
        with self.add_children_as_readables():
            self.pitch = Motor(prefix + pitch_infix)
        super().__init__(prefix, name, x_infix, y_infix)


class SixAxisGonio(XYZStage):
    def __init__(
        self,
        prefix: str,
        name: str = "",
        x_infix: str = _X,
        y_infix: str = _Y,
        z_infix: str = _Z,
        kappa_infix: str = "KAPPA",
        phi_infix: str = "PHI",
        omega_infix: str = "OMEGA",
    ):
        """Six-axis goniometer with a standard xyz stage and three axes of rotation:
        kappa, phi and omega.

        Args:
            prefix: EPICS PV (Common part up to and including :).
            name: name for the device.
            infix: EPICS PV suffix, default is the ("X", "Y", "Z", "KAPPA", "PHI", "OMEGA").
        """
        with self.add_children_as_readables():
<<<<<<< HEAD
            self.kappa = Motor(prefix + infix[3])
            self.phi = Motor(prefix + infix[4])
            self.omega = Motor(prefix + infix[5])

        super().__init__(name=name, prefix=prefix, infix=infix[0:3])

        self.vertical_in_lab_space = create_axis_perp_to_rotation(
            self.omega, self.y, self.z
        )
=======
            self.kappa = Motor(prefix + kappa_infix)
            self.phi = Motor(prefix + phi_infix)
            self.omega = Motor(prefix + omega_infix)
        super().__init__(prefix, name, x_infix, y_infix, z_infix)


class YZStage(Stage):
    def __init__(
        self, prefix: str, name: str = "", y_infix: str = _Y, z_infix: str = _Z
    ) -> None:
        with self.add_children_as_readables():
            self.y = Motor(prefix + y_infix)
            self.z = Motor(prefix + z_infix)
        super().__init__(name)
>>>>>>> 0141d631
<|MERGE_RESOLUTION|>--- conflicted
+++ resolved
@@ -1,18 +1,33 @@
-<<<<<<< HEAD
 import asyncio
 import math
+from abc import ABC
 
 from ophyd_async.core import StandardReadable, derived_signal_rw
-=======
-from abc import ABC
-
-from ophyd_async.core import StandardReadable
->>>>>>> 0141d631
 from ophyd_async.epics.motor import Motor
 
 _X, _Y, _Z = "X", "Y", "Z"
 
-<<<<<<< HEAD
+
+class Stage(StandardReadable, ABC):
+    """
+    For these devices, the following co-ordinates are typical but not enforced:
+    - z is horizontal & parallel to the direction of beam travel
+    - y is vertical and antiparallel to the force of gravity
+    - x is the cross product of y🞬z
+
+    Parameters
+    ----------
+    prefix:
+        Common part of the EPICS PV for all motors, including ":".
+    name:
+        Name of the stage, each child motor will be named "{name}-{field_name}"
+    *_infix:
+        Infix between the common prefix and the EPICS motor record fields for the field.
+    """
+
+    ...
+
+
 def create_axis_perp_to_rotation(motor_theta: Motor, motor_i: Motor, motor_j: Motor):
     """Given a signal that controls a motor in a rotation axis and two other
     signals controlling motors on a pair of orthogonal axes, these axes being in the
@@ -60,32 +75,18 @@
 
 
 class XYZPositioner(StandardReadable):
-=======
-
-class Stage(StandardReadable, ABC):
-    """
-    For these devices, the following co-ordinates are typical but not enforced:
-    - z is horizontal & parallel to the direction of beam travel
-    - y is vertical and antiparallel to the force of gravity
-    - x is the cross product of y🞬z
-
-    Parameters
-    ----------
-    prefix:
-        Common part of the EPICS PV for all motors, including ":".
-    name:
-        Name of the stage, each child motor will be named "{name}-{field_name}"
-    *_infix:
-        Infix between the common prefix and the EPICS motor record fields for the field.
-    """
-
-    ...
-
-
-class XThetaStage(Stage):
     def __init__(
         self, prefix: str, name: str = "", x_infix: str = _X, theta_infix: str = "A"
     ):
+        """Standard ophyd_async xyz motor stage, by combining 3 Motors,
+        with added infix for extra flexibility to allow different axes other than x,y,z.
+
+        Args:
+            prefix: EPICS PV (Common part up to and including :).
+            name: name for the device.
+            infix: EPICS PV suffix, default is the ("X", "Y", "Z").
+
+        """
         with self.add_children_as_readables():
             self.x = Motor(prefix + x_infix)
             self.theta = Motor(prefix + theta_infix)
@@ -103,7 +104,6 @@
 
 
 class XYZStage(XYStage):
->>>>>>> 0141d631
     def __init__(
         self,
         prefix: str,
@@ -112,17 +112,11 @@
         y_infix: str = _Y,
         z_infix: str = _Z,
     ):
-        """Standard ophyd_async xyz motor stage, by combining 3 Motors,
-        with added infix for extra flexibility to allow different axes other than x,y,z.
-
-        Args:
-            prefix: EPICS PV (Common part up to and including :).
-            name: name for the device.
-            infix: EPICS PV suffix, default is the ("X", "Y", "Z").
-
-        """
         with self.add_children_as_readables():
             self.z = Motor(prefix + z_infix)
+            self.vertical_in_lab_space = create_axis_perp_to_rotation(
+                self.omega, self.y, self.z
+            )
         super().__init__(prefix, name, x_infix, y_infix)
 
 
@@ -167,26 +161,7 @@
         phi_infix: str = "PHI",
         omega_infix: str = "OMEGA",
     ):
-        """Six-axis goniometer with a standard xyz stage and three axes of rotation:
-        kappa, phi and omega.
-
-        Args:
-            prefix: EPICS PV (Common part up to and including :).
-            name: name for the device.
-            infix: EPICS PV suffix, default is the ("X", "Y", "Z", "KAPPA", "PHI", "OMEGA").
-        """
         with self.add_children_as_readables():
-<<<<<<< HEAD
-            self.kappa = Motor(prefix + infix[3])
-            self.phi = Motor(prefix + infix[4])
-            self.omega = Motor(prefix + infix[5])
-
-        super().__init__(name=name, prefix=prefix, infix=infix[0:3])
-
-        self.vertical_in_lab_space = create_axis_perp_to_rotation(
-            self.omega, self.y, self.z
-        )
-=======
             self.kappa = Motor(prefix + kappa_infix)
             self.phi = Motor(prefix + phi_infix)
             self.omega = Motor(prefix + omega_infix)
@@ -200,5 +175,4 @@
         with self.add_children_as_readables():
             self.y = Motor(prefix + y_infix)
             self.z = Motor(prefix + z_infix)
-        super().__init__(name)
->>>>>>> 0141d631
+        super().__init__(name)