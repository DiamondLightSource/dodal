import asyncio
from collections.abc import Collection, Generator
from dataclasses import dataclass
from enum import Enum
from math import isclose
from typing import TypedDict, cast

from bluesky import plan_stubs as bps
from bluesky.protocols import Movable
from bluesky.utils import Msg
from ophyd_async.core import (
    AsyncStatus,
    Device,
    StrictEnum,
    set_and_wait_for_other_value,
    wait_for_value,
)
from ophyd_async.epics.core import epics_signal_r, epics_signal_rw
from ophyd_async.epics.motor import Motor

from dodal.devices.motors import XYZStage
from dodal.devices.util.epics_util import SetWhenEnabled


class StubPosition(Enum):
    CURRENT_AS_CENTER = 0
    RESET_TO_ROBOT_LOAD = 1


def approx_equal_to(target, deadband: float = 1e-9):
    def approx_equal_to_target(value):
        return isclose(target, value, rel_tol=0, abs_tol=deadband)

    return approx_equal_to_target


class StubOffsets(Device):
    """Stub offsets are used to change the internal co-ordinate system of the smargon by
    adding an offset to x, y, z.
    This is useful as the smargon's centre of rotation is around (0, 0, 0). As such
    changing stub offsets will change the centre of rotation.
    In practice we don't need to change them manually, instead there are helper PVs to
    set them so that the current position is zero or to pre-defined positions.
    """

    def __init__(self, prefix: str, name: str = ""):
        self.center_at_current_position = SetWhenEnabled(prefix=prefix + "CENTER_CS")
        self.to_robot_load = SetWhenEnabled(prefix=prefix + "SET_STUBS_TO_RL")
        super().__init__(name)

    @AsyncStatus.wrap
    async def set(self, value: StubPosition):
        if value == StubPosition.CURRENT_AS_CENTER:
            await self.center_at_current_position.set(1)
            smargon = cast(Smargon, self.parent)
            await wait_for_value(
                smargon.x.user_readback, approx_equal_to(0.0, 0.1), None
            )
            await wait_for_value(
                smargon.y.user_readback, approx_equal_to(0.0, 0.1), None
            )
            await wait_for_value(
                smargon.z.user_readback, approx_equal_to(0.0, 0.1), None
            )
        else:
            await self.to_robot_load.set(1)


@dataclass
class AxisLimit:
    """Represents the minimum and maximum allowable values on an axis"""

    min_value: float
    max_value: float

    def contains(self, pos: float):
        """Determine if the specified value is within limits.

        Args:
            pos: the value to check

        Returns:
            True if the value does not exceed the limits
        """
        return self.min_value <= pos <= self.max_value


@dataclass
class XYZLimits:
    """The limits of the smargon x, y, z axes."""

    x: AxisLimit
    y: AxisLimit
    z: AxisLimit

    def position_valid(self, pos: Collection[float]) -> bool:
        return all(
            axis_limits.contains(value)
            for axis_limits, value in zip([self.x, self.y, self.z], pos, strict=False)
        )


class DeferMoves(StrictEnum):
    ON = "Defer On"
    OFF = "Defer Off"


class CombinedMove(TypedDict, total=False):
    """A move on multiple axes at once using a deferred move"""

    x: float | None
    y: float | None
    z: float | None
    omega: float | None
    phi: float | None
    chi: float | None


class Smargon(XYZStage, Movable):
    """
    Real motors added to allow stops following pin load (e.g. real_x1.stop() )
    X1 and X2 real motors provide compound chi motion as well as the compound X travel,
    increasing the gap between x1 and x2 changes chi, moving together changes virtual x.
    Robot loading can nudge these and lead to errors.
    """

<<<<<<< HEAD
    DEFERRED_MOVE_SET_TIMEOUT = 5

    def __init__(self, prefix: str = "", name: str = ""):
=======
    def __init__(self, prefix: str, name: str = ""):
>>>>>>> 2c9bbb78
        with self.add_children_as_readables():
            self.chi = Motor(prefix + "CHI")
            self.phi = Motor(prefix + "PHI")
            self.omega = Motor(prefix + "OMEGA")
            self.real_x1 = Motor(prefix + "MOTOR_3")
            self.real_x2 = Motor(prefix + "MOTOR_4")
            self.real_y = Motor(prefix + "MOTOR_1")
            self.real_z = Motor(prefix + "MOTOR_2")
            self.real_phi = Motor(prefix + "MOTOR_5")
            self.real_chi = Motor(prefix + "MOTOR_6")
            self.stub_offsets = StubOffsets(prefix=prefix)
            self.disabled = epics_signal_r(int, prefix + "DISABLED")

        self.defer_move = epics_signal_rw(DeferMoves, prefix + "CS1:DeferMoves")

        super().__init__(prefix, name)

    def get_xyz_limits(self) -> Generator[Msg, None, XYZLimits]:
        """Obtain a plan stub that returns the smargon XYZ axis limits

        Yields:
            Bluesky messages

        Returns:
            the axis limits
        """
        limits = {}
        for name, pv in [
            (attr_name, getattr(self, attr_name)) for attr_name in ["x", "y", "z"]
        ]:
            min_value = yield from bps.rd(pv.low_limit_travel)
            max_value = yield from bps.rd(pv.high_limit_travel)
            limits[name] = AxisLimit(min_value, max_value)
        return XYZLimits(**limits)

    @AsyncStatus.wrap
    async def set(self, value: CombinedMove):
        """This will move all motion together in a deferred move.

        Once defer_move is on, sets to any axis do not immediately move the axis. Instead
        the setpoint will go to that value. Then, when defer_move is switched off all
        axes will move at the same time. The put callbacks on the axes themselves will
        only come back after the motion on that axis finished.
        """
        await self.defer_move.set(DeferMoves.ON)
        try:
            finished_moving = []
            for motor_name, new_setpoint in value.items():
                if new_setpoint is not None:
                    axis: Motor = getattr(self, motor_name)
                    put_completion = await set_and_wait_for_other_value(
                        axis,
                        new_setpoint,
                        axis.user_setpoint,
                        new_setpoint,
                        timeout=self.DEFERRED_MOVE_SET_TIMEOUT,
                        wait_for_set_completion=False,
                    )
                    finished_moving.append(put_completion)
        finally:
            await self.defer_move.set(DeferMoves.OFF)
        await asyncio.gather(*finished_moving)<|MERGE_RESOLUTION|>--- conflicted
+++ resolved
@@ -124,13 +124,9 @@
     Robot loading can nudge these and lead to errors.
     """
 
-<<<<<<< HEAD
     DEFERRED_MOVE_SET_TIMEOUT = 5
 
-    def __init__(self, prefix: str = "", name: str = ""):
-=======
     def __init__(self, prefix: str, name: str = ""):
->>>>>>> 2c9bbb78
         with self.add_children_as_readables():
             self.chi = Motor(prefix + "CHI")
             self.phi = Motor(prefix + "PHI")
