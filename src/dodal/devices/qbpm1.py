--- conflicted
+++ resolved
@@ -3,10 +3,6 @@
 
 
 class QBPM1(Device):
-<<<<<<< HEAD
     """Quadrant Beam Position Monitor"""
 
-    intensity: EpicsSignalRO = Cpt(EpicsSignalRO, "-DI-QBPM-01:INTEN", kind=Kind.normal)
-=======
-    intensity = Cpt(EpicsSignalRO, "-DI-QBPM-01:INTEN", kind=Kind.normal)
->>>>>>> 4b654987
+    intensity = Cpt(EpicsSignalRO, "-DI-QBPM-01:INTEN", kind=Kind.normal)