--- conflicted
+++ resolved
@@ -1,9 +1,6 @@
 import asyncio
-<<<<<<< HEAD
 from dataclasses import dataclass
-=======
 from enum import IntEnum
->>>>>>> 1d370c27
 from typing import Generic, TypeVar
 
 from bluesky.protocols import Movable, Stoppable
