--- conflicted
+++ resolved
@@ -23,49 +23,7 @@
         super().__init__(prefix)
 
 
-<<<<<<< HEAD
 class DCM(DoubleCrystalMonochromatorBase[ThetaRollYZCrystal, ThetaYCrystal]):
-=======
-Xtal_1 = TypeVar("Xtal_1", bound=StationaryCrystal)
-Xtal_2 = TypeVar("Xtal_2", bound=StationaryCrystal)
-
-
-class BaseDCMforI15(StandardReadable, Generic[Xtal_1, Xtal_2]):
-    """
-    Device for double crystal monochromators (DCM), which only allow energy of the beam to be selected.
-
-    Features common across all DCM's should include virtual motors to set energy/wavelength and contain two crystals,
-    each of which can be movable. Some DCM's contain crystals with roll motors, and some contain crystals with roll and pitch motors.
-    This device only accounts for combinations of energy plus two crystals.
-
-    This device is designed to be a drop in replacement for BaseDCM for i15, which doesn't require WAVELENGTH, BRAGG and OFFSET to
-    be available. Once the i15 DCM supports all of the PVs required by BaseDCM, the i15 DCM device can switch to inheriting from
-    BaseDCM and this class can be removed.
-    """
-
-    def __init__(
-        self, prefix: str, xtal_1: type[Xtal_1], xtal_2: type[Xtal_2], name: str = ""
-    ) -> None:
-        with self.add_children_as_readables():
-            # Virtual motor PV's which set the physical motors so that the DCM produces requested
-            # wavelength/energy
-            self.energy_in_kev = Motor(prefix + "ENERGY")
-            self._make_crystals(prefix, xtal_1, xtal_2)
-
-        super().__init__(name)
-
-    # Prefix convention is different depending on whether there are one or two controllable crystals
-    def _make_crystals(self, prefix: str, xtal_1: type[Xtal_1], xtal_2: type[Xtal_2]):
-        if StationaryCrystal not in [xtal_1, xtal_2]:
-            self.xtal_1 = xtal_1(f"{prefix}XTAL1:")
-            self.xtal_2 = xtal_2(f"{prefix}XTAL2:")
-        else:
-            self.xtal_1 = xtal_1(prefix)
-            self.xtal_2 = xtal_2(prefix)
-
-
-class DCM(BaseDCMforI15[ThetaRollYZCrystal, ThetaYCrystal]):
->>>>>>> 4413e404
     """
     A double crystal monocromator device, used to select the beam energy.
 
