import abc
import asyncio
from dataclasses import dataclass
from math import isclose
from typing import Any, Generic, TypeVar

import numpy as np
from bluesky.protocols import Flyable, Movable, Preparable
from ophyd_async.core import (
    DEFAULT_TIMEOUT,
    AsyncStatus,
    Device,
    FlyMotorInfo,
    SignalR,
    SignalW,
    StandardReadable,
    StandardReadableFormat,
    StrictEnum,
    WatchableAsyncStatus,
    WatcherUpdate,
    derived_signal_rw,
    observe_value,
    soft_signal_r_and_setter,
    wait_for_value,
)
<<<<<<< HEAD
from ophyd_async.epics.core import epics_signal_r, epics_signal_rw, epics_signal_w
=======
from ophyd_async.epics.core import epics_signal_r, epics_signal_rw
>>>>>>> 63a1aac7
from ophyd_async.epics.motor import Motor
from pydantic import BaseModel, ConfigDict, RootModel

from dodal.log import LOGGER

T = TypeVar("T")


class UndulatorGateStatus(StrictEnum):
    OPEN = "Open"
    CLOSE = "Closed"


@dataclass
class Apple2PhasesVal:
    top_outer: float
    top_inner: float
    btm_inner: float
    btm_outer: float


@dataclass
class Apple2Val(Apple2PhasesVal):
    gap: float


class EnergyMinMax(BaseModel):
    Minimum: float
    Maximum: float


class EnergyCoverageEntry(BaseModel):
    model_config = ConfigDict(arbitrary_types_allowed=True)
    Low: float
    High: float
    Poly: np.poly1d


class EnergyCoverage(RootModel):
    root: dict[str, EnergyCoverageEntry]


class LookupTableEntries(BaseModel):
    Energies: EnergyCoverage
    Limit: EnergyMinMax


class Lookuptable(RootModel):
    """BaseModel class for the lookup table.
    Apple2 lookup table should be in this format.

    {mode: {'Energies': {Any: {'Low': float,
                            'High': float,
                            'Poly':np.poly1d
                            }
                        }
            'Limit': {'Minimum': float,
                    'Maximum': float
                    }
        }
    }
    """

    root: dict[str, LookupTableEntries]


class Pol(StrictEnum):
    NONE = "None"
    LH = "lh"
    LV = "lv"
    PC = "pc"
    NC = "nc"
    LA = "la"
    LH3 = "lh3"


ROW_PHASE_MOTOR_TOLERANCE = 0.004
MAXIMUM_ROW_PHASE_MOTOR_POSITION = 24.0
MAXIMUM_GAP_MOTOR_POSITION = 100


async def estimate_motor_timeout(
    setpoint: SignalR, curr_pos: SignalR, velocity: SignalR
):
    vel = await velocity.get_value()
    cur_pos = await curr_pos.get_value()
    target_pos = float(await setpoint.get_value())
    return abs((target_pos - cur_pos) * 2.0 / vel) + DEFAULT_TIMEOUT


class UndulatorBase(abc.ABC, Device, Generic[T]):
    """Abstract base class for Apple2 undulator devices.

    This class provides common functionality for undulator devices, including
    gate and fault signal management, safety checks before motion, and abstract
    methods for setting demand positions and estimating move timeouts.
    """

    def __init__(self, name=""):
        # Gate keeper open when move is requested, closed when move is completed
        self.gate: SignalR[UndulatorGateStatus]
        self.fault: SignalR[float]
        super().__init__(name=name)

    @abc.abstractmethod
    async def _set_demand_positions(self, value: T) -> None:
        """Set the demand positions on the device without actually hitting move."""

    @abc.abstractmethod
    async def get_timeout(self) -> float:
        """Get the timeout for the move based on an estimate of how long it will take."""

    async def raise_if_cannot_move(self) -> None:
        if await self.fault.get_value() != 0:
            raise RuntimeError(f"{self.name} is in fault state")
        if await self.gate.get_value() == UndulatorGateStatus.OPEN:
            raise RuntimeError(f"{self.name} is already in motion.")


<<<<<<< HEAD
class UndulartorBase(abc.ABC, Device, Generic[T]):
    """Abstract base class for Apple2 undulator devices.

    This class provides common functionality for undulator devices, including
    gate and fault signal management, safety checks before motion, and abstract
    methods for setting demand positions and estimating move timeouts.
    """

    def __init__(self, name=""):
        # Gate keeper open when move is requested, closed when move is completed
        self.gate: SignalR[UndulatorGateStatus]
        self.fault: SignalR[float]
        super().__init__(name=name)

    @abc.abstractmethod
    async def _set_demand_positions(self, value: T) -> None:
        """Set the demand positions on the device without actually hitting move."""

    @abc.abstractmethod
    async def get_timeout(self) -> float:
        """Get the timeout for the move based on an estimate of how long it will take."""

    async def raise_if_cannot_move(self) -> None:
        if await self.fault.get_value() != 0:
            raise RuntimeError(f"{self.name} is in fault state")
        if await self.gate.get_value() == UndulatorGateStatus.OPEN:
            raise RuntimeError(f"{self.name} is already in motion.")


class SafeUndulatorMover(StandardReadable, UndulartorBase, Movable[T]):
=======
class SafeUndulatorMover(StandardReadable, UndulatorBase, Movable[T]):
>>>>>>> 63a1aac7
    """A device that will check it's safe to move the undulator before moving it and
    wait for the undulator to be safe again before calling the move complete.
    """

    def __init__(self, set_move: SignalW, prefix: str, name: str = ""):
        # Gate keeper open when move is requested, closed when move is completed
        self.gate = epics_signal_r(UndulatorGateStatus, prefix + "BLGATE")

        split_pv = prefix.split("-")
        fault_pv = f"{split_pv[0]}-{split_pv[1]}-STAT-{split_pv[3]}ANYFAULT"
        self.fault = epics_signal_r(float, fault_pv)
        self.set_move = set_move
        super().__init__(name)

    @AsyncStatus.wrap
    async def set(self, value: T) -> None:
        LOGGER.info(f"Setting {self.name} to {value}")
        await self.raise_if_cannot_move()
        await self._set_demand_positions(value)
        timeout = await self.get_timeout()
        LOGGER.info(f"Moving {self.name} to {value} with timeout = {timeout}")
        await self.set_move.set(value=1, timeout=DEFAULT_TIMEOUT)
        await wait_for_value(self.gate, UndulatorGateStatus.CLOSE, timeout=timeout)


class MotorWithoutStop(Motor):
    """A motor that does not support stop."""

    def __init__(self, prefix: str, name: str = ""):
        super().__init__(prefix=prefix, name=name)
        del self.motor_stop  # Remove motor_stop from the public interface
<<<<<<< HEAD

    async def stop(self, success=False):
        LOGGER.info(f"Stopping {self.name} is not supported.")


class GapSafeUndulatorMotor(MotorWithoutStop, UndulartorBase):
    """A device that will check it's safe to move the undulator before moving it and
    wait for the undulator to be safe again before calling the move complete.
    """

    def __init__(self, set_move: SignalW, prefix: str, name: str = ""):
        # Gate keeper open when move is requested, closed when move is completed
        self.gate = epics_signal_r(UndulatorGateStatus, prefix + "BLGATE")

=======

    async def stop(self, success=False):
        LOGGER.info(f"Stopping {self.name} is not supported.")


class GapSafeUndulatorMotor(MotorWithoutStop, UndulatorBase):
    """A device that will check it's safe to move the undulator before moving it and
    wait for the undulator to be safe again before calling the move complete.
    """

    def __init__(self, set_move: SignalW[int], prefix: str, name: str = ""):
        # Gate keeper open when move is requested, closed when move is completed
        self.gate = epics_signal_r(UndulatorGateStatus, prefix + "BLGATE")

>>>>>>> 63a1aac7
        split_pv = prefix.split("-")
        fault_pv = f"{split_pv[0]}-{split_pv[1]}-STAT-{split_pv[3]}ANYFAULT"
        self.fault = epics_signal_r(float, fault_pv)
        self.set_move = set_move
        super().__init__(prefix=prefix + "BLGAPMTR", name=name)

    @WatchableAsyncStatus.wrap
<<<<<<< HEAD
    async def set(self, new_position: float, timeout=DEFAULT_MOTOR_MIN_TIMEOUT):
        self._set_success = True
=======
    async def set(self, new_position: float, timeout=DEFAULT_TIMEOUT):
>>>>>>> 63a1aac7
        (
            old_position,
            units,
            precision,
        ) = await asyncio.gather(
            self.user_setpoint.get_value(),
            self.motor_egu.get_value(),
            self.precision.get_value(),
        )
        LOGGER.info(f"Setting {self.name} to {new_position}")
        await self.raise_if_cannot_move()
        await self._set_demand_positions(new_position)
        timeout = await self.get_timeout()
        LOGGER.info(f"Moving {self.name} to {new_position} with timeout = {timeout}")

        await self.set_move.set(value=1, wait=True, timeout=timeout)
        move_status = AsyncStatus(
            wait_for_value(self.gate, UndulatorGateStatus.CLOSE, timeout=timeout)
        )

        async for current_position in observe_value(
            self.user_readback, done_status=move_status
        ):
            yield WatcherUpdate(
                current=current_position,
                initial=old_position,
                target=new_position,
                name=self.name,
                unit=units,
                precision=precision,
            )


class UndulatorGap(GapSafeUndulatorMotor):
    """A device with a collection of epics signals to set Apple 2 undulator gap motion.
    Only PV used by beamline are added the full list is here:
    /dls_sw/work/R3.14.12.7/support/insertionDevice/db/IDGapVelocityControl.template
    /dls_sw/work/R3.14.12.7/support/insertionDevice/db/IDPhaseSoftMotor.template
    """

    def __init__(self, prefix: str, name: str = ""):
        """

        Parameters
        ----------
            prefix : str
                Beamline specific part of the PV
            name : str
                Name of the Id device

        """
        self.set_move = epics_signal_rw(int, prefix + "BLGSETP")
        # Nothing move until this is set to 1 and it will return to 0 when done.
        super().__init__(self.set_move, prefix, name)
<<<<<<< HEAD
        self.user_setpoint = epics_signal_rw(
            str, prefix + "GAPSET.B", prefix + "BLGSET"
        )
=======
>>>>>>> 63a1aac7
        self.max_velocity = epics_signal_r(float, prefix + "BLGSETVEL.HOPR")
        self.min_velocity = epics_signal_r(float, prefix + "BLGSETVEL.LOPR")

    @AsyncStatus.wrap
    async def prepare(self, value: FlyMotorInfo) -> None:
        """
        Prepare for a fly scan by moving to the run-up position at max velocity.
        Stores fly info for later use in kickoff.
        """
        max_velocity, min_velocity, egu = await asyncio.gather(
            self.max_velocity.get_value(),
            self.min_velocity.get_value(),
            self.motor_egu.get_value(),
        )
        velocity = abs(value.velocity)
        if not (min_velocity <= velocity <= max_velocity):
            raise ValueError(
                f"Requested velocity {velocity} {egu}/s is out of bounds: "
                f"must be between {min_velocity} and {max_velocity} {egu}/s."
            )
        await super().prepare(value)

    async def _set_demand_positions(self, value: float) -> None:
        await self.user_setpoint.set(value)

    async def get_timeout(self) -> float:
        return await estimate_motor_timeout(
            self.user_setpoint, self.user_readback, self.velocity
        )


class UndulatorPhaseMotor(MotorWithoutStop):
    """A collection of epics signals for ID phase motion.
    Only PV used by beamline are added the full list is here:
    /dls_sw/work/R3.14.12.7/support/insertionDevice/db/IDPhaseSoftMotor.template
    """

    def __init__(self, prefix: str, name: str = ""):
        """
        Parameters
        ----------

        prefix : str
            The setting prefix PV.
        infix: str
            Collection of pv that are different between beamlines
        name : str
            Name of the Id phase device
        """
<<<<<<< HEAD
        pv = f"{prefix}BL{infix}"
        fullPV = pv + "MTR"
        super().__init__(prefix=fullPV, name=name)
        self.user_setpoint = epics_signal_w(str, pv + "SET")
        self.user_setpoint_readback = epics_signal_r(float, pv + "DMD")
=======

        motor_pv = f"{prefix}MTR"
        super().__init__(prefix=motor_pv, name=name)
        self.user_setpoint_readback = epics_signal_r(float, prefix + "DMD")
>>>>>>> 63a1aac7


class UndulatorPhaseAxes(SafeUndulatorMover[Apple2PhasesVal]):
    """
    A collection of 4 phase Motor to make up the full id phase motion. We are using the diamond pv convention.
    e.g. top_outer == Q1
         top_inner == Q2
         btm_inner == q3
         btm_outer == q4

    """

    def __init__(
        self,
        prefix: str,
        top_outer: str,
        top_inner: str,
        btm_inner: str,
        btm_outer: str,
        name: str = "",
    ):
        # Gap demand set point and readback
        with self.add_children_as_readables():
            self.top_outer = UndulatorPhaseMotor(prefix=f"{prefix}BL{top_outer}")
            self.top_inner = UndulatorPhaseMotor(prefix=f"{prefix}BL{top_inner}")
            self.btm_inner = UndulatorPhaseMotor(prefix=f"{prefix}BL{btm_inner}")
            self.btm_outer = UndulatorPhaseMotor(prefix=f"{prefix}BL{btm_outer}")
        # Nothing move until this is set to 1 and it will return to 0 when done.
        self.set_move = epics_signal_rw(int, f"{prefix}BL{top_outer}" + "MOVE")

        super().__init__(self.set_move, prefix, name)

    async def _set_demand_positions(self, value: Apple2PhasesVal) -> None:
        await asyncio.gather(
            self.top_outer.user_setpoint.set(value=value.top_outer),
            self.top_inner.user_setpoint.set(value=value.top_inner),
            self.btm_inner.user_setpoint.set(value=value.btm_inner),
            self.btm_outer.user_setpoint.set(value=value.btm_outer),
        )

    async def get_timeout(self) -> float:
        """
        Get all four motor speed, current positions and target positions to calculate required timeout.
        """
        axes = [self.top_outer, self.top_inner, self.btm_inner, self.btm_outer]
        timeouts = await asyncio.gather(
            *[
                estimate_motor_timeout(
                    axis.user_setpoint_readback,
                    axis.user_readback,
                    axis.velocity,
                )
                for axis in axes
            ]
        )
        """A 2.0 multiplier is required to prevent premature motor timeouts in phase
        axes as it is a master-slave system, where the slave's movement,
        being dependent on the master, can take up to twice as long to complete.
        """
        return np.max(timeouts) * 2.0


class UndulatorJawPhase(SafeUndulatorMover[float]):
    """
    A JawPhase movable, this is use for moving the jaw phase which is use to control the
    linear arbitrary polarisation but only on some of the beamline.
    """

    def __init__(
        self,
        prefix: str,
        move_pv: str,
        jaw_phase: str = "JAW",
        name: str = "",
    ):
        # Gap demand set point and readback
        with self.add_children_as_readables():
            self.jaw_phase = UndulatorPhaseMotor(prefix=f"{prefix}BL{jaw_phase}")
        # Nothing move until this is set to 1 and it will return to 0 when done
        self.set_move = epics_signal_rw(int, f"{prefix}BL{move_pv}" + "MOVE")

        super().__init__(self.set_move, prefix, name)

    async def _set_demand_positions(self, value: float) -> None:
        await self.jaw_phase.user_setpoint.set(value=value)

    async def get_timeout(self) -> float:
        """
        Get motor speed, current position and target position to calculate required timeout.
        """
        return await estimate_motor_timeout(
            self.jaw_phase.user_setpoint_readback,
            self.jaw_phase.user_readback,
            self.jaw_phase.velocity,
        )


class Apple2(abc.ABC, StandardReadable, Movable, Preparable, Flyable):
    """
    Apple2 Undulator Device

    The `Apple2` class represents an Apple 2 insertion device (undulator) used in synchrotron beamlines.
    This device provides additional degrees of freedom compared to standard undulators, allowing independent
    movement of magnet banks to produce X-rays with various polarisations and energies.

    The class is designed to manage the undulator's gap, phase motors, and polarisation settings, while
    abstracting hardware interactions and providing a high-level interface for beamline operations.


    A pair of look up tables are needed to provide the conversion between motor position
    and energy.

    Attributes
    ----------
    gap : UndulatorGap
        The gap control device for the undulator.
    phase : UndulatorPhaseAxes
        The phase control device, consisting of four phase motors.
    energy : SignalR
        A soft signal for the current energy readback.
    polarisation_setpoint : SignalR
        A soft signal for the polarisation setpoint.
    polarisation : SignalRW
        A hardware-backed signal for polarisation readback and control.
    lookup_tables : dict
        A dictionary storing lookup tables for gap and phase motor positions, used for energy and polarisation conversion.
    _available_pol : list
        A list of available polarisations supported by the device.

    Abstract Methods
    ----------------
    set(value: float) -> None
        Abstract method to set motor positions for a given energy and polarisation.
    update_lookuptable() -> None
        Abstract method to load and validate lookup tables from external sources.

    Methods
    -------
    _set_pol_setpoint(pol: Pol) -> None
        Sets the polarisation setpoint without moving hardware.
    determine_phase_from_hardware(...) -> tuple[Pol, float]
        Determines the polarisation and phase value based on motor positions.

    Notes
    -----
    - This class requires beamline-specific implementations of the abstract methods.
    - The lookup tables must follow the `Lookuptable` format and be validated before use.
    - The device supports multiple polarisation modes, including linear horizontal (LH), linear vertical (LV),
      positive circular (PC), negative circular (NC), and linear arbitrary (LA).

    For more detail see
    `UML </_images/apple2_design.png>`__ for detail.

    .. figure:: /explanations/umls/apple2_design.png

    """

    def __init__(
        self,
        id_gap: UndulatorGap,
        id_phase: UndulatorPhaseAxes,
        name: str = "",
    ) -> None:
        """

        Parameters
        ----------
        id_gap: An UndulatorGap device.
        id_phase: An UndulatorPhaseAxes device.
        prefix: Not in use but needed for device_instantiation.
        name: Name of the device.
        """
        super().__init__(name)

        # Attributes are set after super call so they are not renamed to
        # <name>-undulator, etc.
        self.gap = id_gap
        self.phase = id_phase

        with self.add_children_as_readables(StandardReadableFormat.HINTED_SIGNAL):
            # Store the set energy for readback.
            self.energy, self._set_energy_rbv = soft_signal_r_and_setter(
                float, initial_value=None
            )

        # Store the polarisation for setpoint. And provide readback for LH3.
        # LH3 is a special case as it is indistinguishable from LH in the hardware.
        self.polarisation_setpoint, self._polarisation_setpoint_set = (
            soft_signal_r_and_setter(Pol)
        )
        # This store two lookup tables, Gap and Phase in the Lookuptable format
        self.lookup_tables: dict[str, dict[str | None, dict[str, dict[str, Any]]]] = {
            "Gap": {},
            "Phase": {},
        }
        # Hardware backed read/write for polarisation.
        self.polarisation = derived_signal_rw(
            raw_to_derived=self._read_pol,
            set_derived=self._set_pol,
            pol=self.polarisation_setpoint,
            top_outer=self.phase.top_outer.user_readback,
            top_inner=self.phase.top_inner.user_readback,
            btm_inner=self.phase.btm_inner.user_readback,
            btm_outer=self.phase.btm_outer.user_readback,
            gap=id_gap.user_readback,
        )

        self._available_pol = []
        """
        Abstract method that run at start up to load lookup tables into  self.lookup_tables
        and set available_pol.
        """
        self.update_lookuptable()

    def _set_pol_setpoint(self, pol: Pol) -> None:
        """Set the polarisation setpoint without moving hardware. The polarisation
        setpoint is used to determine the gap and phase motor positions when
        setting the energy/polarisation of the undulator."""
        self._polarisation_setpoint_set(pol)

    async def _set_pol(
        self,
        value: Pol,
    ) -> None:
        # This changes the pol setpoint and then changes polarisation via set energy.
        self._set_pol_setpoint(value)
        await self.set(await self.energy.get_value())

    @AsyncStatus.wrap
    async def prepare(self, value: FlyMotorInfo) -> None:
        """Convert FlyMotorInfo from energy to gap motion and move phase motor to mid point."""
        mid_energy = (value.start_position + value.end_position) / 2.0
        LOGGER.info(f"Preparing for fly energy scan, move {self.phase} to {mid_energy}")
        await self.set(value=mid_energy)

        start_position, end_position = await asyncio.gather(
            self._get_id_gap_phase(energy=value.start_position),
            self._get_id_gap_phase(energy=value.end_position),
        )

        gap_fly_motor_info = FlyMotorInfo(
            start_position=start_position[0],
            end_position=end_position[0],
            time_for_move=value.time_for_move,
        )
        LOGGER.info(
            f"Flyscan info in energy: {value}"
            + f"Flyscan info in gap: {gap_fly_motor_info}"
        )
        await self.gap.prepare(value=gap_fly_motor_info)

    @AsyncStatus.wrap
    async def kickoff(self):
        await self.gap.kickoff()

    def complete(self) -> WatchableAsyncStatus:
        return self.gap.complete()

    @abc.abstractmethod
    @AsyncStatus.wrap
    async def set(self, value: float) -> None:
        """
        Set should be in energy units, this will set the energy of the ID by setting the
        gap and phase motors to the correct position for the given energy
        and polarisation.
        This method should be implemented by the beamline specific ID class as the
        motor positions will be different for each beamline depending on the
        undulator design and the lookup table used.
        _set can be used to set the motor positions for the given energy and
        polarisation provided that all motors can be moved at the same time.

        Examples
        --------
        RE( id.set(888.0)) # This will set the ID to 888 eV
        RE(scan([detector], id,600,700,100)) # This will scan the ID from 600 to 700 eV in 100 steps.
        """

    def _read_pol(
        self,
        pol: Pol,
        top_outer: float,
        top_inner: float,
        btm_inner: float,
        btm_outer: float,
        gap: float,
    ) -> Pol:
        LOGGER.info(
            f"Reading polarisation setpoint from hardware: "
            f"top_outer={top_outer}, top_inner={top_inner}, "
            f"btm_inner={btm_inner}, btm_outer={btm_outer}, gap={gap}."
        )

        read_pol, _ = self.determine_phase_from_hardware(
            top_outer, top_inner, btm_inner, btm_outer, gap
        )
        # LH3 is indistinguishable from LH see determine_phase_from_hardware's docString
        # so we return LH3 if the setpoint is LH3 and the readback is LH.
        if pol == Pol.LH3 and read_pol == Pol.LH:
            LOGGER.info(
                "The hardware cannot distinguish between LH and LH3."
                " Returning the last commanded polarisation value"
            )
            return Pol.LH3

        return read_pol

    async def _set(self, value: Apple2Val, energy: float) -> None:
        """
        Check ID is in a movable state and set all the demand value before moving them
        all at the same time. This should be modified by the beamline specific ID class
        , if the ID motors has to move in a specific order.
        """

        # Only need to check gap as the phase motors share both fault and gate with gap.
        await self.gap.raise_if_cannot_move()
        await asyncio.gather(
            self.phase.top_outer.user_setpoint.set(value=value.top_outer),
            self.phase.top_inner.user_setpoint.set(value=value.top_inner),
            self.phase.btm_inner.user_setpoint.set(value=value.btm_inner),
            self.phase.btm_outer.user_setpoint.set(value=value.btm_outer),
            self.gap.user_setpoint.set(value=value.gap),
        )
        timeout = np.max(
            await asyncio.gather(self.gap.get_timeout(), self.phase.get_timeout())
        )
        LOGGER.info(
            f"Moving f{self.name} energy and polorisation to {energy}, {await self.polarisation.get_value()}"
            + f"with motor position {value}, timeout = {timeout}"
        )
        await asyncio.gather(
            self.gap.set_move.set(value=1, wait=False, timeout=timeout),
            self.phase.set_move.set(value=1, wait=False, timeout=timeout),
        )
        await wait_for_value(self.gap.gate, UndulatorGateStatus.CLOSE, timeout=timeout)
        self._set_energy_rbv(energy)  # Update energy after move for readback.

    async def _get_id_gap_phase(self, energy: float) -> tuple[float, float]:
        """
        Converts energy and polarisation to gap and phase.
        """
        gap_poly = await self._get_poly(
            lookup_table=self.lookup_tables["Gap"], new_energy=energy
        )
        phase_poly = await self._get_poly(
            lookup_table=self.lookup_tables["Phase"], new_energy=energy
        )
        return gap_poly(energy), phase_poly(energy)

    async def _get_poly(
        self,
        new_energy: float,
        lookup_table: dict[str | None, dict[str, dict[str, Any]]],
    ) -> np.poly1d:
        """
        Get the correct polynomial for a given energy form lookuptable
        for the current polarisation setpoint.
        Parameters
        ----------
        new_energy : float
            The energy in eV for which the polynomial is requested.
        lookup_table : dict[str | None, dict[str, dict[str, Any]]]
            The lookup table containing polynomial coefficients for different energies
            and polarisations.
        Returns
        -------
        np.poly1d
            The polynomial coefficients for the requested energy and polarisation.
        Raises
        ------
        ValueError
            If the requested energy is outside the limits defined in the lookup table
            or if no polynomial coefficients are found for the requested energy.
        """
        pol = await self.polarisation_setpoint.get_value()
        if (
            new_energy < lookup_table[pol]["Limit"]["Minimum"]
            or new_energy > lookup_table[pol]["Limit"]["Maximum"]
        ):
            raise ValueError(
                "Demanding energy must lie between {} and {} eV!".format(
                    lookup_table[pol]["Limit"]["Minimum"],
                    lookup_table[pol]["Limit"]["Maximum"],
                )
            )
        else:
            for energy_range in lookup_table[pol]["Energies"].values():
                if (
                    new_energy >= energy_range["Low"]
                    and new_energy < energy_range["High"]
                ):
                    return energy_range["Poly"]

        raise ValueError(
            """Cannot find polynomial coefficients for your requested energy.
        There might be gap in the calibration lookup table."""
        )

    @abc.abstractmethod
    def update_lookuptable(self) -> None:
        """
        Abstract method to update the stored lookup tabled from file.
        This function should include check to ensure the lookuptable is in the correct format:
            # ensure the importing lookup table is the correct format
            Lookuptable.model_validate(<loockuptable>)

        """

    def determine_phase_from_hardware(
        self,
        top_outer: float,
        top_inner: float,
        btm_inner: float,
        btm_outer: float,
        gap: float,
    ) -> tuple[Pol, float]:
        """
        Determine polarisation and phase value using motor position patterns.
        However there is no way to return lh3 polarisation or higher harmonic setting.
        (May be for future one can use the inverse poly to work out the energy and try to match it with the current energy
        to workout the polarisation but during my test the inverse poly is too unstable for general use.)
        """
        if gap > MAXIMUM_GAP_MOTOR_POSITION:
            raise RuntimeError(
                f"{self.name} is not in use, close gap or set polarisation to use this ID"
            )

        if all(
            isclose(x, 0.0, abs_tol=ROW_PHASE_MOTOR_TOLERANCE)
            for x in [top_outer, top_inner, btm_inner, btm_outer]
        ):
            LOGGER.info("Determined polarisation: LH (Linear Horizontal).")
            return Pol.LH, 0.0
        if (
            isclose(
                top_outer,
                MAXIMUM_ROW_PHASE_MOTOR_POSITION,
                abs_tol=ROW_PHASE_MOTOR_TOLERANCE,
            )
            and isclose(top_inner, 0.0, abs_tol=ROW_PHASE_MOTOR_TOLERANCE)
            and isclose(
                btm_inner,
                MAXIMUM_ROW_PHASE_MOTOR_POSITION,
                abs_tol=ROW_PHASE_MOTOR_TOLERANCE,
            )
            and isclose(btm_outer, 0.0, abs_tol=ROW_PHASE_MOTOR_TOLERANCE)
        ):
            LOGGER.info("Determined polarisation: LV (Linear Vertical).")
            return Pol.LV, MAXIMUM_ROW_PHASE_MOTOR_POSITION
        if (
            isclose(top_outer, btm_inner, abs_tol=ROW_PHASE_MOTOR_TOLERANCE)
            and top_outer > 0.0
            and isclose(top_inner, 0.0, abs_tol=ROW_PHASE_MOTOR_TOLERANCE)
            and isclose(btm_outer, 0.0, abs_tol=ROW_PHASE_MOTOR_TOLERANCE)
        ):
            LOGGER.info("Determined polarisation: PC (Positive Circular).")
            return Pol.PC, top_outer
        if (
            isclose(top_outer, btm_inner, abs_tol=ROW_PHASE_MOTOR_TOLERANCE)
            and top_outer < 0.0
            and isclose(top_inner, 0.0, abs_tol=ROW_PHASE_MOTOR_TOLERANCE)
            and isclose(btm_outer, 0.0, abs_tol=ROW_PHASE_MOTOR_TOLERANCE)
        ):
            LOGGER.info("Determined polarisation: NC (Negative Circular).")
            return Pol.NC, top_outer
        if (
            isclose(top_outer, -btm_inner, abs_tol=ROW_PHASE_MOTOR_TOLERANCE)
            and isclose(top_inner, 0.0, abs_tol=ROW_PHASE_MOTOR_TOLERANCE)
            and isclose(btm_outer, 0.0, abs_tol=ROW_PHASE_MOTOR_TOLERANCE)
        ):
            LOGGER.info("Determined polarisation: LA (Positive Linear Arbitrary).")
            return Pol.LA, top_outer
        if (
            isclose(top_inner, -btm_outer, abs_tol=ROW_PHASE_MOTOR_TOLERANCE)
            and isclose(top_outer, 0.0, abs_tol=ROW_PHASE_MOTOR_TOLERANCE)
            and isclose(btm_inner, 0.0, abs_tol=ROW_PHASE_MOTOR_TOLERANCE)
        ):
            LOGGER.info("Determined polarisation: LA (Negative Linear Arbitrary).")
            return Pol.LA, top_inner

        LOGGER.warning("Unable to determine polarisation. Defaulting to NONE.")
        return Pol.NONE, 0.0<|MERGE_RESOLUTION|>--- conflicted
+++ resolved
@@ -23,11 +23,7 @@
     soft_signal_r_and_setter,
     wait_for_value,
 )
-<<<<<<< HEAD
-from ophyd_async.epics.core import epics_signal_r, epics_signal_rw, epics_signal_w
-=======
 from ophyd_async.epics.core import epics_signal_r, epics_signal_rw
->>>>>>> 63a1aac7
 from ophyd_async.epics.motor import Motor
 from pydantic import BaseModel, ConfigDict, RootModel
 
@@ -147,40 +143,7 @@
             raise RuntimeError(f"{self.name} is already in motion.")
 
 
-<<<<<<< HEAD
-class UndulartorBase(abc.ABC, Device, Generic[T]):
-    """Abstract base class for Apple2 undulator devices.
-
-    This class provides common functionality for undulator devices, including
-    gate and fault signal management, safety checks before motion, and abstract
-    methods for setting demand positions and estimating move timeouts.
-    """
-
-    def __init__(self, name=""):
-        # Gate keeper open when move is requested, closed when move is completed
-        self.gate: SignalR[UndulatorGateStatus]
-        self.fault: SignalR[float]
-        super().__init__(name=name)
-
-    @abc.abstractmethod
-    async def _set_demand_positions(self, value: T) -> None:
-        """Set the demand positions on the device without actually hitting move."""
-
-    @abc.abstractmethod
-    async def get_timeout(self) -> float:
-        """Get the timeout for the move based on an estimate of how long it will take."""
-
-    async def raise_if_cannot_move(self) -> None:
-        if await self.fault.get_value() != 0:
-            raise RuntimeError(f"{self.name} is in fault state")
-        if await self.gate.get_value() == UndulatorGateStatus.OPEN:
-            raise RuntimeError(f"{self.name} is already in motion.")
-
-
-class SafeUndulatorMover(StandardReadable, UndulartorBase, Movable[T]):
-=======
 class SafeUndulatorMover(StandardReadable, UndulatorBase, Movable[T]):
->>>>>>> 63a1aac7
     """A device that will check it's safe to move the undulator before moving it and
     wait for the undulator to be safe again before calling the move complete.
     """
@@ -212,22 +175,6 @@
     def __init__(self, prefix: str, name: str = ""):
         super().__init__(prefix=prefix, name=name)
         del self.motor_stop  # Remove motor_stop from the public interface
-<<<<<<< HEAD
-
-    async def stop(self, success=False):
-        LOGGER.info(f"Stopping {self.name} is not supported.")
-
-
-class GapSafeUndulatorMotor(MotorWithoutStop, UndulartorBase):
-    """A device that will check it's safe to move the undulator before moving it and
-    wait for the undulator to be safe again before calling the move complete.
-    """
-
-    def __init__(self, set_move: SignalW, prefix: str, name: str = ""):
-        # Gate keeper open when move is requested, closed when move is completed
-        self.gate = epics_signal_r(UndulatorGateStatus, prefix + "BLGATE")
-
-=======
 
     async def stop(self, success=False):
         LOGGER.info(f"Stopping {self.name} is not supported.")
@@ -242,7 +189,6 @@
         # Gate keeper open when move is requested, closed when move is completed
         self.gate = epics_signal_r(UndulatorGateStatus, prefix + "BLGATE")
 
->>>>>>> 63a1aac7
         split_pv = prefix.split("-")
         fault_pv = f"{split_pv[0]}-{split_pv[1]}-STAT-{split_pv[3]}ANYFAULT"
         self.fault = epics_signal_r(float, fault_pv)
@@ -250,12 +196,7 @@
         super().__init__(prefix=prefix + "BLGAPMTR", name=name)
 
     @WatchableAsyncStatus.wrap
-<<<<<<< HEAD
-    async def set(self, new_position: float, timeout=DEFAULT_MOTOR_MIN_TIMEOUT):
-        self._set_success = True
-=======
     async def set(self, new_position: float, timeout=DEFAULT_TIMEOUT):
->>>>>>> 63a1aac7
         (
             old_position,
             units,
@@ -310,12 +251,6 @@
         self.set_move = epics_signal_rw(int, prefix + "BLGSETP")
         # Nothing move until this is set to 1 and it will return to 0 when done.
         super().__init__(self.set_move, prefix, name)
-<<<<<<< HEAD
-        self.user_setpoint = epics_signal_rw(
-            str, prefix + "GAPSET.B", prefix + "BLGSET"
-        )
-=======
->>>>>>> 63a1aac7
         self.max_velocity = epics_signal_r(float, prefix + "BLGSETVEL.HOPR")
         self.min_velocity = epics_signal_r(float, prefix + "BLGSETVEL.LOPR")
 
@@ -365,18 +300,10 @@
         name : str
             Name of the Id phase device
         """
-<<<<<<< HEAD
-        pv = f"{prefix}BL{infix}"
-        fullPV = pv + "MTR"
-        super().__init__(prefix=fullPV, name=name)
-        self.user_setpoint = epics_signal_w(str, pv + "SET")
-        self.user_setpoint_readback = epics_signal_r(float, pv + "DMD")
-=======
 
         motor_pv = f"{prefix}MTR"
         super().__init__(prefix=motor_pv, name=name)
         self.user_setpoint_readback = epics_signal_r(float, prefix + "DMD")
->>>>>>> 63a1aac7
 
 
 class UndulatorPhaseAxes(SafeUndulatorMover[Apple2PhasesVal]):
