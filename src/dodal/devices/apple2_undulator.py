import abc
import asyncio
from dataclasses import dataclass
from typing import Any

import numpy as np
from bluesky.protocols import Movable
from ophyd_async.core import (
    AsyncStatus,
<<<<<<< HEAD
    Reference,
=======
>>>>>>> d28d4dcc
    StandardReadable,
    StandardReadableFormat,
    StrictEnum,
    soft_signal_r_and_setter,
    wait_for_value,
)
from ophyd_async.epics.core import epics_signal_r, epics_signal_rw, epics_signal_w
from pydantic import BaseModel, ConfigDict, RootModel

from dodal.log import LOGGER


class UndulatorGateStatus(StrictEnum):
    open = "Open"
    close = "Closed"


@dataclass
class Apple2PhasesVal:
    top_outer: str
    top_inner: str
    btm_inner: str
    btm_outer: str


@dataclass
class Apple2Val:
    gap: str
    top_outer: str
    top_inner: str
    btm_inner: str
    btm_outer: str


class EnergyMinMax(BaseModel):
    Minimum: float
    Maximum: float


class EnergyCoverageEntry(BaseModel):
    model_config = ConfigDict(arbitrary_types_allowed=True)
    Low: float
    High: float
    Poly: np.poly1d


class EnergyCoverage(RootModel):
    root: dict[str, EnergyCoverageEntry]


class LookupTableEntries(BaseModel):
    Energies: EnergyCoverage
    Limit: EnergyMinMax


class Lookuptable(RootModel):
    """
    BaseModel class for the lookup table.
    Apple2 lookup table should be in this format.

    {mode: {'Energies': {Any: {'Low': float,
                            'High': float,
                            'Poly':np.poly1d
                            }
                        }
            'Limit': {'Minimum': float,
                    'Maximum': float
                    }
        }
    }
    """

    root: dict[str, LookupTableEntries]


ROW_PHASE_MOTOR_TOLERANCE = 0.004
MAXIMUM_ROW_PHASE_MOTOR_POSITION = 24.0
MAXIMUM_GAP_MOTOR_POSITION = 100


class UndulatorGap(StandardReadable, Movable):
    """A device with a collection of epics signals to set Apple 2 undulator gap motion.
    Only PV used by beamline are added the full list is here:
    /dls_sw/work/R3.14.12.7/support/insertionDevice/db/IDGapVelocityControl.template
    /dls_sw/work/R3.14.12.7/support/insertionDevice/db/IDPhaseSoftMotor.template
    """

    def __init__(self, prefix: str, name: str = ""):
        """

        Parameters
        ----------
            prefix : str
                Beamline specific part of the PV
            name : str
                Name of the Id device

        """

        # Gap demand set point and readback
        self.user_setpoint = epics_signal_rw(
            str, prefix + "GAPSET.B", prefix + "BLGSET"
        )
        # Nothing move until this is set to 1 and it will return to 0 when done
        self.set_move = epics_signal_rw(int, prefix + "BLGSETP")
        # Gate keeper open when move is requested, closed when move is completed
        self.gate = epics_signal_r(UndulatorGateStatus, prefix + "BLGATE")
        # These are gap velocity limit.
        self.max_velocity = epics_signal_r(float, prefix + "BLGSETVEL.HOPR")
        self.min_velocity = epics_signal_r(float, prefix + "BLGSETVEL.LOPR")
        # These are gap limit.
        self.high_limit_travel = epics_signal_r(float, prefix + "BLGAPMTR.HLM")
        self.low_limit_travel = epics_signal_r(float, prefix + "BLGAPMTR.LLM")
        split_pv = prefix.split("-")
        self.fault = epics_signal_r(
            float,
            f"{split_pv[0]}-{split_pv[1]}-STAT-{split_pv[3]}ANYFAULT",
        )
        # This is calculated acceleration from speed
        self.acceleration_time = epics_signal_r(float, prefix + "IDGSETACC")
        with self.add_children_as_readables(StandardReadableFormat.CONFIG_SIGNAL):
            # Unit
            self.motor_egu = epics_signal_r(str, prefix + "BLGAPMTR.EGU")
            # Gap velocity
            self.velocity = epics_signal_rw(float, prefix + "BLGSETVEL")
        with self.add_children_as_readables(StandardReadableFormat.HINTED_SIGNAL):
            # Gap readback value
            self.user_readback = epics_signal_r(float, prefix + "CURRGAPD")
        super().__init__(name)

    @AsyncStatus.wrap
    async def set(self, value) -> None:
        LOGGER.info(f"Setting {self.name} to {value}")
        await self.check_id_status()
        await self.user_setpoint.set(value=str(value))
        timeout = await self._cal_timeout()
        LOGGER.info(f"Moving {self.name} to {value} with timeout = {timeout}")
        await self.set_move.set(value=1, timeout=timeout)
        await wait_for_value(self.gate, UndulatorGateStatus.close, timeout=timeout)

    async def _cal_timeout(self) -> float:
        vel = await self.velocity.get_value()
        cur_pos = await self.user_readback.get_value()
        target_pos = float(await self.user_setpoint.get_value())
        return abs((target_pos - cur_pos) * 2.0 / vel) + 1

    async def check_id_status(self) -> None:
        if await self.fault.get_value() != 0:
            raise RuntimeError(f"{self.name} is in fault state")
        if await self.gate.get_value() == UndulatorGateStatus.open:
            raise RuntimeError(f"{self.name} is already in motion.")

    async def get_timeout(self) -> float:
        return await self._cal_timeout()


class UndulatorPhaseMotor(StandardReadable):
    """A collection of epics signals for ID phase motion.
    Only PV used by beamline are added the full list is here:
    /dls_sw/work/R3.14.12.7/support/insertionDevice/db/IDPhaseSoftMotor.template
    """

    def __init__(self, prefix: str, infix: str, name: str = ""):
        """
        Parameters
        ----------

        prefix : str
            The setting prefix PV.
        infix: str
            Collection of pv that are different between beamlines
        name : str
            Name of the Id phase device
        """
        fullPV = f"{prefix}BL{infix}"
        self.user_setpoint = epics_signal_w(str, fullPV + "SET")
        self.user_setpoint_demand_readback = epics_signal_r(float, fullPV + "DMD")

        fullPV = fullPV + "MTR"
        with self.add_children_as_readables(StandardReadableFormat.HINTED_SIGNAL):
            self.user_setpoint_readback = epics_signal_r(float, fullPV + ".RBV")

        with self.add_children_as_readables(StandardReadableFormat.CONFIG_SIGNAL):
            self.motor_egu = epics_signal_r(str, fullPV + ".EGU")
            self.velocity = epics_signal_rw(float, fullPV + ".VELO")

        self.max_velocity = epics_signal_r(float, fullPV + ".VMAX")
        self.acceleration_time = epics_signal_rw(float, fullPV + ".ACCL")
        self.precision = epics_signal_r(int, fullPV + ".PREC")
        self.deadband = epics_signal_r(float, fullPV + ".RDBD")
        self.motor_done_move = epics_signal_r(int, fullPV + ".DMOV")
        self.low_limit_travel = epics_signal_rw(float, fullPV + ".LLM")
        self.high_limit_travel = epics_signal_rw(float, fullPV + ".HLM")
        super().__init__(name=name)


class UndulatorPhaseAxes(StandardReadable, Movable):
    """
    A collection of 4 phase Motor to make up the full id phase motion. We are using the diamond pv convention.
    e.g. top_outer == Q1
         top_inner == Q2
         btm_inner == q3
         btm_outer == q4

    """

    def __init__(
        self,
        prefix: str,
        top_outer: str,
        top_inner: str,
        btm_inner: str,
        btm_outer: str,
        name: str = "",
    ):
        # Gap demand set point and readback
        with self.add_children_as_readables():
            self.top_outer = UndulatorPhaseMotor(prefix=prefix, infix=top_outer)
            self.top_inner = UndulatorPhaseMotor(prefix=prefix, infix=top_inner)
            self.btm_inner = UndulatorPhaseMotor(prefix=prefix, infix=btm_inner)
            self.btm_outer = UndulatorPhaseMotor(prefix=prefix, infix=btm_outer)
        # Nothing move until this is set to 1 and it will return to 0 when done.
        self.set_move = epics_signal_rw(int, f"{prefix}BL{top_outer}" + "MOVE")
        self.gate = epics_signal_r(UndulatorGateStatus, prefix + "BLGATE")
        split_pv = prefix.split("-")
        temp_pv = f"{split_pv[0]}-{split_pv[1]}-STAT-{split_pv[3]}ANYFAULT"
        self.fault = epics_signal_r(float, temp_pv)
        super().__init__(name=name)

    @AsyncStatus.wrap
    async def set(self, value: Apple2PhasesVal) -> None:
        LOGGER.info(f"Setting {self.name} to {value}")

        await self.check_id_status()

        await asyncio.gather(
            self.top_outer.user_setpoint.set(value=value.top_outer),
            self.top_inner.user_setpoint.set(value=value.top_inner),
            self.btm_inner.user_setpoint.set(value=value.btm_inner),
            self.btm_outer.user_setpoint.set(value=value.btm_outer),
        )
        timeout = await self._cal_timeout()
        await self.set_move.set(value=1, timeout=timeout)
        await wait_for_value(self.gate, UndulatorGateStatus.close, timeout=timeout)

    async def _cal_timeout(self) -> float:
        """
        Get all four motor speed, current positions and target positions to calculate required timeout.
        """
        velos = await asyncio.gather(
            self.top_outer.velocity.get_value(),
            self.top_inner.velocity.get_value(),
            self.btm_inner.velocity.get_value(),
            self.btm_outer.velocity.get_value(),
        )
        target_pos = await asyncio.gather(
            self.top_outer.user_setpoint_demand_readback.get_value(),
            self.top_inner.user_setpoint_demand_readback.get_value(),
            self.btm_inner.user_setpoint_demand_readback.get_value(),
            self.btm_outer.user_setpoint_demand_readback.get_value(),
        )
        cur_pos = await asyncio.gather(
            self.top_outer.user_setpoint_readback.get_value(),
            self.top_inner.user_setpoint_readback.get_value(),
            self.btm_inner.user_setpoint_readback.get_value(),
            self.btm_outer.user_setpoint_readback.get_value(),
        )
        move_distances = tuple(np.subtract(target_pos, cur_pos))
        move_times = np.abs(np.divide(move_distances, velos))
        longest_move_time = np.max(move_times)
        return longest_move_time * 2 + 1

    async def check_id_status(self) -> None:
        if await self.fault.get_value() != 0:
            raise RuntimeError(f"{self.name} is in fault state")
        if await self.gate.get_value() == UndulatorGateStatus.open:
            raise RuntimeError(f"{self.name} is already in motion.")

    async def get_timeout(self) -> float:
        return await self._cal_timeout()


class UndulatorJawPhase(StandardReadable, Movable):
    """
    A JawPhase movable, this is use for moving the jaw phase which is use to control the
    linear arbitrary polarisation but only one some of the beamline.
    """

    def __init__(
        self,
        prefix: str,
        move_pv: str,
        jaw_phase: str = "JAW",
        name: str = "",
    ):
        # Gap demand set point and readback
        with self.add_children_as_readables():
            self.jaw_phase = UndulatorPhaseMotor(prefix=prefix, infix=jaw_phase)
        # Nothing move until this is set to 1 and it will return to 0 when done
        self.set_move = epics_signal_rw(int, f"{prefix}BL{move_pv}" + "MOVE")
        self.gate = epics_signal_r(UndulatorGateStatus, prefix + "BLGATE")
        split_pv = prefix.split("-")
        temp_pv = f"{split_pv[0]}-{split_pv[1]}-STAT-{split_pv[3]}ANYFAULT"
        self.fault = epics_signal_r(float, temp_pv)
        super().__init__(name=name)

    @AsyncStatus.wrap
    async def set(self, value: float) -> None:
        LOGGER.info(f"Setting {self.name} to {value}")

        await self.check_id_status()

        await asyncio.gather(
            self.jaw_phase.user_setpoint.set(value=str(value)),
        )
        timeout = await self._cal_timeout()
        await self.set_move.set(value=1, timeout=timeout)
        await wait_for_value(self.gate, UndulatorGateStatus.close, timeout=timeout)

    async def _cal_timeout(self) -> float:
        """
        Get motor speed, current position and target position to calculate required timeout.
        """
        velo, target_pos, cur_pos = await asyncio.gather(
            self.jaw_phase.velocity.get_value(),
            self.jaw_phase.user_setpoint_demand_readback.get_value(),
            self.jaw_phase.user_setpoint_readback.get_value(),
        )

        move_distances = target_pos - cur_pos
        move_times = np.abs(move_distances / velo)

        return move_times * 2 + 1

    async def check_id_status(self) -> None:
        if await self.fault.get_value() != 0:
            raise RuntimeError(f"{self.name} is in fault state")
        if await self.gate.get_value() == UndulatorGateStatus.open:
            raise RuntimeError(f"{self.name} is already in motion.")

    async def get_timeout(self) -> float:
        return await self._cal_timeout()


class Apple2(StandardReadable, Movable):
    """
    Apple 2 ID/undulator has 4 extra degrees of freedom compare to the standard Undulator,
     each bank of magnet can move independently to each other,
     which allow the production of different x-ray polarisation as well as energy.
     This type of ID is use on I10, I21, I09, I17 and I06 for soft x-ray.

    A pair of look up tables are needed to provide the conversion between motor position
     and energy.
    This conversion (update_lookuptable) and the way the id move (set) are two abstract
     methods that are beamline specific and need to be implemented.
    """

    def __init__(
        self,
        id_gap: UndulatorGap,
        id_phase: UndulatorPhaseAxes,
        prefix: str = "",
        name: str = "",
    ) -> None:
        """
        Parameters
        ----------
        id_gap:
            An UndulatorGap device.
        id_phase:
            An UndulatorPhaseAxes device.
        prefix:
            Not in use but needed for device_instantiation.
        name:
            Name of the device.
        """
        super().__init__(name)

        # Attributes are set after super call so they are not renamed to
        # <name>-undulator, etc.
<<<<<<< HEAD
        self.gap = Reference(id_gap)
        self.phase = Reference(id_phase)
=======
        with self.add_children_as_readables():
            self.gap = id_gap
            self.phase = id_phase
>>>>>>> d28d4dcc
        with self.add_children_as_readables(StandardReadableFormat.HINTED_SIGNAL):
            # Store the polarisation for readback.
            self.polarisation, self._polarisation_set = soft_signal_r_and_setter(
                str, initial_value=None
            )
            # Store the set energy for readback.
            self.energy, self._energy_set = soft_signal_r_and_setter(
                float, initial_value=None
            )
        # This store two lookup tables, Gap and Phase in the Lookuptable format
        self.lookup_tables: dict[str, dict[str | None, dict[str, dict[str, Any]]]] = {
            "Gap": {},
            "Phase": {},
        }
        # List of available polarisation according to the lookup table.
        self._available_pol = []
        # The polarisation state of the id that are use for internal checking before setting.
        self._pol = None
        """
        Abstract method that run at start up to load lookup tables into  self.lookup_tables
         and set available_pol.
        """
        self.update_lookuptable()

    @property
    def pol(self):
        return self._pol

    @pol.setter
    def pol(self, pol: str):
        # This set the polarisation but does not actually move hardware.
        if pol in self._available_pol:
            self._pol = pol
        else:
            raise ValueError(
                f"Polarisation {pol} is not available:"
                + f"/n Polarisations available:  {self._available_pol}"
            )

    async def _set(self, value: Apple2Val, energy: float) -> None:
        """
        Check ID is in a movable state and set all the demand value before moving.

        """

        # Only need to check gap as the phase motors share both fault and gate with gap.
        await self.gap().check_id_status()
        await asyncio.gather(
            self.phase().top_outer.user_setpoint.set(value=value.top_outer),
            self.phase().top_inner.user_setpoint.set(value=value.top_inner),
            self.phase().btm_inner.user_setpoint.set(value=value.btm_inner),
            self.phase().btm_outer.user_setpoint.set(value=value.btm_outer),
            self.gap().user_setpoint.set(value=value.gap),
        )
        timeout = np.max(
            await asyncio.gather(self.gap().get_timeout(), self.phase().get_timeout())
        )
        LOGGER.info(
            f"Moving f{self.name} energy and polorisation to {energy}, {self.pol}"
            + f"with motor position {value}, timeout = {timeout}"
        )

        await asyncio.gather(
            self.gap().set_move.set(value=1, timeout=timeout),
            self.phase().set_move.set(value=1, timeout=timeout),
        )
        await wait_for_value(
            self.gap().gate, UndulatorGateStatus.close, timeout=timeout
        )
        self._energy_set(energy)  # Update energy for after move for readback.

    def _get_id_gap_phase(self, energy: float) -> tuple[float, float]:
        """
        Converts energy and polarisation to gap and phase.
        """
        gap_poly = self._get_poly(
            lookup_table=self.lookup_tables["Gap"], new_energy=energy
        )
        phase_poly = self._get_poly(
            lookup_table=self.lookup_tables["Phase"], new_energy=energy
        )
        return gap_poly(energy), phase_poly(energy)

    def _get_poly(
        self,
        new_energy: float,
        lookup_table: dict[str | None, dict[str, dict[str, Any]]],
    ) -> np.poly1d:
        """
        Get the correct polynomial for a given energy form lookuptable
         for any given polarisation.
        """

        if (
            new_energy < lookup_table[self.pol]["Limit"]["Minimum"]
            or new_energy > lookup_table[self.pol]["Limit"]["Maximum"]
        ):
            raise ValueError(
                "Demanding energy must lie between {} and {} eV!".format(
                    lookup_table[self.pol]["Limit"]["Minimum"],
                    lookup_table[self.pol]["Limit"]["Maximum"],
                )
            )
        else:
            for energy_range in lookup_table[self.pol]["Energies"].values():
                if (
                    new_energy >= energy_range["Low"]
                    and new_energy < energy_range["High"]
                ):
                    return energy_range["Poly"]

        raise ValueError(
            """Cannot find polynomial coefficients for your requested energy.
        There might be gap in the calibration lookup table."""
        )

    @abc.abstractmethod
    def update_lookuptable(self) -> None:
        """
        Abstract method to update the stored lookup tabled from file.
        This function should include check to ensure the lookuptable is in the correct format:
            # ensure the importing lookup table is the correct format
            Lookuptable.model_validate(<loockuptable>)

        """

    async def determinePhaseFromHardware(self) -> tuple[str | None, float]:
        """
        Try to determine polarisation and phase value using row phase motor position pattern.
        However there is no way to return lh3 polarisation or higher harmonic setting.
        (May be for future one can use the inverse poly to work out the energy and try to match it with the current energy
        to workout the polarisation but during my test the inverse poly is too unstable for general use.)
        """
        top_outer = await self.phase().top_outer.user_setpoint_readback.get_value()
        top_inner = await self.phase().top_inner.user_setpoint_readback.get_value()
        btm_inner = await self.phase().btm_inner.user_setpoint_readback.get_value()
        btm_outer = await self.phase().btm_outer.user_setpoint_readback.get_value()
        gap = await self.gap().user_readback.get_value()
        if gap > MAXIMUM_GAP_MOTOR_POSITION:
            raise RuntimeError(
                f"{self.name} is not in use, close gap or set polarisation to use this ID"
            )

        if all(
            motor_position_equal(x, 0.0)
            for x in [top_outer, top_inner, btm_inner, btm_outer]
        ):
            # Linear Horizontal
            polarisation = "lh"
            phase = 0.0
            return polarisation, phase
        if (
            motor_position_equal(top_outer, MAXIMUM_ROW_PHASE_MOTOR_POSITION)
            and motor_position_equal(top_inner, 0.0)
            and motor_position_equal(btm_inner, MAXIMUM_ROW_PHASE_MOTOR_POSITION)
            and motor_position_equal(btm_outer, 0.0)
        ):
            # Linear Vertical
            polarisation = "lv"
            phase = MAXIMUM_ROW_PHASE_MOTOR_POSITION
            return polarisation, phase
        if (
            motor_position_equal(top_outer, btm_inner)
            and top_outer > 0.0
            and motor_position_equal(top_inner, 0.0)
            and motor_position_equal(btm_outer, 0.0)
        ):
            # Positive Circular
            polarisation = "pc"
            phase = top_outer
            return polarisation, phase
        if (
            motor_position_equal(top_outer, btm_inner)
            and top_outer < 0.0
            and motor_position_equal(top_inner, 0.0)
            and motor_position_equal(btm_outer, 0.0)
        ):
            # Negative Circular
            polarisation = "nc"
            phase = top_outer
            return polarisation, phase
        if (
            motor_position_equal(top_outer, -btm_inner)
            and motor_position_equal(top_inner, 0.0)
            and motor_position_equal(btm_outer, 0.0)
        ):
            # Positive Linear Arbitrary
            polarisation = "la"
            phase = top_outer
            return polarisation, phase
        if (
            motor_position_equal(top_inner, -btm_outer)
            and motor_position_equal(top_outer, 0.0)
            and motor_position_equal(btm_inner, 0.0)
        ):
            # Negative Linear Arbitrary
            polarisation = "la"
            phase = top_inner
            return polarisation, phase
        # UNKNOWN default
        polarisation = None
        phase = 0.0
        return (polarisation, phase)


def motor_position_equal(a, b) -> bool:
    """
    Check motor is within tolerance.
    """
    return abs(a - b) < ROW_PHASE_MOTOR_TOLERANCE<|MERGE_RESOLUTION|>--- conflicted
+++ resolved
@@ -7,10 +7,7 @@
 from bluesky.protocols import Movable
 from ophyd_async.core import (
     AsyncStatus,
-<<<<<<< HEAD
     Reference,
-=======
->>>>>>> d28d4dcc
     StandardReadable,
     StandardReadableFormat,
     StrictEnum,
@@ -391,14 +388,9 @@
 
         # Attributes are set after super call so they are not renamed to
         # <name>-undulator, etc.
-<<<<<<< HEAD
         self.gap = Reference(id_gap)
         self.phase = Reference(id_phase)
-=======
-        with self.add_children_as_readables():
-            self.gap = id_gap
-            self.phase = id_phase
->>>>>>> d28d4dcc
+
         with self.add_children_as_readables(StandardReadableFormat.HINTED_SIGNAL):
             # Store the polarisation for readback.
             self.polarisation, self._polarisation_set = soft_signal_r_and_setter(
