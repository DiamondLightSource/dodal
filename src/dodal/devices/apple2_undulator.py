import abc
import asyncio
from dataclasses import dataclass
from math import isclose
from typing import Generic, Protocol, TypeVar

import numpy as np
<<<<<<< HEAD
from bluesky.protocols import Flyable, Movable, Preparable
=======
from bluesky.protocols import Locatable, Location, Movable
>>>>>>> d68504fe
from ophyd_async.core import (
    DEFAULT_TIMEOUT,
    AsyncStatus,
    Device,
    FlyMotorInfo,
    Reference,
    SignalR,
    SignalRW,
    SignalW,
    StandardReadable,
    StandardReadableFormat,
    StrictEnum,
    WatchableAsyncStatus,
    WatcherUpdate,
    derived_signal_rw,
    observe_value,
    soft_signal_r_and_setter,
    soft_signal_rw,
    wait_for_value,
)
from ophyd_async.epics.core import epics_signal_r, epics_signal_rw
from ophyd_async.epics.motor import Motor

from dodal.log import LOGGER

T = TypeVar("T")


class UndulatorGateStatus(StrictEnum):
    OPEN = "Open"
    CLOSE = "Closed"


@dataclass
class Apple2PhasesVal:
    top_outer: float
    top_inner: float
    btm_inner: float
    btm_outer: float


@dataclass
class Apple2Val(Apple2PhasesVal):
    gap: float


class Pol(StrictEnum):
    NONE = "None"
    LH = "lh"
    LV = "lv"
    PC = "pc"
    NC = "nc"
    LA = "la"
    LH3 = "lh3"


ROW_PHASE_MOTOR_TOLERANCE = 0.004
MAXIMUM_ROW_PHASE_MOTOR_POSITION = 24.0
MAXIMUM_GAP_MOTOR_POSITION = 100


async def estimate_motor_timeout(
    setpoint: SignalR, curr_pos: SignalR, velocity: SignalR
):
    vel = await velocity.get_value()
    cur_pos = await curr_pos.get_value()
    target_pos = float(await setpoint.get_value())
    return abs((target_pos - cur_pos) * 2.0 / vel) + DEFAULT_TIMEOUT


class UndulatorBase(abc.ABC, Device, Generic[T]):
    """Abstract base class for Apple2 undulator devices.

    This class provides common functionality for undulator devices, including
    gate and fault signal management, safety checks before motion, and abstract
    methods for setting demand positions and estimating move timeouts.
    """

    def __init__(self, name: str = ""):
        # Gate keeper open when move is requested, closed when move is completed
        self.gate: SignalR[UndulatorGateStatus]
        self.fault: SignalR[float]
        super().__init__(name=name)

    @abc.abstractmethod
    async def _set_demand_positions(self, value: T) -> None:
        """Set the demand positions on the device without actually hitting move."""

    @abc.abstractmethod
    async def get_timeout(self) -> float:
        """Get the timeout for the move based on an estimate of how long it will take."""

    async def raise_if_cannot_move(self) -> None:
        if await self.fault.get_value() != 0:
            raise RuntimeError(f"{self.name} is in fault state")
        if await self.gate.get_value() == UndulatorGateStatus.OPEN:
            raise RuntimeError(f"{self.name} is already in motion.")


class SafeUndulatorMover(StandardReadable, UndulatorBase, Movable[T]):
    """A device that will check it's safe to move the undulator before moving it and
    wait for the undulator to be safe again before calling the move complete.
    """

    def __init__(self, set_move: SignalW, prefix: str, name: str = ""):
        # Gate keeper open when move is requested, closed when move is completed
        self.gate = epics_signal_r(UndulatorGateStatus, prefix + "BLGATE")

        split_pv = prefix.split("-")
        fault_pv = f"{split_pv[0]}-{split_pv[1]}-STAT-{split_pv[3]}ANYFAULT"
        self.fault = epics_signal_r(float, fault_pv)
        self.set_move = set_move
        super().__init__(name)

    @AsyncStatus.wrap
    async def set(self, value: T) -> None:
        LOGGER.info(f"Setting {self.name} to {value}")
        await self.raise_if_cannot_move()
        await self._set_demand_positions(value)
        timeout = await self.get_timeout()
        LOGGER.info(f"Moving {self.name} to {value} with timeout = {timeout}")
        await self.set_move.set(value=1, timeout=DEFAULT_TIMEOUT)
        await wait_for_value(self.gate, UndulatorGateStatus.CLOSE, timeout=timeout)


class MotorWithoutStop(Motor):
    """A motor that does not support stop."""

    def __init__(self, prefix: str, name: str = ""):
        super().__init__(prefix=prefix, name=name)
        del self.motor_stop  # Remove motor_stop from the public interface

    async def stop(self, success=False):
        LOGGER.info(f"Stopping {self.name} is not supported.")


class GapSafeUndulatorMotor(MotorWithoutStop, UndulatorBase):
    """A device that will check it's safe to move the undulator before moving it and
    wait for the undulator to be safe again before calling the move complete.
    """

    def __init__(self, set_move: SignalW[int], prefix: str, name: str = ""):
        # Gate keeper open when move is requested, closed when move is completed
        self.gate = epics_signal_r(UndulatorGateStatus, prefix + "BLGATE")

        split_pv = prefix.split("-")
        fault_pv = f"{split_pv[0]}-{split_pv[1]}-STAT-{split_pv[3]}ANYFAULT"
        self.fault = epics_signal_r(float, fault_pv)
        self.set_move = set_move
        super().__init__(prefix=prefix + "BLGAPMTR", name=name)

    @WatchableAsyncStatus.wrap
    async def set(self, new_position: float, timeout=DEFAULT_TIMEOUT):
        (
            old_position,
            units,
            precision,
        ) = await asyncio.gather(
            self.user_setpoint.get_value(),
            self.motor_egu.get_value(),
            self.precision.get_value(),
        )
        LOGGER.info(f"Setting {self.name} to {new_position}")
        await self.raise_if_cannot_move()
        await self._set_demand_positions(new_position)
        timeout = await self.get_timeout()
        LOGGER.info(f"Moving {self.name} to {new_position} with timeout = {timeout}")

        await self.set_move.set(value=1, wait=True, timeout=timeout)
        move_status = AsyncStatus(
            wait_for_value(self.gate, UndulatorGateStatus.CLOSE, timeout=timeout)
        )

        async for current_position in observe_value(
            self.user_readback, done_status=move_status
        ):
            yield WatcherUpdate(
                current=current_position,
                initial=old_position,
                target=new_position,
                name=self.name,
                unit=units,
                precision=precision,
            )


class UndulatorGap(GapSafeUndulatorMotor):
    """A device with a collection of epics signals to set Apple 2 undulator gap motion.
    Only PV used by beamline are added the full list is here:
    /dls_sw/work/R3.14.12.7/support/insertionDevice/db/IDGapVelocityControl.template
    /dls_sw/work/R3.14.12.7/support/insertionDevice/db/IDPhaseSoftMotor.template
    """

    def __init__(self, prefix: str, name: str = ""):
        """

        Parameters
        ----------
            prefix : str
                Beamline specific part of the PV
            name : str
                Name of the Id device

        """
        self.set_move = epics_signal_rw(int, prefix + "BLGSETP")
        # Nothing move until this is set to 1 and it will return to 0 when done.
        super().__init__(self.set_move, prefix, name)

        self.max_velocity = epics_signal_r(float, prefix + "BLGSETVEL.HOPR")
        self.min_velocity = epics_signal_r(float, prefix + "BLGSETVEL.LOPR")
        self.user_setpoint = epics_signal_rw(str, prefix + "BLGSET")
        """ Clear the motor config_signal as we need new PV for velocity."""
        self._describe_config_funcs = ()
        self._read_config_funcs = ()
        self.velocity = epics_signal_rw(float, prefix + "BLGSETVEL")
        self.add_readables(
            [self.velocity, self.motor_egu, self.offset],
            format=StandardReadableFormat.CONFIG_SIGNAL,
        )

    @AsyncStatus.wrap
    async def prepare(self, value: FlyMotorInfo) -> None:
        """
        Prepare for a fly scan by moving to the run-up position at max velocity.
        Stores fly info for later use in kickoff.
        """
        max_velocity, min_velocity, egu = await asyncio.gather(
            self.max_velocity.get_value(),
            self.min_velocity.get_value(),
            self.motor_egu.get_value(),
        )
        velocity = abs(value.velocity)
        if not (min_velocity <= velocity <= max_velocity):
            raise ValueError(
                f"Requested velocity {velocity} {egu}/s is out of bounds: "
                f"must be between {min_velocity} and {max_velocity} {egu}/s."
            )
        await super().prepare(value)

    async def _set_demand_positions(self, value: float) -> None:
        await self.user_setpoint.set(str(value))

    async def get_timeout(self) -> float:
        return await estimate_motor_timeout(
            self.user_setpoint, self.user_readback, self.velocity
        )


class UndulatorPhaseMotor(MotorWithoutStop):
    """A collection of epics signals for ID phase motion.
    Only PV used by beamline are added the full list is here:
    /dls_sw/work/R3.14.12.7/support/insertionDevice/db/IDPhaseSoftMotor.template
    """

    def __init__(self, prefix: str, name: str = ""):
        """
        Parameters
        ----------

        prefix : str
            The setting prefix PV.
        infix: str
            Collection of pv that are different between beamlines
        name : str
            Name of the Id phase device
        """

        motor_pv = f"{prefix}MTR"
        super().__init__(prefix=motor_pv, name=name)
        self.user_setpoint = epics_signal_rw(str, prefix + "SET")
        self.user_setpoint_readback = epics_signal_r(float, prefix + "DMD")


class UndulatorPhaseAxes(SafeUndulatorMover[Apple2PhasesVal]):
    """
    A collection of 4 phase Motor to make up the full id phase motion. We are using the diamond pv convention.
    e.g. top_outer == Q1
         top_inner == Q2
         btm_inner == q3
         btm_outer == q4

    """

    def __init__(
        self,
        prefix: str,
        top_outer: str,
        top_inner: str,
        btm_inner: str,
        btm_outer: str,
        name: str = "",
    ):
        # Gap demand set point and readback
        with self.add_children_as_readables():
            self.top_outer = UndulatorPhaseMotor(prefix=f"{prefix}BL{top_outer}")
            self.top_inner = UndulatorPhaseMotor(prefix=f"{prefix}BL{top_inner}")
            self.btm_inner = UndulatorPhaseMotor(prefix=f"{prefix}BL{btm_inner}")
            self.btm_outer = UndulatorPhaseMotor(prefix=f"{prefix}BL{btm_outer}")
        # Nothing move until this is set to 1 and it will return to 0 when done.
        self.set_move = epics_signal_rw(int, f"{prefix}BL{top_outer}" + "MOVE")

        super().__init__(self.set_move, prefix, name)

    async def _set_demand_positions(self, value: Apple2PhasesVal) -> None:
        await asyncio.gather(
            self.top_outer.user_setpoint.set(value=str(value.top_outer)),
            self.top_inner.user_setpoint.set(value=str(value.top_inner)),
            self.btm_inner.user_setpoint.set(value=str(value.btm_inner)),
            self.btm_outer.user_setpoint.set(value=str(value.btm_outer)),
        )

    async def get_timeout(self) -> float:
        """
        Get all four motor speed, current positions and target positions to calculate required timeout.
        """
        axes = [self.top_outer, self.top_inner, self.btm_inner, self.btm_outer]
        timeouts = await asyncio.gather(
            *[
                estimate_motor_timeout(
                    axis.user_setpoint_readback,
                    axis.user_readback,
                    axis.velocity,
                )
                for axis in axes
            ]
        )
        """A 2.0 multiplier is required to prevent premature motor timeouts in phase
        axes as it is a master-slave system, where the slave's movement,
        being dependent on the master, can take up to twice as long to complete.
        """
        return np.max(timeouts) * 2.0


class UndulatorJawPhase(SafeUndulatorMover[float]):
    """
    A JawPhase movable, this is use for moving the jaw phase which is use to control the
    linear arbitrary polarisation but only on some of the beamline.
    """

    def __init__(
        self,
        prefix: str,
        move_pv: str,
        jaw_phase: str = "JAW",
        name: str = "",
    ):
        # Gap demand set point and readback
        with self.add_children_as_readables():
            self.jaw_phase = UndulatorPhaseMotor(prefix=f"{prefix}BL{jaw_phase}")
        # Nothing move until this is set to 1 and it will return to 0 when done
        self.set_move = epics_signal_rw(int, f"{prefix}BL{move_pv}" + "MOVE")

        super().__init__(self.set_move, prefix, name)

    async def _set_demand_positions(self, value: float) -> None:
        await self.jaw_phase.user_setpoint.set(value=str(value))

    async def get_timeout(self) -> float:
        """
        Get motor speed, current position and target position to calculate required timeout.
        """
        return await estimate_motor_timeout(
            self.jaw_phase.user_setpoint_readback,
            self.jaw_phase.user_readback,
            self.jaw_phase.velocity,
        )


<<<<<<< HEAD
class Apple2(abc.ABC, StandardReadable, Movable, Preparable, Flyable):
=======
class Apple2(StandardReadable, Movable):
>>>>>>> d68504fe
    """
    Device representing the combined motor controls for an Apple2 undulator.

    Attributes
    ----------
    gap : UndulatorGap
        The undulator gap motor device.
    phase : UndulatorPhaseAxes
        The undulator phase axes device, consisting of four phase motors.
    """

    def __init__(self, id_gap: UndulatorGap, id_phase: UndulatorPhaseAxes, name=""):
        """
        Parameters
        ----------

        id_gap: UndulatorGap
            An UndulatorGap device.
        id_phase: UndulatorPhaseAxes
            An UndulatorPhaseAxes device.
        name: str
            Name of the device.
        """
        with self.add_children_as_readables():
            self.gap = id_gap
            self.phase = id_phase
        super().__init__(name=name)

    @AsyncStatus.wrap
    async def set(self, id_motor_values: Apple2Val) -> None:
        """
        Check ID is in a movable state and set all the demand value before moving them
        all at the same time.
        """

        # Only need to check gap as the phase motors share both fault and gate with gap.
        await self.gap.raise_if_cannot_move()
        await asyncio.gather(
            self.phase.top_outer.user_setpoint.set(
                value=str(id_motor_values.top_outer)
            ),
            self.phase.top_inner.user_setpoint.set(
                value=str(id_motor_values.top_inner)
            ),
            self.phase.btm_inner.user_setpoint.set(
                value=str(id_motor_values.btm_inner)
            ),
            self.phase.btm_outer.user_setpoint.set(
                value=str(id_motor_values.btm_outer)
            ),
            self.gap.user_setpoint.set(value=str(id_motor_values.gap)),
        )
        timeout = np.max(
            await asyncio.gather(self.gap.get_timeout(), self.phase.get_timeout())
        )
        LOGGER.info(
            f"Moving f{self.name} apple2 motors to {id_motor_values}, timeout = {timeout}"
        )
        await asyncio.gather(
            self.gap.set_move.set(value=1, wait=False, timeout=timeout),
            self.phase.set_move.set(value=1, wait=False, timeout=timeout),
        )
        await wait_for_value(self.gap.gate, UndulatorGateStatus.CLOSE, timeout=timeout)


class EnergyMotorConvertor(Protocol):
    def __call__(self, energy: float, pol: Pol) -> tuple[float, float]:
        """Protocol to provide energy to motor position conversion"""
        ...


Apple2Type = TypeVar("Apple2Type", bound="Apple2")


class Apple2Controller(abc.ABC, StandardReadable, Generic[Apple2Type]):
    """

    Abstract base class for controlling an Apple2 undulator device.

    This class manages the undulator's gap and phase motors, and provides an interface
    for controlling polarisation and energy settings. It exposes derived signals for
    energy and polarisation, and handles conversion between energy/polarisation and
    motor positions via a user-supplied conversion callable.

    Attributes
    ----------
    apple2 : Reference[Apple2Type]
        Reference to the Apple2 device containing gap and phase motors.
    energy : derived_signal_rw
        Derived signal for moving and reading back energy.
    polarisation_setpoint : SignalR
        Soft signal for the polarisation setpoint.
    polarisation : derived_signal_rw
        Hardware-backed signal for polarisation readback and control.
    energy_to_motor : EnergyMotorConvertor
        Callable that converts energy and polarisation to motor positions.

    Abstract Methods
    ----------------
    _set_motors_from_energy(value: float) -> None
        Abstract method to set motor positions for a given energy and polarisation.
    energy_to_motor : EnergyMotorConvertor
        A callable that converts energy and polarisation to motor positions.

    Notes
    -----
    - Subclasses must implement `_set_motors_from_energy` for beamline-specific logic.
    - LH3 polarisation is indistinguishable from LH in hardware; special handling is provided.
    - Supports multiple polarisation modes, including linear horizontal (LH), linear vertical (LV),
      positive circular (PC), negative circular (NC), and linear arbitrary (LA).

    """

    def __init__(
        self,
        apple2: Apple2Type,
        energy_to_motor_converter: EnergyMotorConvertor,
        name: str = "",
    ) -> None:
        """

        Parameters
        ----------
        apple2: Apple2
            An Apple2 device.
        name: str
            Name of the device.
        """
        self.energy_to_motor = energy_to_motor_converter
        self.apple2 = Reference(apple2)

        # Store the set energy for readback.
        self._energy, self._energy_set = soft_signal_r_and_setter(
            float, initial_value=None, units="eV"
        )
        with self.add_children_as_readables(StandardReadableFormat.HINTED_SIGNAL):
            self.energy = derived_signal_rw(
                raw_to_derived=self._read_energy,
                set_derived=self._set_energy,
                energy=self._energy,
                derived_units="eV",
            )

        # Store the polarisation for setpoint. And provide readback for LH3.
        # LH3 is a special case as it is indistinguishable from LH in the hardware.
        self.polarisation_setpoint, self._polarisation_setpoint_set = (
            soft_signal_r_and_setter(Pol)
        )
        with self.add_children_as_readables(StandardReadableFormat.HINTED_SIGNAL):
            # Hardware backed read/write for polarisation.
            self.polarisation = derived_signal_rw(
                raw_to_derived=self._read_pol,
                set_derived=self._set_pol,
                pol=self.polarisation_setpoint,
                top_outer=self.apple2().phase.top_outer.user_readback,
                top_inner=self.apple2().phase.top_inner.user_readback,
                btm_inner=self.apple2().phase.btm_inner.user_readback,
                btm_outer=self.apple2().phase.btm_outer.user_readback,
                gap=self.apple2().gap.user_readback,
            )
        super().__init__(name)

    @abc.abstractmethod
    async def _set_motors_from_energy(self, value: float) -> None:
        """
        This method should be implemented by the beamline specific ID class as the
        motor positions will be different for each beamline depending on the
        undulator design and the lookup table used.
        """

    async def _set_energy(self, energy: float) -> None:
        await self._set_motors_from_energy(energy)
        self._energy_set(energy)

    def _read_energy(self, energy: float) -> float:
        """Readback for energy is just the set value."""
        return energy

    async def _check_and_get_pol_setpoint(self) -> Pol:
        """
        Check the polarisation setpoint and if it is NONE try to read it from
        hardware.
        """

        pol = await self.polarisation_setpoint.get_value()

        if pol == Pol.NONE:
            LOGGER.warning(
                "Found no setpoint for polarisation. Attempting to"
                " determine polarisation from hardware..."
            )
            pol = await self.polarisation.get_value()
            if pol == Pol.NONE:
                raise ValueError(
                    f"Polarisation cannot be determined from hardware for {self.name}"
                )
            self._polarisation_setpoint_set(pol)
        return pol

    async def _set_pol(
        self,
        value: Pol,
    ) -> None:
        # This changes the pol setpoint and then changes polarisation via set energy.
<<<<<<< HEAD
        self._set_pol_setpoint(value)
        await self.set(await self.energy.get_value())

    @AsyncStatus.wrap
    async def prepare(self, value: FlyMotorInfo) -> None:
        """Convert FlyMotorInfo from energy to gap motion and move phase motor to mid point."""
        mid_energy = (value.start_position + value.end_position) / 2.0
        LOGGER.info(f"Preparing for fly energy scan, move {self.phase} to {mid_energy}")
        await self.set(value=mid_energy)

        start_position, end_position = await asyncio.gather(
            self._get_id_gap_phase(energy=value.start_position),
            self._get_id_gap_phase(energy=value.end_position),
        )

        gap_fly_motor_info = FlyMotorInfo(
            start_position=start_position[0],
            end_position=end_position[0],
            time_for_move=value.time_for_move,
        )
        LOGGER.info(
            f"Flyscan info in energy: {value}"
            + f"Flyscan info in gap: {gap_fly_motor_info}"
        )
        await self.gap.prepare(value=gap_fly_motor_info)

    @AsyncStatus.wrap
    async def kickoff(self):
        await self.gap.kickoff()

    def complete(self) -> WatchableAsyncStatus:
        return self.gap.complete()

    @abc.abstractmethod
    @AsyncStatus.wrap
    async def set(self, value: float) -> None:
        """
        Set should be in energy units, this will set the energy of the ID by setting the
        gap and phase motors to the correct position for the given energy
        and polarisation.
        This method should be implemented by the beamline specific ID class as the
        motor positions will be different for each beamline depending on the
        undulator design and the lookup table used.
        _set can be used to set the motor positions for the given energy and
        polarisation provided that all motors can be moved at the same time.

        Examples
        --------
        RE( id.set(888.0)) # This will set the ID to 888 eV
        RE(scan([detector], id,600,700,100)) # This will scan the ID from 600 to 700 eV in 100 steps.
        """
=======
        self._polarisation_setpoint_set(value)
        await self.energy.set(await self.energy.get_value())
>>>>>>> d68504fe

    def _read_pol(
        self,
        pol: Pol,
        top_outer: float,
        top_inner: float,
        btm_inner: float,
        btm_outer: float,
        gap: float,
    ) -> Pol:
        LOGGER.info(
            f"Reading polarisation setpoint from hardware: "
            f"top_outer={top_outer}, top_inner={top_inner}, "
            f"btm_inner={btm_inner}, btm_outer={btm_outer}, gap={gap}."
        )

        read_pol, _ = self.determine_phase_from_hardware(
            top_outer, top_inner, btm_inner, btm_outer, gap
        )
        # LH3 is indistinguishable from LH see determine_phase_from_hardware's docString
        # so we return LH3 if the setpoint is LH3 and the readback is LH.
        if pol == Pol.LH3 and read_pol == Pol.LH:
            LOGGER.info(
                "The hardware cannot distinguish between LH and LH3."
                " Returning the last commanded polarisation value"
            )
            return Pol.LH3

        return read_pol

    def determine_phase_from_hardware(
        self,
        top_outer: float,
        top_inner: float,
        btm_inner: float,
        btm_outer: float,
        gap: float,
    ) -> tuple[Pol, float]:
        """
        Determine polarisation and phase value using motor position patterns.
        However there is no way to return lh3 polarisation or higher harmonic setting.
        (May be for future one can use the inverse poly to work out the energy and try to match it with the current energy
        to workout the polarisation but during my test the inverse poly is too unstable for general use.)
        """
        if gap > MAXIMUM_GAP_MOTOR_POSITION:
            raise RuntimeError(
                f"{self.name} is not in use, close gap or set polarisation to use this ID"
            )

        if all(
            isclose(x, 0.0, abs_tol=ROW_PHASE_MOTOR_TOLERANCE)
            for x in [top_outer, top_inner, btm_inner, btm_outer]
        ):
            LOGGER.info("Determined polarisation: LH (Linear Horizontal).")
            return Pol.LH, 0.0
        if (
            isclose(
                top_outer,
                MAXIMUM_ROW_PHASE_MOTOR_POSITION,
                abs_tol=ROW_PHASE_MOTOR_TOLERANCE,
            )
            and isclose(top_inner, 0.0, abs_tol=ROW_PHASE_MOTOR_TOLERANCE)
            and isclose(
                btm_inner,
                MAXIMUM_ROW_PHASE_MOTOR_POSITION,
                abs_tol=ROW_PHASE_MOTOR_TOLERANCE,
            )
            and isclose(btm_outer, 0.0, abs_tol=ROW_PHASE_MOTOR_TOLERANCE)
        ):
            LOGGER.info("Determined polarisation: LV (Linear Vertical).")
            return Pol.LV, MAXIMUM_ROW_PHASE_MOTOR_POSITION
        if (
            isclose(top_outer, btm_inner, abs_tol=ROW_PHASE_MOTOR_TOLERANCE)
            and top_outer > 0.0
            and isclose(top_inner, 0.0, abs_tol=ROW_PHASE_MOTOR_TOLERANCE)
            and isclose(btm_outer, 0.0, abs_tol=ROW_PHASE_MOTOR_TOLERANCE)
        ):
            LOGGER.info("Determined polarisation: PC (Positive Circular).")
            return Pol.PC, top_outer
        if (
            isclose(top_outer, btm_inner, abs_tol=ROW_PHASE_MOTOR_TOLERANCE)
            and top_outer < 0.0
            and isclose(top_inner, 0.0, abs_tol=ROW_PHASE_MOTOR_TOLERANCE)
            and isclose(btm_outer, 0.0, abs_tol=ROW_PHASE_MOTOR_TOLERANCE)
        ):
            LOGGER.info("Determined polarisation: NC (Negative Circular).")
            return Pol.NC, top_outer
        if (
            isclose(top_outer, -btm_inner, abs_tol=ROW_PHASE_MOTOR_TOLERANCE)
            and isclose(top_inner, 0.0, abs_tol=ROW_PHASE_MOTOR_TOLERANCE)
            and isclose(btm_outer, 0.0, abs_tol=ROW_PHASE_MOTOR_TOLERANCE)
        ):
            LOGGER.info("Determined polarisation: LA (Positive Linear Arbitrary).")
            return Pol.LA, top_outer
        if (
            isclose(top_inner, -btm_outer, abs_tol=ROW_PHASE_MOTOR_TOLERANCE)
            and isclose(top_outer, 0.0, abs_tol=ROW_PHASE_MOTOR_TOLERANCE)
            and isclose(btm_inner, 0.0, abs_tol=ROW_PHASE_MOTOR_TOLERANCE)
        ):
            LOGGER.info("Determined polarisation: LA (Negative Linear Arbitrary).")
            return Pol.LA, top_inner

        LOGGER.warning("Unable to determine polarisation. Defaulting to NONE.")
        return Pol.NONE, 0.0


class InsertionDeviceEnergyBase(abc.ABC, StandardReadable, Movable):
    """Base class for ID energy movable device."""

    def __init__(self, name: str = "") -> None:
        self.energy: Reference[SignalRW[float]]
        super().__init__(name=name)

    @abc.abstractmethod
    @AsyncStatus.wrap
    async def set(self, energy: float) -> None: ...


class BeamEnergy(StandardReadable, Movable[float]):
    """
    Compound device to set both ID and energy motor at the same time with an option to add an offset.
    """

    def __init__(
        self, id_energy: InsertionDeviceEnergyBase, mono: Motor, name: str = ""
    ) -> None:
        """
        Parameters
        ----------

        id_energy: InsertionDeviceEnergy
            An InsertionDeviceEnergy device.
        mono: Motor
            A Motor(energy) device.
        name:
            New device name.
        """
        super().__init__(name=name)
        self._id_energy = Reference(id_energy)
        self._mono_energy = Reference(mono)

        self.add_readables(
            [
                self._id_energy().energy(),
                self._mono_energy().user_readback,
            ],
            StandardReadableFormat.HINTED_SIGNAL,
        )

        with self.add_children_as_readables(StandardReadableFormat.CONFIG_SIGNAL):
            self.id_energy_offset = soft_signal_rw(float, initial_value=0)

    @AsyncStatus.wrap
    async def set(self, energy: float) -> None:
        LOGGER.info(f"Moving f{self.name} energy to {energy}.")
        await asyncio.gather(
            self._id_energy().set(
                energy=energy + await self.id_energy_offset.get_value()
            ),
            self._mono_energy().set(energy),
        )


class InsertionDeviceEnergy(InsertionDeviceEnergyBase):
    """Apple2 ID energy movable device."""

    def __init__(self, id_controller: Apple2Controller, name: str = "") -> None:
        self.energy = Reference(id_controller.energy)
        super().__init__(name=name)

        self.add_readables(
            [
                self.energy(),
            ],
            StandardReadableFormat.HINTED_SIGNAL,
        )

    @AsyncStatus.wrap
    async def set(self, energy: float) -> None:
        await self.energy().set(energy)


class InsertionDevicePolarisation(StandardReadable, Locatable[Pol]):
    """Apple2 ID polarisation movable device."""

    def __init__(self, id_controller: Apple2Controller, name: str = "") -> None:
        self.polarisation = Reference(id_controller.polarisation)
        self.polarisation_setpoint = Reference(id_controller.polarisation_setpoint)
        super().__init__(name=name)

        self.add_readables([self.polarisation()], StandardReadableFormat.HINTED_SIGNAL)

    @AsyncStatus.wrap
    async def set(self, pol: Pol) -> None:
        await self.polarisation().set(pol)

    async def locate(self) -> Location[Pol]:
        """Return the current polarisation"""
        setpoint, readback = await asyncio.gather(
            self.polarisation_setpoint().get_value(), self.polarisation().get_value()
        )
        return Location(setpoint=setpoint, readback=readback)<|MERGE_RESOLUTION|>--- conflicted
+++ resolved
@@ -5,11 +5,7 @@
 from typing import Generic, Protocol, TypeVar
 
 import numpy as np
-<<<<<<< HEAD
-from bluesky.protocols import Flyable, Movable, Preparable
-=======
-from bluesky.protocols import Locatable, Location, Movable
->>>>>>> d68504fe
+from bluesky.protocols import Flyable, Locatable, Location, Movable, Preparable
 from ophyd_async.core import (
     DEFAULT_TIMEOUT,
     AsyncStatus,
@@ -378,11 +374,7 @@
         )
 
 
-<<<<<<< HEAD
-class Apple2(abc.ABC, StandardReadable, Movable, Preparable, Flyable):
-=======
-class Apple2(StandardReadable, Movable):
->>>>>>> d68504fe
+class Apple2(StandardReadable, Movable, Preparable, Flyable):
     """
     Device representing the combined motor controls for an Apple2 undulator.
 
@@ -587,7 +579,8 @@
         value: Pol,
     ) -> None:
         # This changes the pol setpoint and then changes polarisation via set energy.
-<<<<<<< HEAD
+        self._polarisation_setpoint_set(value)
+        await self.energy.set(await self.energy.get_value())
         self._set_pol_setpoint(value)
         await self.set(await self.energy.get_value())
 
@@ -639,10 +632,6 @@
         RE( id.set(888.0)) # This will set the ID to 888 eV
         RE(scan([detector], id,600,700,100)) # This will scan the ID from 600 to 700 eV in 100 steps.
         """
-=======
-        self._polarisation_setpoint_set(value)
-        await self.energy.set(await self.energy.get_value())
->>>>>>> d68504fe
 
     def _read_pol(
         self,
