--- conflicted
+++ resolved
@@ -9,12 +9,9 @@
 from ophyd_async.core import (
     DEFAULT_TIMEOUT,
     AsyncStatus,
-<<<<<<< HEAD
     Device,
     FlyMotorInfo,
-=======
     Reference,
->>>>>>> 4451ac5b
     SignalR,
     SignalRW,
     SignalW,
@@ -29,11 +26,7 @@
     soft_signal_rw,
     wait_for_value,
 )
-<<<<<<< HEAD
 from ophyd_async.epics.core import epics_signal_r, epics_signal_rw
-=======
-from ophyd_async.epics.core import epics_signal_r, epics_signal_rw, epics_signal_w
->>>>>>> 4451ac5b
 from ophyd_async.epics.motor import Motor
 
 from dodal.log import LOGGER
@@ -56,11 +49,7 @@
 
 @dataclass
 class Apple2Val(Apple2PhasesVal):
-<<<<<<< HEAD
     gap: float
-=======
-    gap: str
->>>>>>> 4451ac5b
 
 
 class Pol(StrictEnum):
@@ -424,11 +413,19 @@
         # Only need to check gap as the phase motors share both fault and gate with gap.
         await self.gap.raise_if_cannot_move()
         await asyncio.gather(
-            self.phase.top_outer.user_setpoint.set(value=id_motor_values.top_outer),
-            self.phase.top_inner.user_setpoint.set(value=id_motor_values.top_inner),
-            self.phase.btm_inner.user_setpoint.set(value=id_motor_values.btm_inner),
-            self.phase.btm_outer.user_setpoint.set(value=id_motor_values.btm_outer),
-            self.gap.user_setpoint.set(value=id_motor_values.gap),
+            self.phase.top_outer.user_setpoint.set(
+                value=str(id_motor_values.top_outer)
+            ),
+            self.phase.top_inner.user_setpoint.set(
+                value=str(id_motor_values.top_inner)
+            ),
+            self.phase.btm_inner.user_setpoint.set(
+                value=str(id_motor_values.btm_inner)
+            ),
+            self.phase.btm_outer.user_setpoint.set(
+                value=str(id_motor_values.btm_outer)
+            ),
+            self.gap.user_setpoint.set(value=str(id_motor_values.gap)),
         )
         timeout = np.max(
             await asyncio.gather(self.gap.get_timeout(), self.phase.get_timeout())
@@ -540,17 +537,6 @@
             )
         super().__init__(name)
 
-<<<<<<< HEAD
-    async def _set_pol(
-        self,
-        value: Pol,
-    ) -> None:
-        # This changes the pol setpoint and then changes polarisation via set energy.
-        self._polarisation_setpoint_set(value)
-        await self.set(await self.energy.get_value())
-
-=======
->>>>>>> 4451ac5b
     @abc.abstractmethod
     async def _set_motors_from_energy(self, value: float) -> None:
         """
@@ -625,39 +611,6 @@
 
         return read_pol
 
-<<<<<<< HEAD
-    async def _set(self, value: Apple2Val, energy: float) -> None:
-        """
-        Check ID is in a movable state and set all the demand value before moving them
-        all at the same time. This should be modified by the beamline specific ID class
-        , if the ID motors has to move in a specific order.
-        """
-
-        # Only need to check gap as the phase motors share both fault and gate with gap.
-        await self.gap.raise_if_cannot_move()
-        await asyncio.gather(
-            self.phase.top_outer.user_setpoint.set(value=str(value.top_outer)),
-            self.phase.top_inner.user_setpoint.set(value=str(value.top_inner)),
-            self.phase.btm_inner.user_setpoint.set(value=str(value.btm_inner)),
-            self.phase.btm_outer.user_setpoint.set(value=str(value.btm_outer)),
-            self.gap.user_setpoint.set(value=str(value.gap)),
-        )
-        timeout = np.max(
-            await asyncio.gather(self.gap.get_timeout(), self.phase.get_timeout())
-        )
-        LOGGER.info(
-            f"Moving f{self.name} energy and polorisation to {energy}, {await self.polarisation.get_value()}"
-            + f"with motor position {value}, timeout = {timeout}"
-        )
-        await asyncio.gather(
-            self.gap.set_move.set(value=1, wait=False, timeout=timeout),
-            self.phase.set_move.set(value=1, wait=False, timeout=timeout),
-        )
-        await wait_for_value(self.gap.gate, UndulatorGateStatus.CLOSE, timeout=timeout)
-        self._set_energy_rbv(energy)  # Update energy after move for readback.
-
-=======
->>>>>>> 4451ac5b
     def determine_phase_from_hardware(
         self,
         top_outer: float,
