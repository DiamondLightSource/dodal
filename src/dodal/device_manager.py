--- conflicted
+++ resolved
@@ -361,20 +361,6 @@
         return func
 
     def include(self, other: "DeviceManager"):
-<<<<<<< HEAD
-        common = self._factories.keys() & other._factories # noqa SLF001
-        common |= self._v1_factories.keys() & other._v1_factories # noqa SLF001
-        common |= self._factories.keys() & other._v1_factories # noqa SLF001
-        common |= self._v1_factories.keys() & other._factories # noqa SLF001
-        if common:
-            raise ValueError(f"Duplicate factories in included device manager: {common}")
-
-        self._factories.update(other._factories) # noqa SLF001
-        self._v1_factories.update(other._v1_factories) # noqa SLF001
-
-        # duplicate fixtures are not checked as fixtures can be overridden
-        self._fixtures.update(other._fixtures) # noqa SLF001
-=======
         common = self._factories.keys() & other._factories  # noqa SLF001
         common |= self._v1_factories.keys() & other._v1_factories  # noqa SLF001
         common |= self._factories.keys() & other._v1_factories  # noqa SLF001
@@ -389,7 +375,6 @@
 
         # duplicate fixtures are not checked as fixtures can be overridden
         self._fixtures.update(other._fixtures)  # noqa SLF001
->>>>>>> 48dadac6
 
     def v1_init(
         self,
