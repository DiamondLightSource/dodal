--- conflicted
+++ resolved
@@ -22,22 +22,14 @@
 class OdinMetaListener(Device):
     initialised: EpicsSignalRO = Component(EpicsSignalRO, "ProcessConnected_RBV")
     ready: EpicsSignalRO = Component(EpicsSignalRO, "Writing_RBV")
-<<<<<<< HEAD
     # file_name should not be set. Set the filewriter file_name and this will be updated in EPICS
     file_name: EpicsSignalRO = Component(EpicsSignalRO, "FileName")
-=======
-    file_name: EpicsSignal = Component(EpicsSignal, "FileName", string=True)
->>>>>>> 97be66be
 
 
 class OdinFileWriter(HDF5Plugin_V22):
     timeout: EpicsSignal = Component(EpicsSignal, "StartTimeout")
-<<<<<<< HEAD
     # id should not be set. Set the filewriter file_name and this will be updated in EPICS
     id: EpicsSignalRO = Component(EpicsSignalRO, "AcquisitionID_RBV")
-=======
-    id: EpicsSignalWithRBV = Component(EpicsSignalWithRBV, "AcquisitionID", string=True)
->>>>>>> 97be66be
     image_height: EpicsSignalWithRBV = Component(EpicsSignalWithRBV, "ImageHeight")
     image_width: EpicsSignalWithRBV = Component(EpicsSignalWithRBV, "ImageWidth")
 
