--- conflicted
+++ resolved
@@ -1,11 +1,8 @@
 import pytest
 from mockito import when
 
-<<<<<<< HEAD
 from src.artemis.devices.det_dist_to_beam_converter import (
-=======
 from artemis.devices.det_dist_to_beam_converter import (
->>>>>>> ff2d5967
     Axis,
     DetectorDistanceToBeamXYConverter,
 )
