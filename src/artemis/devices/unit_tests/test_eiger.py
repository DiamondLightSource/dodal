<<<<<<< HEAD
from unittest.mock import MagicMock, patch
=======
from unittest.mock import MagicMock
>>>>>>> a3c45ca7

import pytest
from mockito import ANY, mock, verify, when
from ophyd.sim import make_fake_device
from ophyd.status import Status

from src.artemis.devices.det_dim_constants import EIGER2_X_16M_SIZE
from src.artemis.devices.detector import DetectorParams
from src.artemis.devices.eiger import EigerDetector

TEST_DETECTOR_SIZE_CONSTANTS = EIGER2_X_16M_SIZE

TEST_CURRENT_ENERGY = 0.0
TEST_EXPOSURE_TIME = 1.0
TEST_ACQUISITION_ID = 1
TEST_DIR = "/test/dir"
TEST_PREFIX = "test"
TEST_RUN_NUMBER = 0
TEST_DETECTOR_DISTANCE = 1.0
TEST_OMEGA_START = 0.0
TEST_OMEGA_INCREMENT = 1.0
TEST_NUM_IMAGES = 1
TEST_USE_ROI_MODE = False

TEST_DETECTOR_PARAMS = DetectorParams(
    TEST_CURRENT_ENERGY,
    TEST_EXPOSURE_TIME,
    TEST_ACQUISITION_ID,
    TEST_DIR,
    TEST_PREFIX,
    TEST_RUN_NUMBER,
    TEST_DETECTOR_DISTANCE,
    TEST_OMEGA_START,
    TEST_OMEGA_INCREMENT,
    TEST_NUM_IMAGES,
    TEST_USE_ROI_MODE,
    detector_size_constants=TEST_DETECTOR_SIZE_CONSTANTS,
)


@pytest.fixture
def fake_eiger():
    FakeEigerDetector = make_fake_device(EigerDetector)
<<<<<<< HEAD
    fake_eiger: EigerDetector = FakeEigerDetector(
        detector_params=TEST_DETECTOR_PARAMS, name="test"
=======
    mock_detector_params = mock()
    mock_detector_params.detector_size_constants = TEST_DETECTOR_SIZE_CONSTANTS
    mock_detector_params.current_energy = 100
    fake_eiger: EigerDetector = FakeEigerDetector(
        detector_params=mock_detector_params, name="test"
>>>>>>> a3c45ca7
    )
    return fake_eiger


@pytest.mark.parametrize(
    "current_energy, request_energy, is_energy_change",
    [
        (100.0, 100.0, False),
        (100.0, 200.0, True),
        (100.0, 50.0, True),
        (100.0, 100.09, False),
        (100.0, 99.91, False),
    ],
)
def test_detector_threshold(
    fake_eiger, current_energy: float, request_energy: float, is_energy_change: bool
):

    when(fake_eiger.cam.photon_energy).get().thenReturn(current_energy)
    when(fake_eiger.cam.photon_energy).put(ANY).thenReturn(None)

    assert fake_eiger.set_detector_threshold(request_energy) == is_energy_change

    if is_energy_change:
        verify(fake_eiger.cam.photon_energy, times=1).put(request_energy)
    else:
        verify(fake_eiger.cam.photon_energy, times=0).put(ANY)


@pytest.mark.parametrize(
    "detector_params, detector_size_constants, beam_xy_converter, expected_error_number",
    [
        (mock(), mock(), mock(), 0),
        (None, mock(), mock(), 1),
        (mock(), None, mock(), 1),
        (None, None, mock(), 1),
        (None, None, None, 1),
        (mock(), None, None, 2),
    ],
)
def test_check_detector_variables(
    fake_eiger,
    detector_params,
    detector_size_constants,
    beam_xy_converter,
    expected_error_number,
):
    fake_eiger.detector_params = detector_params

    if detector_params is not None:
        fake_eiger.detector_params.beam_xy_converter = beam_xy_converter
        fake_eiger.detector_params.detector_size_constants = detector_size_constants

    if expected_error_number != 0:
        with pytest.raises(Exception) as e:
            fake_eiger.check_detector_variables_set()
        number_of_errors = str(e.value).count("\n") + 1

        assert number_of_errors == expected_error_number
    else:
        try:
            fake_eiger.check_detector_variables_set()
        except Exception as e:
            assert False, f"exception was raised {e}"


<<<<<<< HEAD
def test_when_set_odin_pvs_called_then_full_filename_written(fake_eiger: EigerDetector):
    expected_full_filename = f"{TEST_PREFIX}_{TEST_RUN_NUMBER}"

    fake_eiger.set_odin_pvs()

    assert fake_eiger.odin.file_writer.file_prefix.get() == expected_full_filename
    assert fake_eiger.odin.meta.file_name.get() == expected_full_filename


def test_stage_raises_exception_if_odin_initialisation_status_not_ok(fake_eiger):
    when(fake_eiger.odin.nodes).clear_odin_errors().thenReturn(None)
    expected_error_message = "Test error"
    when(fake_eiger.odin).check_odin_initialised().thenReturn(
        (False, expected_error_message)
    )
    with pytest.raises(
        Exception, match=f"Odin not initialised: {expected_error_message}"
    ):
        fake_eiger.stage()


@pytest.mark.parametrize(
    "roi_mode, expected_num_roi_enable_calls", [(True, 1), (False, 0)]
)
@patch("src.artemis.devices.eiger.await_value")
def test_stage_enables_roi_mode_correctly(
    mock_await, fake_eiger, roi_mode, expected_num_roi_enable_calls
):
    when(fake_eiger.odin.nodes).clear_odin_errors().thenReturn(None)
    when(fake_eiger.odin).check_odin_initialised().thenReturn((True, ""))

    fake_eiger.detector_params.use_roi_mode = roi_mode

    mock_roi_enable = MagicMock()
    fake_eiger.enable_roi_mode = mock_roi_enable

    fake_eiger.stage()
    assert mock_roi_enable.call_count == expected_num_roi_enable_calls


def test_enable_roi_mode_sets_correct_roi_mode(fake_eiger):
    mock_roi_change = MagicMock()
    fake_eiger.change_roi_mode = mock_roi_change
    fake_eiger.enable_roi_mode()
    mock_roi_change.assert_called_once_with(True)


def test_disable_roi_mode_sets_correct_roi_mode(fake_eiger):
    mock_roi_change = MagicMock()
    fake_eiger.change_roi_mode = mock_roi_change
    fake_eiger.disable_roi_mode()
    mock_roi_change.assert_called_once_with(False)


@pytest.mark.parametrize(
    "roi_mode, expected_detector_dimensions",
    [
        (True, TEST_DETECTOR_SIZE_CONSTANTS.roi_size_pixels),
        (False, TEST_DETECTOR_SIZE_CONSTANTS.det_size_pixels),
    ],
)
def test_change_roi_mode_sets_correct_detector_size_constants(
    fake_eiger, roi_mode, expected_detector_dimensions
):
    mock_odin_height_set = MagicMock()
    mock_odin_width_set = MagicMock()
    fake_eiger.odin.file_writer.image_height.set = mock_odin_height_set
    fake_eiger.odin.file_writer.image_width.set = mock_odin_width_set

    fake_eiger.change_roi_mode(roi_mode)
    mock_odin_height_set.assert_called_once_with(expected_detector_dimensions.height)
    mock_odin_width_set.assert_called_once_with(expected_detector_dimensions.width)


@pytest.mark.parametrize(
    "roi_mode, expected_cam_roi_mode_call", [(True, 1), (False, 0)]
)
def test_change_roi_mode_sets_cam_roi_mode_correctly(
    fake_eiger, roi_mode, expected_cam_roi_mode_call
):
    mock_cam_roi_mode_set = MagicMock()
    fake_eiger.cam.roi_mode.set = mock_cam_roi_mode_set
    fake_eiger.change_roi_mode(roi_mode)
    mock_cam_roi_mode_set.assert_called_once_with(expected_cam_roi_mode_call)


@patch("ophyd.status.Status.__and__")
def test_unsuccessful_roi_mode_change_results_in_logged_error(mock_and, fake_eiger):
    dummy_status = Status(success=False)
    dummy_status.wait = MagicMock()
    mock_and.return_value = dummy_status

    fake_eiger.log.error = MagicMock()
    fake_eiger.change_roi_mode(True)
    fake_eiger.log.error.assert_called_once_with("Failed to switch to ROI mode")


@patch("src.artemis.devices.eiger.EigerOdin.check_odin_state")
def test_bad_odin_state_results_in_unstage_returning_bad_status(
    mock_check_odin_state, fake_eiger
):
    mock_check_odin_state.return_value = False
    returned_status = fake_eiger.unstage()
    assert returned_status is False
=======
def test_given_failing_odin_when_stage_then_exception_raised(fake_eiger):
    error_contents = "Got an error"
    fake_eiger.odin.nodes.clear_odin_errors = MagicMock()
    fake_eiger.odin.check_odin_initialised = MagicMock()
    fake_eiger.odin.check_odin_initialised.return_value = (False, error_contents)
    with pytest.raises(Exception) as e:
        fake_eiger.stage()
        assert error_contents in e.value


def test_stage_runs_successfully(fake_eiger):
    fake_eiger.odin.nodes.clear_odin_errors = MagicMock()
    fake_eiger.odin.check_odin_initialised = MagicMock()
    fake_eiger.odin.check_odin_initialised.return_value = (True, "")
    fake_eiger.odin.file_writer.file_path.put(True)
    fake_eiger.stage()
>>>>>>> a3c45ca7
<|MERGE_RESOLUTION|>--- conflicted
+++ resolved
@@ -1,8 +1,4 @@
-<<<<<<< HEAD
 from unittest.mock import MagicMock, patch
-=======
-from unittest.mock import MagicMock
->>>>>>> a3c45ca7
 
 import pytest
 from mockito import ANY, mock, verify, when
@@ -15,7 +11,7 @@
 
 TEST_DETECTOR_SIZE_CONSTANTS = EIGER2_X_16M_SIZE
 
-TEST_CURRENT_ENERGY = 0.0
+TEST_CURRENT_ENERGY = 100.0
 TEST_EXPOSURE_TIME = 1.0
 TEST_ACQUISITION_ID = 1
 TEST_DIR = "/test/dir"
@@ -46,16 +42,8 @@
 @pytest.fixture
 def fake_eiger():
     FakeEigerDetector = make_fake_device(EigerDetector)
-<<<<<<< HEAD
     fake_eiger: EigerDetector = FakeEigerDetector(
         detector_params=TEST_DETECTOR_PARAMS, name="test"
-=======
-    mock_detector_params = mock()
-    mock_detector_params.detector_size_constants = TEST_DETECTOR_SIZE_CONSTANTS
-    mock_detector_params.current_energy = 100
-    fake_eiger: EigerDetector = FakeEigerDetector(
-        detector_params=mock_detector_params, name="test"
->>>>>>> a3c45ca7
     )
     return fake_eiger
 
@@ -122,7 +110,6 @@
             assert False, f"exception was raised {e}"
 
 
-<<<<<<< HEAD
 def test_when_set_odin_pvs_called_then_full_filename_written(fake_eiger: EigerDetector):
     expected_full_filename = f"{TEST_PREFIX}_{TEST_RUN_NUMBER}"
 
@@ -227,7 +214,8 @@
     mock_check_odin_state.return_value = False
     returned_status = fake_eiger.unstage()
     assert returned_status is False
-=======
+
+
 def test_given_failing_odin_when_stage_then_exception_raised(fake_eiger):
     error_contents = "Got an error"
     fake_eiger.odin.nodes.clear_odin_errors = MagicMock()
@@ -238,10 +226,10 @@
         assert error_contents in e.value
 
 
-def test_stage_runs_successfully(fake_eiger):
+@patch("src.artemis.devices.eiger.await_value")
+def test_stage_runs_successfully(mock_await, fake_eiger):
     fake_eiger.odin.nodes.clear_odin_errors = MagicMock()
     fake_eiger.odin.check_odin_initialised = MagicMock()
     fake_eiger.odin.check_odin_initialised.return_value = (True, "")
     fake_eiger.odin.file_writer.file_path.put(True)
-    fake_eiger.stage()
->>>>>>> a3c45ca7
+    fake_eiger.stage()