[build-system]
requires = ["setuptools>=64", "setuptools_scm[toml]>=8"]
build-backend = "setuptools.build_meta"

[project]
name = "dls-dodal"
classifiers = [
    "Development Status :: 3 - Alpha",
    "License :: OSI Approved :: Apache Software License",
    "Programming Language :: Python :: 3.11",
    "Programming Language :: Python :: 3.12",
]
description = "Ophyd devices and other utils that could be used across DLS beamlines"
dependencies = [
    "click",
    "ophyd",
<<<<<<< HEAD
    "ophyd-async[ca,pva]>=0.13.2",
=======
    "ophyd-async[ca,pva]>=0.13.5",
>>>>>>> 2e4d3b1a
    "bluesky>=1.14.5",
    "pyepics",
    "dataclasses-json",
    "pillow",
    "zocalo>=1.0.0",
    "requests",
    "graypy",
<<<<<<< HEAD
    "pydantic>=2.0,<2.12",           # https://github.com/bluesky/scanspec/issues/190
    "opencv-python-headless",        # For pin-tip detection.
=======
    "pydantic>=2.0",
    "opencv-python-headless",         # For pin-tip detection.
>>>>>>> 2e4d3b1a
    "numpy",
    "aiofiles",
    "aiohttp",
    "redis",
    "scanspec>=0.7.3",
<<<<<<< HEAD
    "pyzmq==26.3.0",                 # Until we can move to RHEL 8 https://github.com/DiamondLightSource/mx-bluesky/issues/1139
=======
    "pyzmq==26.3.0",                  # Until we can move to RHEL 8 https://github.com/DiamondLightSource/mx-bluesky/issues/1139
>>>>>>> 2e4d3b1a
    "deepdiff",
    "daq-config-server>=v1.0.0-rc.2", # For getting Configuration settings.
]

dynamic = ["version"]
license.file = "LICENSE"
readme = "README.md"
requires-python = ">=3.11"

[project.optional-dependencies]
dev = [
    "black",
    "diff-cover",
    "import-linter",
    "ispyb",
    "mypy",
    # Commented out due to dependency version conflict with pydantic 1.x
    # "copier",
    "myst-parser",
    "ophyd_async[sim]",
    "pipdeptree",
    "pre-commit",
    "psutil",
    "pydata-sphinx-theme>=0.12",
    # Pin to previous pyright until https://github.com/microsoft/pyright/issues/11060 is fixed
    "pyright==1.1.406", 
    "pytest",
    "pytest-asyncio",
    "pytest-cov",
    "pytest-json-report",
    "pytest-random-order",
    "ruff",
    "sphinx<7.4.6",              #  pinned due to https://github.com/sphinx-doc/sphinx/issues/12660
    "sphinx-autobuild",
    "sphinx-copybutton",
    "sphinxcontrib-mermaid",
    "sphinx-design",
    "sphinx-autodoc-typehints",
    "tox-direct",
    "types-requests",
    "types-mock",
    "types-PyYAML",
    "types-aiofiles",
]

[project.scripts]
dodal = "dodal.__main__:main"
save-panda = "dodal.plans.save_panda:main"

[project.urls]
GitHub = "https://github.com/DiamondLightSource/dodal"

[[project.authors]]
email = "dominic.oram@diamond.ac.uk"
name = "Dominic Oram"

[[project.authors]]
email = "joseph.ware@diamond.ac.uk"
name = "Joseph Ware"

[[project.authors]]
email = "Oliver.Silvester@diamond.ac.uk"
name = "Oliver Silvester"

[[project.authors]]
email = "noemi.frisina@diamond.ac.uk"
name = "Noemi Frisina"

[tool.setuptools.packages.find]
where = ["src"]

[tool.setuptools.package-data]
dodal = ["*.txt"]

[tool.setuptools_scm]
version_file = "src/dodal/_version.py"

[tool.pyright]
typeCheckingMode = "standard"
reportMissingImports = false  # Ignore missing stubs in imported modules

[tool.pytest.ini_options]
# Run pytest with all our checkers, and don't spam us with massive tracebacks on error
asyncio_mode = "auto"
markers = [
    "requires: marks tests as requiring other infrastructure",
    "skip_in_pycharm: marks test as not working in pycharm testrunner",
]
addopts = """
    --cov=src/dodal --cov=dodal --cov-report term
    --tb=native -vv --doctest-modules --doctest-glob="*.rst"
    """
# https://iscinumpy.gitlab.io/post/bound-version-constraints/#watch-for-warnings
filterwarnings = [
    "error",
    # Ignore deprecation warning from ophyd_async
    "ignore:dep_util is Deprecated. Use functions from setuptools instead.:DeprecationWarning",
    # Ignore deprecation warning from zocalo
    "ignore:.*pkg_resources.*:DeprecationWarning",
]
# Doctest python code in docs, python code in src docstrings, test functions in tests
testpaths = "docs src tests system_tests"

[tool.coverage.report]
exclude_also = [
    '^"""', # Ignore the start/end of a file-level triple quoted docstring
]
# Exclude pytest.fixtures from code coverage report
omit = ["*/dodal/testing/fixtures/*"]

[tool.coverage.run]
data_file = "/tmp/dodal.coverage"

[tool.coverage.paths]
# Tests are run from installed location, map back to the src directory
source = ["src", "**/site-packages/"]

# tox must currently be configured via an embedded ini string
# See: https://github.com/tox-dev/tox/issues/999
[tool.tox]
legacy_tox_ini = """
[tox]
skipsdist=True

[testenv:{pre-commit,type-checking,tests,docs,unit-report,system-report}]
# Don't create a virtualenv for the command, requires tox-direct plugin
direct = True
passenv = *
allowlist_externals =
    pytest
    pre-commit
    pyright
    sphinx-build
    sphinx-autobuild
commands =
    tests: pytest -m 'not requires' {posargs}
    type-checking: pyright src tests {posargs}
    pre-commit: pre-commit run --all-files --show-diff-on-failure {posargs}
    docs: sphinx-{posargs:build -E} -T docs build/html
    unit-report: pytest --cov-report xml:unit_cov.xml --json-report --json-report-file=unit-report.json tests {posargs}
    system-report: pytest -m 'not requires(instrument="i04")' --cov-report xml:system_cov.xml --json-report --json-report-file=system-report.json system_tests {posargs}
"""

[tool.ruff]
src = ["src", "tests"]
line-length = 88
lint.extend-ignore = [
    "E501", # Line too long
    "F811", # support typing.overload decorator
]
lint.select = [
    "B",      # flake8-bugbear - https://docs.astral.sh/ruff/rules/#flake8-bugbear-b
    "C4",     # flake8-comprehensions - https://docs.astral.sh/ruff/rules/#flake8-comprehensions-c4
    "E",      # pycodestyle errors - https://docs.astral.sh/ruff/rules/#error-e
    "F",      # pyflakes rules - https://docs.astral.sh/ruff/rules/#pyflakes-f
    "N",      # pep8-naming - https://docs.astral.sh/ruff/rules/#pep8-naming-n
    "W",      # pycodestyle warnings - https://docs.astral.sh/ruff/rules/#warning-w
    "I",      # isort - https://docs.astral.sh/ruff/rules/#isort-i
    "UP",     # pyupgrade - https://docs.astral.sh/ruff/rules/#pyupgrade-up
    "SLF",    # self - https://docs.astral.sh/ruff/settings/#lintflake8-self
    "RUF018", # walrus operators in asserts - https://docs.astral.sh/ruff/rules/assignment-in-assert/
    "TID251", # banned api - https://docs.astral.sh/ruff/rules/banned-api/
    "INP001", # missing __init__.py - https://docs.astral.sh/ruff/rules/implicit-namespace-package/
]

[tool.ruff.lint.per-file-ignores]
# By default, private member access is allowed in tests
# See https://github.com/DiamondLightSource/python-copier-template/issues/154
# Remove this line to forbid private member access, walrus operators, banned api in asserts in tests
"tests/**/*" = ["SLF001", "RUF018", "TID251"]
"system_tests/**/*" = ["SLF001", "RUF018", "TID251"]
".github/**/*" = ["INP001"]
"docs/**/*" = ["INP001"]

[tool.ruff.lint.flake8-tidy-imports.banned-api]
"time.sleep".msg = "Use bps.sleep or asyncio.sleep instead. # noqa will disable this rule for that line. See https://github.com/DiamondLightSource/mx-bluesky/issues/925"

[tool.ruff.lint.flake8-import-conventions.extend-aliases]
# We often shorten "Annotated" to "A" for brevity
"typing.Annotated" = "A"

[tool.importlinter]
root_package = "dodal"

[[tool.importlinter.contracts]]
name = "Common cannot import from beamlines"
type = "forbidden"
source_modules = ["dodal.common"]
forbidden_modules = ["dodal.beamlines"]

[[tool.importlinter.contracts]]
name = "Enforce import order"
type = "layers"
layers = ["dodal.plans", "dodal.beamlines", "dodal.devices"]<|MERGE_RESOLUTION|>--- conflicted
+++ resolved
@@ -14,11 +14,7 @@
 dependencies = [
     "click",
     "ophyd",
-<<<<<<< HEAD
-    "ophyd-async[ca,pva]>=0.13.2",
-=======
     "ophyd-async[ca,pva]>=0.13.5",
->>>>>>> 2e4d3b1a
     "bluesky>=1.14.5",
     "pyepics",
     "dataclasses-json",
@@ -26,23 +22,14 @@
     "zocalo>=1.0.0",
     "requests",
     "graypy",
-<<<<<<< HEAD
-    "pydantic>=2.0,<2.12",           # https://github.com/bluesky/scanspec/issues/190
-    "opencv-python-headless",        # For pin-tip detection.
-=======
-    "pydantic>=2.0",
+    "pydantic>=2.0,<2.12",            # https://github.com/bluesky/scanspec/issues/190
     "opencv-python-headless",         # For pin-tip detection.
->>>>>>> 2e4d3b1a
     "numpy",
     "aiofiles",
     "aiohttp",
     "redis",
     "scanspec>=0.7.3",
-<<<<<<< HEAD
-    "pyzmq==26.3.0",                 # Until we can move to RHEL 8 https://github.com/DiamondLightSource/mx-bluesky/issues/1139
-=======
     "pyzmq==26.3.0",                  # Until we can move to RHEL 8 https://github.com/DiamondLightSource/mx-bluesky/issues/1139
->>>>>>> 2e4d3b1a
     "deepdiff",
     "daq-config-server>=v1.0.0-rc.2", # For getting Configuration settings.
 ]
