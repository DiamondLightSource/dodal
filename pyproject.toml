[build-system]
requires = ["setuptools>=64", "setuptools_scm[toml]>=6.2", "wheel"]
build-backend = "setuptools.build_meta"

[project]
name = "dls-dodal"
classifiers = [
    "Development Status :: 3 - Alpha",
    "License :: OSI Approved :: Apache Software License",
    "Programming Language :: Python :: 3.8",
    "Programming Language :: Python :: 3.9",
    "Programming Language :: Python :: 3.10",
    "Programming Language :: Python :: 3.11",
]
description = "Ophyd devices and other utils that could be used across DLS beamlines"
dependencies = [
<<<<<<< HEAD
    "ophyd@git+https://github.com/Tom-Willemsen/ophyd@40e4b72c582e65e63d13a1650f76de709e5c70bb",  # Switch back to just "ophyd" once <relevant PR> merged.
    "ophyd-async@git+https://github.com/bluesky/ophyd-async@main",
=======
    "ophyd@git+https://github.com/DominicOram/ophyd@31a1762435bcb275d2555068233549885eab02e7", # Switch back to just "ophyd" once ophyd#1148, ophyd#1155, ophyd#1140 merged.
>>>>>>> 65229df9
    "bluesky",
    "pyepics",
    "dataclasses-json",
    "pillow",
    "requests",
    "graypy",
    "pydantic<2.0",
    "opencv-python-headless",                                                                  # For pin-tip detection.
    "aioca",                                                                                   # Required for CA support with Ophyd V2.
    "p4p",                                                                                     # Required for PVA support with Ophyd V2.
]
dynamic = ["version"]
license.file = "LICENSE"
readme = "README.rst"
requires-python = ">=3.8"

[project.optional-dependencies]
dev = [
    "black",
    "mypy",
    "mockito",
    "pipdeptree",
    "pre-commit",
    "pydata-sphinx-theme>=0.12",
    "pytest-asyncio",
    "pytest-cov",
    "pytest-random-order",
    "ruff",
    "sphinx-autobuild",
    "sphinx-copybutton",
    "sphinx-design",
    "tox-direct",
    "types-requests",
    "types-mock",
]

[project.urls]
GitHub = "https://github.com/DiamondLightSource/dodal"

[[project.authors]] # Further authors may be added by duplicating this section
email = "dominic.oram@diamond.ac.uk"
name = "Dominic Oram"

[tool.setuptools.packages.find]
where = ["src"]

[tool.setuptools.package-data]
dodal = ["*.txt"]

[tool.setuptools_scm]
write_to = "src/dodal/_version.py"

[tool.mypy]
plugins = ["pydantic.mypy"]
ignore_missing_imports = true # Ignore missing stubs in imported modules

[tool.pytest.ini_options]
# Run pytest with all our checkers, and don't spam us with massive tracebacks on error
markers = [
    "s03: marks tests as requiring the s03 simulator running (deselect with '-m \"not s03\"')",
]
addopts = """
    --tb=native -vv --doctest-modules --doctest-glob="*.rst"
    --cov=dodal --cov-report term --cov-report xml:cov.xml
    """
# Doctest python code in docs, python code in src docstrings, test functions in tests
testpaths = "docs src tests"

[tool.coverage.run]
data_file = "/tmp/dodal.coverage"

[tool.coverage.paths]
# Tests are run from installed location, map back to the src directory
source = ["src", "**/site-packages/"]

# tox must currently be configured via an embedded ini string
# See: https://github.com/tox-dev/tox/issues/999
[tool.tox]
legacy_tox_ini = """
[tox]
skipsdist=True

[testenv:{pre-commit,mypy,pytest,docs}]
# Don't create a virtualenv for the command, requires tox-direct plugin
direct = True
passenv = *
allowlist_externals =
    pytest
    pre-commit
    mypy
    sphinx-build
    sphinx-autobuild
commands =
    pytest: pytest -m 'not s03' {posargs}
    mypy: mypy src tests --ignore-missing-imports --no-strict-optional {posargs}
    pre-commit: pre-commit run --all-files {posargs}
    docs: sphinx-{posargs:build -EW --keep-going} -T docs build/html
"""


[tool.ruff]
src = ["src", "tests"]
line-length = 88
extend-ignore = [
    "E501",  # Line too long
    "F811", # support typing.overload decorator
]
select = [
    "C4",   # flake8-comprehensions - https://beta.ruff.rs/docs/rules/#flake8-comprehensions-c4
    "E",    # pycodestyle errors - https://beta.ruff.rs/docs/rules/#error-e
    "F",    # pyflakes rules - https://beta.ruff.rs/docs/rules/#pyflakes-f
    "W",    # pycodestyle warnings - https://beta.ruff.rs/docs/rules/#warning-w
    "I001", # isort
]<|MERGE_RESOLUTION|>--- conflicted
+++ resolved
@@ -14,12 +14,8 @@
 ]
 description = "Ophyd devices and other utils that could be used across DLS beamlines"
 dependencies = [
-<<<<<<< HEAD
-    "ophyd@git+https://github.com/Tom-Willemsen/ophyd@40e4b72c582e65e63d13a1650f76de709e5c70bb",  # Switch back to just "ophyd" once <relevant PR> merged.
+    "ophyd@git+https://github.com/DominicOram/ophyd@31a1762435bcb275d2555068233549885eab02e7", # Switch back to just "ophyd" once ophyd#1148, ophyd#1155, ophyd#1140 merged.
     "ophyd-async@git+https://github.com/bluesky/ophyd-async@main",
-=======
-    "ophyd@git+https://github.com/DominicOram/ophyd@31a1762435bcb275d2555068233549885eab02e7", # Switch back to just "ophyd" once ophyd#1148, ophyd#1155, ophyd#1140 merged.
->>>>>>> 65229df9
     "bluesky",
     "pyepics",
     "dataclasses-json",
