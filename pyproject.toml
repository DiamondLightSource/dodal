[build-system]
requires = ["setuptools>=64", "setuptools_scm[toml]>=8"]
build-backend = "setuptools.build_meta"

[project]
name = "dls-dodal"
classifiers = [
    "Development Status :: 3 - Alpha",
    "License :: OSI Approved :: Apache Software License",
    "Programming Language :: Python :: 3.10",
    "Programming Language :: Python :: 3.11",
    "Programming Language :: Python :: 3.12",
]
description = "Ophyd devices and other utils that could be used across DLS beamlines"
dependencies = [
    "click",
    "ophyd",
<<<<<<< HEAD
    "ophyd-async >= 0.9.0a2",
    "bluesky == 1.13.1",
=======
    "ophyd-async>=0.10.0a3",
    "bluesky",
>>>>>>> 913c0a3c
    "pyepics",
    "dataclasses-json",
    "pillow",
    "zocalo>=1.0.0",
    "requests",
    "graypy",
    "pydantic>=2.0",
    "opencv-python-headless",                                          # For pin-tip detection.
    "aioca",                                                           # Required for CA support with ophyd-async.
    "p4p",                                                             # Required for PVA support with ophyd-async.
    "numpy",
    "aiofiles",
    "aiohttp",
    "redis",
    "deepdiff",
    "scanspec>=0.7.3",
]

dynamic = ["version"]
license.file = "LICENSE"
readme = "README.md"
requires-python = ">=3.10"

[project.optional-dependencies]
dev = [
    "black",
    "diff-cover",
    "import-linter",
    "ispyb",
    "mypy",
    # Commented out due to dependency version conflict with pydantic 1.x
    # "copier",
    "myst-parser",
    "ophyd_async[sim]",
    "pipdeptree",
    "pre-commit",
    "psutil",
    "pydata-sphinx-theme>=0.12",
    "pyright",
    "pytest",
    "pytest-asyncio",
    "pytest-cov",
    "pytest-json-report",
    "pytest-random-order",
    "ruff",
    "sphinx<7.4.6",              #  pinned due to https://github.com/sphinx-doc/sphinx/issues/12660
    "sphinx-autobuild",
    "sphinx-copybutton",
    "sphinxcontrib-mermaid",
    "sphinx-design",
    "sphinx-autodoc-typehints",
    "tox-direct",
    "types-requests",
    "types-mock",
    "types-PyYAML",
    "types-aiofiles",
]

[project.scripts]
dodal = "dodal.__main__:main"
save-panda = "dodal.devices.util.save_panda:main"

[project.urls]
GitHub = "https://github.com/DiamondLightSource/dodal"

[[project.authors]] # Further authors may be added by duplicating this section
email = "dominic.oram@diamond.ac.uk"
name = "Dominic Oram"

[tool.setuptools.packages.find]
where = ["src"]

[tool.setuptools.package-data]
dodal = ["*.txt"]

[tool.setuptools_scm]
version_file = "src/dodal/_version.py"

[tool.pyright]
typeCheckingMode = "standard"
reportMissingImports = false  # Ignore missing stubs in imported modules

[tool.pytest.ini_options]
# Run pytest with all our checkers, and don't spam us with massive tracebacks on error
asyncio_mode = "auto"
markers = [
    "adsim: marks tests as requiring the containerised AreaDetector simulator running (deselect with '-m \"not adsim\"')",
    "skip_in_pycharm: marks test as not working in pycharm testrunner",
    "system_test: marks test as other system test that requires infrastructure"
]
addopts = """
    --cov=dodal --cov-report term --cov-report xml:cov.xml
    --tb=native -vv --doctest-modules --doctest-glob="*.rst"
    """
# https://iscinumpy.gitlab.io/post/bound-version-constraints/#watch-for-warnings
filterwarnings = [
    "error",
    # Ignore deprecation warning from ophyd_async
    "ignore:dep_util is Deprecated. Use functions from setuptools instead.:DeprecationWarning",
    # Ignore deprecation warning from zocalo
    "ignore:.*pkg_resources.*:DeprecationWarning",
    # Ignore deprecation warning from setuptools_dso (remove when https://github.com/epics-base/setuptools_dso/issues/36 is released)
    "ignore::DeprecationWarning:wheel",
]
# Doctest python code in docs, python code in src docstrings, test functions in tests
testpaths = "docs src tests system_tests"

[tool.coverage.report]
exclude_also = [
    '^"""', # Ignore the start/end of a file-level triple quoted docstring
]

[tool.coverage.run]
data_file = "/tmp/dodal.coverage"

[tool.coverage.paths]
# Tests are run from installed location, map back to the src directory
source = ["src", "**/site-packages/"]

# tox must currently be configured via an embedded ini string
# See: https://github.com/tox-dev/tox/issues/999
[tool.tox]
legacy_tox_ini = """
[tox]
skipsdist=True

[testenv:{pre-commit,type-checking,tests,docs,unit-report,system-report}]
# Don't create a virtualenv for the command, requires tox-direct plugin
direct = True
passenv = *
allowlist_externals =
    pytest
    pre-commit
    pyright
    sphinx-build
    sphinx-autobuild
commands =
    tests: pytest -m 'not (adsim)' --cov=dodal --cov-report term --cov-report xml:cov.xml {posargs}
    type-checking: pyright src tests {posargs}
    pre-commit: pre-commit run --all-files --show-diff-on-failure {posargs}
    docs: sphinx-{posargs:build -E} -T docs build/html
    unit-report: pytest -m 'not (adsim)' --cov=dodal --cov-report term --cov-report xml:unit_cov.xml --json-report --json-report-file=unit-report.json tests {posargs}
    system-report: pytest -m 'not (adsim or system_test)' --cov=dodal --cov-report term --cov-report xml:system_cov.xml --json-report --json-report-file=system-report.json system_tests {posargs}
"""

[tool.ruff]
src = ["src", "tests"]
line-length = 88
lint.extend-ignore = [
    "E501", # Line too long
    "F811", # support typing.overload decorator
]
lint.select = [
    "B",      # flake8-bugbear - https://docs.astral.sh/ruff/rules/#flake8-bugbear-b
    "C4",     # flake8-comprehensions - https://docs.astral.sh/ruff/rules/#flake8-comprehensions-c4
    "E",      # pycodestyle errors - https://docs.astral.sh/ruff/rules/#error-e
    "F",      # pyflakes rules - https://docs.astral.sh/ruff/rules/#pyflakes-f
    "W",      # pycodestyle warnings - https://docs.astral.sh/ruff/rules/#warning-w
    "I",      # isort - https://docs.astral.sh/ruff/rules/#isort-i
    "UP",     # pyupgrade - https://docs.astral.sh/ruff/rules/#pyupgrade-up
    "SLF",    # self - https://docs.astral.sh/ruff/settings/#lintflake8-self
    "RUF018", # walrus operators in asserts - https://docs.astral.sh/ruff/rules/assignment-in-assert/
<<<<<<< HEAD
=======
    "TID251", # banned api - https://docs.astral.sh/ruff/rules/banned-api/
>>>>>>> 913c0a3c
]

[tool.ruff.lint.per-file-ignores]
# By default, private member access is allowed in tests
# See https://github.com/DiamondLightSource/python-copier-template/issues/154
# Remove this line to forbid private member access, walrus operators, banned api in asserts in tests 
"tests/**/*" = ["SLF001", "RUF018", "TID251"]
"system_tests/**/*" = ["SLF001", "RUF018", "TID251"]

[tool.ruff.lint.flake8-tidy-imports.banned-api]
"time.sleep".msg = "Use bps.sleep or asyncio.sleep instead. # noqa will disable this rule for that line. See https://github.com/DiamondLightSource/mx-bluesky/issues/925"

[tool.importlinter]
root_package = "dodal"

[[tool.importlinter.contracts]]
name = "Common cannot import from beamlines"
type = "forbidden"
source_modules = ["dodal.common"]
forbidden_modules = ["dodal.beamlines"]

[[tool.importlinter.contracts]]
name = "Enforce import order"
type = "layers"
layers = ["dodal.plans", "dodal.beamlines", "dodal.devices"]<|MERGE_RESOLUTION|>--- conflicted
+++ resolved
@@ -15,13 +15,8 @@
 dependencies = [
     "click",
     "ophyd",
-<<<<<<< HEAD
-    "ophyd-async >= 0.9.0a2",
-    "bluesky == 1.13.1",
-=======
     "ophyd-async>=0.10.0a3",
     "bluesky",
->>>>>>> 913c0a3c
     "pyepics",
     "dataclasses-json",
     "pillow",
@@ -184,10 +179,7 @@
     "UP",     # pyupgrade - https://docs.astral.sh/ruff/rules/#pyupgrade-up
     "SLF",    # self - https://docs.astral.sh/ruff/settings/#lintflake8-self
     "RUF018", # walrus operators in asserts - https://docs.astral.sh/ruff/rules/assignment-in-assert/
-<<<<<<< HEAD
-=======
     "TID251", # banned api - https://docs.astral.sh/ruff/rules/banned-api/
->>>>>>> 913c0a3c
 ]
 
 [tool.ruff.lint.per-file-ignores]
