--- conflicted
+++ resolved
@@ -32,10 +32,7 @@
     "redis",
     "scanspec>=0.7.3",
     "event-model>=1.23",      # Until bluesky pins it https://github.com/DiamondLightSource/dodal/issues/1278
-<<<<<<< HEAD
-=======
     "pyzmq==26.3.0",          # Until we can move to RHEL 8 https://github.com/DiamondLightSource/mx-bluesky/issues/1139
->>>>>>> b866857e
 ]
 
 dynamic = ["version"]
