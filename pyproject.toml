[build-system]
requires = ["setuptools>=64", "setuptools_scm[toml]>=8"]
build-backend = "setuptools.build_meta"

[project]
name = "dls-dodal"
classifiers = [
    "Development Status :: 3 - Alpha",
    "License :: OSI Approved :: Apache Software License",
    "Programming Language :: Python :: 3.11",
    "Programming Language :: Python :: 3.12",
]
description = "Ophyd devices and other utils that could be used across DLS beamlines"
dependencies = [
    "click",
    "ophyd",
    "ophyd-async==0.11.0",           # Pending https://github.com/bluesky/ophyd-async/issues/976
    "epicscorelibs<=7.0.7.99.1.2a1", # Pending https://github.com/epics-base/epicscorelibs/issues/41
    "bluesky",
    "pyepics",
    "dataclasses-json",
    "pillow",
    "zocalo>=1.0.0",
    "requests",
    "graypy",
    "pydantic>=2.0",
    "opencv-python-headless",        # For pin-tip detection.
    "aioca",                         # Required for CA support with ophyd-async.
    "p4p",                           # Required for PVA support with ophyd-async.
    "numpy",
    "aiofiles",
    "aiohttp",
    "redis",
    "scanspec>=0.7.3",
    "event-model>=1.23",             # Until bluesky pins it https://github.com/DiamondLightSource/dodal/issues/1278
    "pyzmq==26.3.0",                 # Until we can move to RHEL 8 https://github.com/DiamondLightSource/mx-bluesky/issues/1139
]

dynamic = ["version"]
license.file = "LICENSE"
readme = "README.md"
requires-python = ">=3.11"

[project.optional-dependencies]
dev = [
    "black",
    "diff-cover",
    "import-linter",
    "ispyb",
    "mypy",
    # Commented out due to dependency version conflict with pydantic 1.x
    # "copier",
    "myst-parser",
    "ophyd_async[sim]",
    "pipdeptree",
    "pre-commit",
    "psutil",
    "pydata-sphinx-theme>=0.12",
    "pyright",
    "pytest",
    "pytest-asyncio",
    "pytest-cov",
    "pytest-json-report",
    "pytest-random-order",
    "ruff",
    "sphinx<7.4.6",              #  pinned due to https://github.com/sphinx-doc/sphinx/issues/12660
    "sphinx-autobuild",
    "sphinx-copybutton",
    "sphinxcontrib-mermaid",
    "sphinx-design",
    "sphinx-autodoc-typehints",
    "tox-direct",
    "types-requests",
    "types-mock",
    "types-PyYAML",
    "types-aiofiles",
]

[project.scripts]
dodal = "dodal.__main__:main"
save-panda = "dodal.devices.util.save_panda:main"

[project.urls]
GitHub = "https://github.com/DiamondLightSource/dodal"

[[project.authors]]
email = "dominic.oram@diamond.ac.uk"
name = "Dominic Oram"

[[project.authors]]
email = "joseph.ware@diamond.ac.uk"
name = "Joseph Ware"

[[project.authors]]
email = "Oliver.Silvester@diamond.ac.uk"
name = "Oliver Silvester"

[[project.authors]]
email = "noemi.frisina@diamond.ac.uk"
name = "Noemi Frisina"

[tool.setuptools.packages.find]
where = ["src"]

[tool.setuptools.package-data]
dodal = ["*.txt"]

[tool.setuptools_scm]
version_file = "src/dodal/_version.py"

[tool.pyright]
typeCheckingMode = "standard"
reportMissingImports = false  # Ignore missing stubs in imported modules

[tool.pytest.ini_options]
# Run pytest with all our checkers, and don't spam us with massive tracebacks on error
asyncio_mode = "auto"
markers = [
    "requires: marks tests as requiring other infrastructure",
    "skip_in_pycharm: marks test as not working in pycharm testrunner",
]
addopts = """
    --cov=src/dodal --cov=dodal --cov-report term
    --tb=native -vv --doctest-modules --doctest-glob="*.rst"
    --random-order
    """
# https://iscinumpy.gitlab.io/post/bound-version-constraints/#watch-for-warnings
filterwarnings = [
    "error",
    # Ignore deprecation warning from ophyd_async
    "ignore:dep_util is Deprecated. Use functions from setuptools instead.:DeprecationWarning",
    # Ignore deprecation warning from zocalo
    "ignore:.*pkg_resources.*:DeprecationWarning",
]
# Doctest python code in docs, python code in src docstrings, test functions in tests
testpaths = "docs src tests system_tests"

[tool.coverage.report]
exclude_also = [
    '^"""', # Ignore the start/end of a file-level triple quoted docstring
]

[tool.coverage.run]
data_file = "/tmp/dodal.coverage"

[tool.coverage.paths]
# Tests are run from installed location, map back to the src directory
source = ["src", "**/site-packages/"]

# tox must currently be configured via an embedded ini string
# See: https://github.com/tox-dev/tox/issues/999
[tool.tox]
legacy_tox_ini = """
[tox]
skipsdist=True

[testenv:{pre-commit,type-checking,tests,docs,unit-report,system-report}]
# Don't create a virtualenv for the command, requires tox-direct plugin
direct = True
passenv = *
allowlist_externals =
    pytest
    pre-commit
    pyright
    sphinx-build
    sphinx-autobuild
commands =
    tests: pytest -m 'not requires' {posargs}
    type-checking: pyright src tests {posargs}
    pre-commit: pre-commit run --all-files --show-diff-on-failure {posargs}
    docs: sphinx-{posargs:build -E} -T docs build/html
<<<<<<< HEAD
    unit-report: pytest -m 'not requires' --cov-report xml:unit_cov.xml --json-report --json-report-file=unit-report.json tests {posargs}
    system-report: pytest -m 'not requires or requires(external="internet")' --cov-report xml:system_cov.xml --json-report --json-report-file=system-report.json system_tests {posargs}
=======
    unit-report: pytest --cov-report xml:unit_cov.xml --json-report --json-report-file=unit-report.json tests {posargs}
    system-report: pytest -m 'not requires(instrument="i04")' --cov-report xml:system_cov.xml --json-report --json-report-file=system-report.json system_tests {posargs}
>>>>>>> dc74486d
"""

[tool.ruff]
src = ["src", "tests"]
line-length = 88
lint.extend-ignore = [
    "E501", # Line too long
    "F811", # support typing.overload decorator
]
lint.select = [
    "B",      # flake8-bugbear - https://docs.astral.sh/ruff/rules/#flake8-bugbear-b
    "C4",     # flake8-comprehensions - https://docs.astral.sh/ruff/rules/#flake8-comprehensions-c4
    "E",      # pycodestyle errors - https://docs.astral.sh/ruff/rules/#error-e
    "F",      # pyflakes rules - https://docs.astral.sh/ruff/rules/#pyflakes-f
    "W",      # pycodestyle warnings - https://docs.astral.sh/ruff/rules/#warning-w
    "I",      # isort - https://docs.astral.sh/ruff/rules/#isort-i
    "UP",     # pyupgrade - https://docs.astral.sh/ruff/rules/#pyupgrade-up
    "SLF",    # self - https://docs.astral.sh/ruff/settings/#lintflake8-self
    "RUF018", # walrus operators in asserts - https://docs.astral.sh/ruff/rules/assignment-in-assert/
    "TID251", # banned api - https://docs.astral.sh/ruff/rules/banned-api/
]

[tool.ruff.lint.per-file-ignores]
# By default, private member access is allowed in tests
# See https://github.com/DiamondLightSource/python-copier-template/issues/154
# Remove this line to forbid private member access, walrus operators, banned api in asserts in tests 
"tests/**/*" = ["SLF001", "RUF018", "TID251"]
"system_tests/**/*" = ["SLF001", "RUF018", "TID251"]

[tool.ruff.lint.flake8-tidy-imports.banned-api]
"time.sleep".msg = "Use bps.sleep or asyncio.sleep instead. # noqa will disable this rule for that line. See https://github.com/DiamondLightSource/mx-bluesky/issues/925"

[tool.importlinter]
root_package = "dodal"

[[tool.importlinter.contracts]]
name = "Common cannot import from beamlines"
type = "forbidden"
source_modules = ["dodal.common"]
forbidden_modules = ["dodal.beamlines"]

[[tool.importlinter.contracts]]
name = "Enforce import order"
type = "layers"
layers = ["dodal.plans", "dodal.beamlines", "dodal.devices"]<|MERGE_RESOLUTION|>--- conflicted
+++ resolved
@@ -169,13 +169,8 @@
     type-checking: pyright src tests {posargs}
     pre-commit: pre-commit run --all-files --show-diff-on-failure {posargs}
     docs: sphinx-{posargs:build -E} -T docs build/html
-<<<<<<< HEAD
-    unit-report: pytest -m 'not requires' --cov-report xml:unit_cov.xml --json-report --json-report-file=unit-report.json tests {posargs}
-    system-report: pytest -m 'not requires or requires(external="internet")' --cov-report xml:system_cov.xml --json-report --json-report-file=system-report.json system_tests {posargs}
-=======
     unit-report: pytest --cov-report xml:unit_cov.xml --json-report --json-report-file=unit-report.json tests {posargs}
     system-report: pytest -m 'not requires(instrument="i04")' --cov-report xml:system_cov.xml --json-report --json-report-file=system-report.json system_tests {posargs}
->>>>>>> dc74486d
 """
 
 [tool.ruff]
