[build-system]
requires = ["setuptools>=64", "setuptools_scm[toml]>=8"]
build-backend = "setuptools.build_meta"

[project]
name = "dls-dodal"
classifiers = [
    "Development Status :: 3 - Alpha",
    "License :: OSI Approved :: Apache Software License",
    "Programming Language :: Python :: 3.11",
    "Programming Language :: Python :: 3.12",
]
description = "Ophyd devices and other utils that could be used across DLS beamlines"
dependencies = [
    "click",
    "ophyd",
    "ophyd_async[sim,ca,pva]@git+https://github.com/bluesky/ophyd-async.git@improve-error-when-raw2derived-has-no-type",
    "bluesky>=1.14.5",
    "pyepics",
    "pillow",
    "zocalo>=1.0.0",
    "requests",
    "graypy",
    "pydantic>=2.0",
    "opencv-python-headless",                                                                                            # For pin-tip detection.
    "numpy",
    "aiofiles",
    "aiohttp",
    "redis",
    "scanspec>=0.7.3",
    "pyzmq==26.3.0",                                                                                                     # Until we can move to RHEL 8 https://github.com/DiamondLightSource/mx-bluesky/issues/1139
    "deepdiff",
<<<<<<< HEAD
    "daq-config-server>=v1.0.0-rc.2",                                                                                    # For getting Configuration settings.
=======
    "daq-config-server>=v1.0.0", # For getting Configuration settings.
>>>>>>> f919ae5e
]

dynamic = ["version"]
license.file = "LICENSE"
readme = "README.md"
requires-python = ">=3.11"

[project.optional-dependencies]
dev = [
    "black",
    "diff-cover",
    "import-linter",
    "ispyb",
    "mypy",
    # Commented out due to dependency version conflict with pydantic 1.x
    # "copier",
    "myst-parser",
    "ophyd_async[sim,ca,pva]@git+https://github.com/bluesky/ophyd-async.git@improve-error-when-raw2derived-has-no-type",
    "pipdeptree",
    "pre-commit",
    "psutil",
    "pydata-sphinx-theme>=0.12",
    # Pin to previous pyright until https://github.com/microsoft/pyright/issues/11060 is fixed
    "pyright==1.1.406",
    "pytest",
    "pytest-asyncio",
    "pytest-cov",
    "pytest-json-report",
    "pytest-random-order",
    "ruff",
    "sphinx<7.4.6",             #  pinned due to https://github.com/sphinx-doc/sphinx/issues/12660
    "sphinx-autobuild",
    "sphinx-copybutton",
    "sphinxcontrib-mermaid",
    "sphinx-design",
    "sphinx-autodoc-typehints",
    "tox-direct",
    "types-requests",
    "types-mock",
    "types-PyYAML",
    "types-aiofiles",
]

[project.scripts]
dodal = "dodal.__main__:main"
save-panda = "dodal.plans.save_panda:main"

[project.urls]
GitHub = "https://github.com/DiamondLightSource/dodal"

[[project.authors]]
email = "dominic.oram@diamond.ac.uk"
name = "Dominic Oram"

[[project.authors]]
email = "joseph.ware@diamond.ac.uk"
name = "Joseph Ware"

[[project.authors]]
email = "Oliver.Silvester@diamond.ac.uk"
name = "Oliver Silvester"

[[project.authors]]
email = "noemi.frisina@diamond.ac.uk"
name = "Noemi Frisina"

[tool.setuptools.packages.find]
where = ["src"]

[tool.setuptools.package-data]
dodal = ["*.txt"]

[tool.setuptools_scm]
version_file = "src/dodal/_version.py"

[tool.pyright]
typeCheckingMode = "standard"
reportMissingImports = false  # Ignore missing stubs in imported modules

[tool.pytest.ini_options]
# Run pytest with all our checkers, and don't spam us with massive tracebacks on error
asyncio_mode = "auto"
markers = [
    "requires: marks tests as requiring other infrastructure",
    "skip_in_pycharm: marks test as not working in pycharm testrunner",
]
addopts = """
    --cov=src/dodal --cov=dodal --cov-report term
    --tb=native -vv --doctest-modules --doctest-glob="*.rst"
    """
# https://iscinumpy.gitlab.io/post/bound-version-constraints/#watch-for-warnings
filterwarnings = [
    "error",
    # Ignore deprecation warning from ophyd_async
    "ignore:dep_util is Deprecated. Use functions from setuptools instead.:DeprecationWarning",
    # Ignore deprecation warning from zocalo
    "ignore:.*pkg_resources.*:DeprecationWarning",
]
# Doctest python code in docs, python code in src docstrings, test functions in tests
testpaths = "docs src tests system_tests"

[tool.coverage.report]
exclude_also = [
    '^"""', # Ignore the start/end of a file-level triple quoted docstring
]
# Exclude pytest.fixtures from code coverage report
omit = ["*/dodal/testing/fixtures/*"]

[tool.coverage.run]
data_file = "/tmp/dodal.coverage"

[tool.coverage.paths]
# Tests are run from installed location, map back to the src directory
source = ["src", "**/site-packages/"]

# tox must currently be configured via an embedded ini string
# See: https://github.com/tox-dev/tox/issues/999
[tool.tox]
legacy_tox_ini = """
[tox]
skipsdist=True

[testenv:{pre-commit,type-checking,tests,docs,unit-report,system-report}]
# Don't create a virtualenv for the command, requires tox-direct plugin
direct = True
passenv = *
allowlist_externals =
    pytest
    pre-commit
    pyright
    sphinx-build
    sphinx-autobuild
commands =
    tests: pytest -m 'not requires' {posargs}
    type-checking: pyright src tests {posargs}
    pre-commit: pre-commit run --all-files --show-diff-on-failure {posargs}
    docs: sphinx-{posargs:build -E} -T docs build/html
    unit-report: pytest --cov-report xml:unit_cov.xml --json-report --json-report-file=unit-report.json tests {posargs}
    system-report: pytest -m 'not requires(instrument="i04")' --cov-report xml:system_cov.xml --json-report --json-report-file=system-report.json system_tests {posargs}
"""

[tool.ruff]
src = ["src", "tests"]
line-length = 88
lint.extend-ignore = [
    "E501", # Line too long
    "F811", # support typing.overload decorator
]
lint.select = [
    "B",      # flake8-bugbear - https://docs.astral.sh/ruff/rules/#flake8-bugbear-b
    "C4",     # flake8-comprehensions - https://docs.astral.sh/ruff/rules/#flake8-comprehensions-c4
    "E",      # pycodestyle errors - https://docs.astral.sh/ruff/rules/#error-e
    "F",      # pyflakes rules - https://docs.astral.sh/ruff/rules/#pyflakes-f
    "N",      # pep8-naming - https://docs.astral.sh/ruff/rules/#pep8-naming-n
    "W",      # pycodestyle warnings - https://docs.astral.sh/ruff/rules/#warning-w
    "I",      # isort - https://docs.astral.sh/ruff/rules/#isort-i
    "UP",     # pyupgrade - https://docs.astral.sh/ruff/rules/#pyupgrade-up
    "SLF",    # self - https://docs.astral.sh/ruff/settings/#lintflake8-self
    "RUF018", # walrus operators in asserts - https://docs.astral.sh/ruff/rules/assignment-in-assert/
    "TID251", # banned api - https://docs.astral.sh/ruff/rules/banned-api/
    "INP001", # missing __init__.py - https://docs.astral.sh/ruff/rules/implicit-namespace-package/
]

[tool.ruff.lint.per-file-ignores]
# By default, private member access is allowed in tests
# See https://github.com/DiamondLightSource/python-copier-template/issues/154
# Remove this line to forbid private member access, walrus operators, banned api in asserts in tests
"tests/**/*" = ["SLF001", "RUF018", "TID251"]
"system_tests/**/*" = ["SLF001", "RUF018", "TID251"]
".github/**/*" = ["INP001"]
"docs/**/*" = ["INP001"]

[tool.ruff.lint.flake8-tidy-imports.banned-api]
"time.sleep".msg = "Use bps.sleep or asyncio.sleep instead. # noqa will disable this rule for that line. See https://github.com/DiamondLightSource/mx-bluesky/issues/925"

[tool.ruff.lint.flake8-import-conventions.extend-aliases]
# We often shorten "Annotated" to "A" for brevity
"typing.Annotated" = "A"

[tool.importlinter]
root_package = "dodal"

[[tool.importlinter.contracts]]
name = "Common cannot import from beamlines"
type = "forbidden"
source_modules = ["dodal.common"]
forbidden_modules = ["dodal.beamlines"]

[[tool.importlinter.contracts]]
name = "Enforce import order"
type = "layers"
layers = ["dodal.plans", "dodal.beamlines", "dodal.devices"]<|MERGE_RESOLUTION|>--- conflicted
+++ resolved
@@ -30,11 +30,7 @@
     "scanspec>=0.7.3",
     "pyzmq==26.3.0",                                                                                                     # Until we can move to RHEL 8 https://github.com/DiamondLightSource/mx-bluesky/issues/1139
     "deepdiff",
-<<<<<<< HEAD
-    "daq-config-server>=v1.0.0-rc.2",                                                                                    # For getting Configuration settings.
-=======
     "daq-config-server>=v1.0.0", # For getting Configuration settings.
->>>>>>> f919ae5e
 ]
 
 dynamic = ["version"]
