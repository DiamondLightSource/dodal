[build-system]
requires = ["setuptools>=64", "setuptools_scm[toml]>=8"]
build-backend = "setuptools.build_meta"

[project]
name = "dls-dodal"
classifiers = [
    "Development Status :: 3 - Alpha",
    "License :: OSI Approved :: Apache Software License",
    "Programming Language :: Python :: 3.10",
    "Programming Language :: Python :: 3.11",
    "Programming Language :: Python :: 3.12",
]
description = "Ophyd devices and other utils that could be used across DLS beamlines"
dependencies = [
    "click",
    "ophyd",
    "ophyd-async>=0.10.0a1",
    "bluesky",
    "pyepics",
    "dataclasses-json",
    "pillow",
    "zocalo>=1.0.0",
    "requests",
    "graypy",
    "pydantic>=2.0",
    "opencv-python-headless", # For pin-tip detection.
    "aioca",                  # Required for CA support with ophyd-async.
    "p4p",                    # Required for PVA support with ophyd-async.
    "numpy",
    "aiofiles",
    "aiohttp",
    "redis",
    "deepdiff",
    "scanspec>=0.7.3",
]

dynamic = ["version"]
license.file = "LICENSE"
readme = "README.md"
requires-python = ">=3.10"

[project.optional-dependencies]
dev = [
    "black",
    "diff-cover",
    "import-linter",
    "ispyb",
    "mypy",
    # Commented out due to dependency version conflict with pydantic 1.x
    # "copier",
    "myst-parser",
    "ophyd_async[sim]",
    "pipdeptree",
    "pre-commit",
    "psutil",
    "pydata-sphinx-theme>=0.12",
    "pyright",
    "pytest",
    "pytest-asyncio",
    "pytest-cov",
    "pytest-json-report",
    "pytest-random-order",
    "ruff",
    "sphinx<7.4.6",              #  pinned due to https://github.com/sphinx-doc/sphinx/issues/12660
    "sphinx-autobuild",
    "sphinx-copybutton",
    "sphinxcontrib-mermaid",
    "sphinx-design",
    "sphinx-autodoc-typehints",
    "tox-direct",
    "types-requests",
    "types-mock",
    "types-PyYAML",
    "types-aiofiles",
]

[project.scripts]
dodal = "dodal.__main__:main"
save-panda = "dodal.devices.util.save_panda:main"

[project.urls]
GitHub = "https://github.com/DiamondLightSource/dodal"

[[project.authors]] # Further authors may be added by duplicating this section
email = "dominic.oram@diamond.ac.uk"
name = "Dominic Oram"

[tool.setuptools.packages.find]
where = ["src"]

[tool.setuptools.package-data]
dodal = ["*.txt"]

[tool.setuptools_scm]
version_file = "src/dodal/_version.py"

[tool.pyright]
typeCheckingMode = "standard"
reportMissingImports = false  # Ignore missing stubs in imported modules

[tool.pytest.ini_options]
# Run pytest with all our checkers, and don't spam us with massive tracebacks on error
asyncio_mode = "auto"
markers = [
    "s03: marks tests as requiring the s03 simulator running (deselect with '-m \"not s03\"')",
    "adsim: marks tests as requiring the containerised AreaDetector simulator running (deselect with '-m \"not adsim\"')",
    "skip_in_pycharm: marks test as not working in pycharm testrunner",
]
addopts = """
    --cov=dodal --cov-report term --cov-report xml:cov.xml
    --tb=native -vv --doctest-modules --doctest-glob="*.rst"
    """
# https://iscinumpy.gitlab.io/post/bound-version-constraints/#watch-for-warnings
filterwarnings = [
    "error",
    # Ignore deprecation warning from ophyd_async
    "ignore:dep_util is Deprecated. Use functions from setuptools instead.:DeprecationWarning",
    # Ignore deprecation warning from zocalo
    "ignore:.*pkg_resources.*:DeprecationWarning",
    # Ignore deprecation warning from setuptools_dso (remove when https://github.com/epics-base/setuptools_dso/issues/36 is released)
    "ignore::DeprecationWarning:wheel",
]
# Doctest python code in docs, python code in src docstrings, test functions in tests
testpaths = "docs src tests system_tests"

[tool.coverage.report]
exclude_also = [
    '^"""', # Ignore the start/end of a file-level triple quoted docstring
]

[tool.coverage.run]
data_file = "/tmp/dodal.coverage"

[tool.coverage.paths]
# Tests are run from installed location, map back to the src directory
source = ["src", "**/site-packages/"]

# tox must currently be configured via an embedded ini string
# See: https://github.com/tox-dev/tox/issues/999
[tool.tox]
legacy_tox_ini = """
[tox]
skipsdist=True

[testenv:{pre-commit,type-checking,tests,docs,unit-report,system-report}]
# Don't create a virtualenv for the command, requires tox-direct plugin
direct = True
passenv = *
allowlist_externals =
    pytest
    pre-commit
    pyright
    sphinx-build
    sphinx-autobuild
commands =
    tests: pytest -m 'not (s03 or adsim)' --cov=dodal --cov-report term --cov-report xml:cov.xml {posargs}
    type-checking: pyright src tests {posargs}
    pre-commit: pre-commit run --all-files --show-diff-on-failure {posargs}
    docs: sphinx-{posargs:build -E} -T docs build/html
    unit-report: pytest -m 'not (s03 or adsim)' --cov=dodal --cov-report term --cov-report xml:unit_cov.xml --json-report --json-report-file=unit-report.json tests {posargs}
    system-report: pytest -m 'not (s03 or adsim)' --cov=dodal --cov-report term --cov-report xml:system_cov.xml --json-report --json-report-file=system-report.json system_tests {posargs}
"""

[tool.ruff]
src = ["src", "tests"]
line-length = 88
lint.extend-ignore = [
    "E501", # Line too long
    "F811", # support typing.overload decorator
]
lint.select = [
    "B",      # flake8-bugbear - https://docs.astral.sh/ruff/rules/#flake8-bugbear-b
    "C4",     # flake8-comprehensions - https://docs.astral.sh/ruff/rules/#flake8-comprehensions-c4
    "E",      # pycodestyle errors - https://docs.astral.sh/ruff/rules/#error-e
    "F",      # pyflakes rules - https://docs.astral.sh/ruff/rules/#pyflakes-f
    "W",      # pycodestyle warnings - https://docs.astral.sh/ruff/rules/#warning-w
    "I",      # isort - https://docs.astral.sh/ruff/rules/#isort-i
    "UP",     # pyupgrade - https://docs.astral.sh/ruff/rules/#pyupgrade-up
    "SLF",    # self - https://docs.astral.sh/ruff/settings/#lintflake8-self
    "RUF018", # walrus operators in asserts - https://docs.astral.sh/ruff/rules/assignment-in-assert/
<<<<<<< HEAD
=======
    "TID251", # banned api - https://docs.astral.sh/ruff/rules/banned-api/
>>>>>>> 5f715e99
]

[tool.ruff.lint.per-file-ignores]
# By default, private member access is allowed in tests
# See https://github.com/DiamondLightSource/python-copier-template/issues/154
# Remove this line to forbid private member access, walrus operators, banned api in asserts in tests 
"tests/**/*" = ["SLF001", "RUF018", "TID251"]
"system_tests/**/*" = ["SLF001", "RUF018", "TID251"]

[tool.ruff.lint.flake8-tidy-imports.banned-api]
"time.sleep".msg = "Use bps.sleep or asyncio.sleep instead. # noqa will disable this rule for that line. See https://github.com/DiamondLightSource/mx-bluesky/issues/925"

[tool.importlinter]
root_package = "dodal"

[[tool.importlinter.contracts]]
name = "Common cannot import from beamlines"
type = "forbidden"
source_modules = ["dodal.common"]
forbidden_modules = ["dodal.beamlines"]

[[tool.importlinter.contracts]]
name = "Enforce import order"
type = "layers"
layers = ["dodal.plans", "dodal.beamlines", "dodal.devices"]<|MERGE_RESOLUTION|>--- conflicted
+++ resolved
@@ -179,10 +179,7 @@
     "UP",     # pyupgrade - https://docs.astral.sh/ruff/rules/#pyupgrade-up
     "SLF",    # self - https://docs.astral.sh/ruff/settings/#lintflake8-self
     "RUF018", # walrus operators in asserts - https://docs.astral.sh/ruff/rules/assignment-in-assert/
-<<<<<<< HEAD
-=======
     "TID251", # banned api - https://docs.astral.sh/ruff/rules/banned-api/
->>>>>>> 5f715e99
 ]
 
 [tool.ruff.lint.per-file-ignores]
