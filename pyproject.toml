[build-system]
requires = ["setuptools>=64", "setuptools_scm[toml]>=8"]
build-backend = "setuptools.build_meta"

[project]
name = "dls-dodal"
classifiers = [
    "Development Status :: 3 - Alpha",
    "License :: OSI Approved :: Apache Software License",
    "Programming Language :: Python :: 3.10",
    "Programming Language :: Python :: 3.11",
    "Programming Language :: Python :: 3.12",
]
description = "Ophyd devices and other utils that could be used across DLS beamlines"
dependencies = [
    "click",
    "ophyd",
<<<<<<< HEAD
    "ophyd-async@git+https://github.com/bluesky/ophyd-async.git@main", # Pin needed until https://github.com/bluesky/ophyd-async/pull/852 is released
=======
    "ophyd-async>=0.10.0a3",
>>>>>>> 5954f251
    "bluesky",
    "pyepics",
    "dataclasses-json",
    "pillow",
    "zocalo>=1.0.0",
    "requests",
    "graypy",
    "pydantic>=2.0",
    "opencv-python-headless",                                          # For pin-tip detection.
    "aioca",                                                           # Required for CA support with ophyd-async.
    "p4p",                                                             # Required for PVA support with ophyd-async.
    "numpy",
    "aiofiles",
    "aiohttp",
    "redis",
    "deepdiff",
    "scanspec>=0.7.3",
]

dynamic = ["version"]
license.file = "LICENSE"
readme = "README.md"
requires-python = ">=3.10"

[project.optional-dependencies]
dev = [
    "black",
    "diff-cover",
    "import-linter",
    "ispyb",
    "mypy",
    # Commented out due to dependency version conflict with pydantic 1.x
    # "copier",
    "myst-parser",
    "ophyd_async[sim]",
    "pipdeptree",
    "pre-commit",
    "psutil",
    "pydata-sphinx-theme>=0.12",
    "pyright",
    "pytest",
    "pytest-asyncio",
    "pytest-cov",
    "pytest-json-report",
    "pytest-random-order",
    "ruff",
    "sphinx<7.4.6",              #  pinned due to https://github.com/sphinx-doc/sphinx/issues/12660
    "sphinx-autobuild",
    "sphinx-copybutton",
    "sphinxcontrib-mermaid",
    "sphinx-design",
    "sphinx-autodoc-typehints",
    "tox-direct",
    "types-requests",
    "types-mock",
    "types-PyYAML",
    "types-aiofiles",
]

[project.scripts]
dodal = "dodal.__main__:main"
save-panda = "dodal.devices.util.save_panda:main"

[project.urls]
GitHub = "https://github.com/DiamondLightSource/dodal"

[[project.authors]] # Further authors may be added by duplicating this section
email = "dominic.oram@diamond.ac.uk"
name = "Dominic Oram"

[tool.setuptools.packages.find]
where = ["src"]

[tool.setuptools.package-data]
dodal = ["*.txt"]

[tool.setuptools_scm]
version_file = "src/dodal/_version.py"

[tool.pyright]
typeCheckingMode = "standard"
reportMissingImports = false  # Ignore missing stubs in imported modules

[tool.pytest.ini_options]
# Run pytest with all our checkers, and don't spam us with massive tracebacks on error
asyncio_mode = "auto"
markers = [
    "s03: marks tests as requiring the s03 simulator running (deselect with '-m \"not s03\"')",
    "adsim: marks tests as requiring the containerised AreaDetector simulator running (deselect with '-m \"not adsim\"')",
    "skip_in_pycharm: marks test as not working in pycharm testrunner",
]
addopts = """
    --cov=dodal --cov-report term --cov-report xml:cov.xml
    --tb=native -vv --doctest-modules --doctest-glob="*.rst"
    """
# https://iscinumpy.gitlab.io/post/bound-version-constraints/#watch-for-warnings
filterwarnings = [
    "error",
    # Ignore deprecation warning from ophyd_async
    "ignore:dep_util is Deprecated. Use functions from setuptools instead.:DeprecationWarning",
    # Ignore deprecation warning from zocalo
    "ignore:.*pkg_resources.*:DeprecationWarning",
    # Ignore deprecation warning from setuptools_dso (remove when https://github.com/epics-base/setuptools_dso/issues/36 is released)
    "ignore::DeprecationWarning:wheel",
]
# Doctest python code in docs, python code in src docstrings, test functions in tests
testpaths = "docs src tests system_tests"

[tool.coverage.report]
exclude_also = [
    '^"""', # Ignore the start/end of a file-level triple quoted docstring
]

[tool.coverage.run]
data_file = "/tmp/dodal.coverage"

[tool.coverage.paths]
# Tests are run from installed location, map back to the src directory
source = ["src", "**/site-packages/"]

# tox must currently be configured via an embedded ini string
# See: https://github.com/tox-dev/tox/issues/999
[tool.tox]
legacy_tox_ini = """
[tox]
skipsdist=True

[testenv:{pre-commit,type-checking,tests,docs,unit-report,system-report}]
# Don't create a virtualenv for the command, requires tox-direct plugin
direct = True
passenv = *
allowlist_externals =
    pytest
    pre-commit
    pyright
    sphinx-build
    sphinx-autobuild
commands =
    tests: pytest -m 'not (s03 or adsim)' --cov=dodal --cov-report term --cov-report xml:cov.xml {posargs}
    type-checking: pyright src tests {posargs}
    pre-commit: pre-commit run --all-files --show-diff-on-failure {posargs}
    docs: sphinx-{posargs:build -E} -T docs build/html
    unit-report: pytest -m 'not (s03 or adsim)' --cov=dodal --cov-report term --cov-report xml:unit_cov.xml --json-report --json-report-file=unit-report.json tests {posargs}
    system-report: pytest -m 'not (s03 or adsim)' --cov=dodal --cov-report term --cov-report xml:system_cov.xml --json-report --json-report-file=system-report.json system_tests {posargs}
"""

[tool.ruff]
src = ["src", "tests"]
line-length = 88
lint.extend-ignore = [
    "E501", # Line too long
    "F811", # support typing.overload decorator
]
lint.select = [
    "B",      # flake8-bugbear - https://docs.astral.sh/ruff/rules/#flake8-bugbear-b
    "C4",     # flake8-comprehensions - https://docs.astral.sh/ruff/rules/#flake8-comprehensions-c4
    "E",      # pycodestyle errors - https://docs.astral.sh/ruff/rules/#error-e
    "F",      # pyflakes rules - https://docs.astral.sh/ruff/rules/#pyflakes-f
    "W",      # pycodestyle warnings - https://docs.astral.sh/ruff/rules/#warning-w
    "I",      # isort - https://docs.astral.sh/ruff/rules/#isort-i
    "UP",     # pyupgrade - https://docs.astral.sh/ruff/rules/#pyupgrade-up
    "SLF",    # self - https://docs.astral.sh/ruff/settings/#lintflake8-self
    "RUF018", # walrus operators in asserts - https://docs.astral.sh/ruff/rules/assignment-in-assert/
    "TID251", # banned api - https://docs.astral.sh/ruff/rules/banned-api/
]

[tool.ruff.lint.per-file-ignores]
# By default, private member access is allowed in tests
# See https://github.com/DiamondLightSource/python-copier-template/issues/154
# Remove this line to forbid private member access, walrus operators, banned api in asserts in tests 
"tests/**/*" = ["SLF001", "RUF018", "TID251"]
"system_tests/**/*" = ["SLF001", "RUF018", "TID251"]

[tool.ruff.lint.flake8-tidy-imports.banned-api]
"time.sleep".msg = "Use bps.sleep or asyncio.sleep instead. # noqa will disable this rule for that line. See https://github.com/DiamondLightSource/mx-bluesky/issues/925"

[tool.importlinter]
root_package = "dodal"

[[tool.importlinter.contracts]]
name = "Common cannot import from beamlines"
type = "forbidden"
source_modules = ["dodal.common"]
forbidden_modules = ["dodal.beamlines"]

[[tool.importlinter.contracts]]
name = "Enforce import order"
type = "layers"
layers = ["dodal.plans", "dodal.beamlines", "dodal.devices"]<|MERGE_RESOLUTION|>--- conflicted
+++ resolved
@@ -15,11 +15,7 @@
 dependencies = [
     "click",
     "ophyd",
-<<<<<<< HEAD
-    "ophyd-async@git+https://github.com/bluesky/ophyd-async.git@main", # Pin needed until https://github.com/bluesky/ophyd-async/pull/852 is released
-=======
     "ophyd-async>=0.10.0a3",
->>>>>>> 5954f251
     "bluesky",
     "pyepics",
     "dataclasses-json",
