[build-system]
requires = ["setuptools>=64", "setuptools_scm[toml]>=8"]
build-backend = "setuptools.build_meta"

[project]
name = "dls-dodal"
classifiers = [
    "Development Status :: 3 - Alpha",
    "License :: OSI Approved :: Apache Software License",
    "Programming Language :: Python :: 3.10",
    "Programming Language :: Python :: 3.11",
    "Programming Language :: Python :: 3.12",
]
description = "Ophyd devices and other utils that could be used across DLS beamlines"
dependencies = [
    "click",
    "ophyd",
    "ophyd-async>=0.10.0a4",
    "bluesky",
    "pyepics",
    "dataclasses-json",
    "pillow",
    "zocalo>=1.0.0",
    "requests",
    "graypy",
    "pydantic>=2.0",
    "opencv-python-headless", # For pin-tip detection.
    "aioca",                  # Required for CA support with ophyd-async.
    "p4p",                    # Required for PVA support with ophyd-async.
    "numpy",
    "aiofiles",
    "aiohttp",
    "redis",
    "deepdiff",
    "scanspec>=0.7.3",
]

dynamic = ["version"]
license.file = "LICENSE"
readme = "README.md"
requires-python = ">=3.10"

[project.optional-dependencies]
dev = [
    "black",
    "diff-cover",
    "import-linter",
    "ispyb",
    "mypy",
    # Commented out due to dependency version conflict with pydantic 1.x
    # "copier",
    "myst-parser",
    "ophyd_async[sim]",
    "pipdeptree",
    "pre-commit",
    "psutil",
    "pydata-sphinx-theme>=0.12",
    "pyright",
    "pytest",
    "pytest-asyncio",
    "pytest-cov",
    "pytest-json-report",
    "pytest-random-order",
    "ruff",
    "sphinx<7.4.6",              #  pinned due to https://github.com/sphinx-doc/sphinx/issues/12660
    "sphinx-autobuild",
    "sphinx-copybutton",
    "sphinxcontrib-mermaid",
    "sphinx-design",
    "sphinx-autodoc-typehints",
    "tox-direct",
    "types-requests",
    "types-mock",
    "types-PyYAML",
    "types-aiofiles",
]

[project.scripts]
dodal = "dodal.__main__:main"
save-panda = "dodal.devices.util.save_panda:main"

[project.urls]
GitHub = "https://github.com/DiamondLightSource/dodal"

[[project.authors]] # Further authors may be added by duplicating this section
email = "dominic.oram@diamond.ac.uk"
name = "Dominic Oram"

[tool.setuptools.packages.find]
where = ["src"]

[tool.setuptools.package-data]
dodal = ["*.txt"]

[tool.setuptools_scm]
version_file = "src/dodal/_version.py"

[tool.pyright]
typeCheckingMode = "standard"
reportMissingImports = false  # Ignore missing stubs in imported modules

[tool.pytest.ini_options]
# Run pytest with all our checkers, and don't spam us with massive tracebacks on error
asyncio_mode = "auto"
markers = [
    "requires: marks tests as requiring other infrastructure",
    "skip_in_pycharm: marks test as not working in pycharm testrunner",
<<<<<<< HEAD
    "system_test: marks test as other system test that requires infrastructure",
=======
>>>>>>> d21544f1
]
addopts = """
    --cov=dodal --cov-report term --cov-report xml:cov.xml
    --tb=native -vv --doctest-modules --doctest-glob="*.rst"
    """
# https://iscinumpy.gitlab.io/post/bound-version-constraints/#watch-for-warnings
filterwarnings = [
    "error",
    # Ignore deprecation warning from ophyd_async
    "ignore:dep_util is Deprecated. Use functions from setuptools instead.:DeprecationWarning",
    # Ignore deprecation warning from zocalo
    "ignore:.*pkg_resources.*:DeprecationWarning",
    # Ignore deprecation warning from setuptools_dso (remove when https://github.com/epics-base/setuptools_dso/issues/36 is released)
    "ignore::DeprecationWarning:wheel",
]
# Doctest python code in docs, python code in src docstrings, test functions in tests
testpaths = "docs src tests system_tests"

[tool.coverage.report]
exclude_also = [
    '^"""', # Ignore the start/end of a file-level triple quoted docstring
]

[tool.coverage.run]
data_file = "/tmp/dodal.coverage"

[tool.coverage.paths]
# Tests are run from installed location, map back to the src directory
source = ["src", "**/site-packages/"]

# tox must currently be configured via an embedded ini string
# See: https://github.com/tox-dev/tox/issues/999
[tool.tox]
legacy_tox_ini = """
[tox]
skipsdist=True

[testenv:{pre-commit,type-checking,tests,docs,unit-report,system-report}]
# Don't create a virtualenv for the command, requires tox-direct plugin
direct = True
passenv = *
allowlist_externals =
    pytest
    pre-commit
    pyright
    sphinx-build
    sphinx-autobuild
commands =
    tests: pytest -m 'not requires' --cov=dodal --cov-report term --cov-report xml:cov.xml {posargs}
    type-checking: pyright src tests {posargs}
    pre-commit: pre-commit run --all-files --show-diff-on-failure {posargs}
    docs: sphinx-{posargs:build -E} -T docs build/html
    unit-report: pytest -m 'not requires' --cov=dodal --cov-report term --cov-report xml:unit_cov.xml --json-report --json-report-file=unit-report.json tests {posargs}
    system-report: pytest -m 'not requires or requires(external="internet")' --cov=dodal --cov-report term --cov-report xml:system_cov.xml --json-report --json-report-file=system-report.json system_tests {posargs}
"""

[tool.ruff]
src = ["src", "tests"]
line-length = 88
lint.extend-ignore = [
    "E501", # Line too long
    "F811", # support typing.overload decorator
]
lint.select = [
    "B",      # flake8-bugbear - https://docs.astral.sh/ruff/rules/#flake8-bugbear-b
    "C4",     # flake8-comprehensions - https://docs.astral.sh/ruff/rules/#flake8-comprehensions-c4
    "E",      # pycodestyle errors - https://docs.astral.sh/ruff/rules/#error-e
    "F",      # pyflakes rules - https://docs.astral.sh/ruff/rules/#pyflakes-f
    "W",      # pycodestyle warnings - https://docs.astral.sh/ruff/rules/#warning-w
    "I",      # isort - https://docs.astral.sh/ruff/rules/#isort-i
    "UP",     # pyupgrade - https://docs.astral.sh/ruff/rules/#pyupgrade-up
    "SLF",    # self - https://docs.astral.sh/ruff/settings/#lintflake8-self
    "RUF018", # walrus operators in asserts - https://docs.astral.sh/ruff/rules/assignment-in-assert/
    "TID251", # banned api - https://docs.astral.sh/ruff/rules/banned-api/
]

[tool.ruff.lint.per-file-ignores]
# By default, private member access is allowed in tests
# See https://github.com/DiamondLightSource/python-copier-template/issues/154
# Remove this line to forbid private member access, walrus operators, banned api in asserts in tests 
"tests/**/*" = ["SLF001", "RUF018", "TID251"]
"system_tests/**/*" = ["SLF001", "RUF018", "TID251"]

[tool.ruff.lint.flake8-tidy-imports.banned-api]
"time.sleep".msg = "Use bps.sleep or asyncio.sleep instead. # noqa will disable this rule for that line. See https://github.com/DiamondLightSource/mx-bluesky/issues/925"

[tool.importlinter]
root_package = "dodal"

[[tool.importlinter.contracts]]
name = "Common cannot import from beamlines"
type = "forbidden"
source_modules = ["dodal.common"]
forbidden_modules = ["dodal.beamlines"]

[[tool.importlinter.contracts]]
name = "Enforce import order"
type = "layers"
layers = ["dodal.plans", "dodal.beamlines", "dodal.devices"]<|MERGE_RESOLUTION|>--- conflicted
+++ resolved
@@ -105,10 +105,6 @@
 markers = [
     "requires: marks tests as requiring other infrastructure",
     "skip_in_pycharm: marks test as not working in pycharm testrunner",
-<<<<<<< HEAD
-    "system_test: marks test as other system test that requires infrastructure",
-=======
->>>>>>> d21544f1
 ]
 addopts = """
     --cov=dodal --cov-report term --cov-report xml:cov.xml
