[build-system]
requires = ["setuptools>=64", "setuptools_scm[toml]>=8"]
build-backend = "setuptools.build_meta"

[project]
name = "dls-dodal"
classifiers = [
    "Development Status :: 3 - Alpha",
    "License :: OSI Approved :: Apache Software License",
    "Programming Language :: Python :: 3.11",
    "Programming Language :: Python :: 3.12",
]
description = "Ophyd devices and other utils that could be used across DLS beamlines"
dependencies = [
    "click",
    "ophyd",
<<<<<<< HEAD
    "ophyd-async[ca,pva]@git+https://github.com/bluesky/ophyd-async.git@main",
=======
    "ophyd-async[ca,pva]>=0.13.0",
>>>>>>> d4d5d55f
    "bluesky",
    "pyepics",
    "dataclasses-json",
    "pillow",
    "zocalo>=1.0.0",
    "requests",
    "graypy",
    "pydantic>=2.0",
    "opencv-python-headless",        # For pin-tip detection.
    "numpy",
    "aiofiles",
    "aiohttp",
    "redis",
    "scanspec>=0.7.3",
    "event-model>=1.23",             # Until bluesky pins it https://github.com/DiamondLightSource/dodal/issues/1278
    "pyzmq==26.3.0",                 # Until we can move to RHEL 8 https://github.com/DiamondLightSource/mx-bluesky/issues/1139
    "deepdiff",
]

dynamic = ["version"]
license.file = "LICENSE"
readme = "README.md"
requires-python = ">=3.11"

[project.optional-dependencies]
dev = [
    "black",
    "diff-cover",
    "import-linter",
    "ispyb",
    "mypy",
    # Commented out due to dependency version conflict with pydantic 1.x
    # "copier",
    "myst-parser",
    "ophyd_async[sim]",
    "pipdeptree",
    "pre-commit",
    "psutil",
    "pydata-sphinx-theme>=0.12",
    "pyright",
    "pytest",
    "pytest-asyncio",
    "pytest-cov",
    "pytest-json-report",
    "pytest-random-order",
    "ruff",
    "sphinx<7.4.6",              #  pinned due to https://github.com/sphinx-doc/sphinx/issues/12660
    "sphinx-autobuild",
    "sphinx-copybutton",
    "sphinxcontrib-mermaid",
    "sphinx-design",
    "sphinx-autodoc-typehints",
    "tox-direct",
    "types-requests",
    "types-mock",
    "types-PyYAML",
    "types-aiofiles",
]

[project.scripts]
dodal = "dodal.__main__:main"
save-panda = "dodal.devices.util.save_panda:main"

[project.urls]
GitHub = "https://github.com/DiamondLightSource/dodal"

[[project.authors]]
email = "dominic.oram@diamond.ac.uk"
name = "Dominic Oram"

[[project.authors]]
email = "joseph.ware@diamond.ac.uk"
name = "Joseph Ware"

[[project.authors]]
email = "Oliver.Silvester@diamond.ac.uk"
name = "Oliver Silvester"

[[project.authors]]
email = "noemi.frisina@diamond.ac.uk"
name = "Noemi Frisina"

[tool.setuptools.packages.find]
where = ["src"]

[tool.setuptools.package-data]
dodal = ["*.txt"]

[tool.setuptools_scm]
version_file = "src/dodal/_version.py"

[tool.pyright]
typeCheckingMode = "standard"
reportMissingImports = false  # Ignore missing stubs in imported modules

[tool.pytest.ini_options]
# Run pytest with all our checkers, and don't spam us with massive tracebacks on error
asyncio_mode = "auto"
markers = [
    "requires: marks tests as requiring other infrastructure",
    "skip_in_pycharm: marks test as not working in pycharm testrunner",
]
addopts = """
    --cov=src/dodal --cov=dodal --cov-report term
    --tb=native -vv --doctest-modules --doctest-glob="*.rst"
    """
# https://iscinumpy.gitlab.io/post/bound-version-constraints/#watch-for-warnings
filterwarnings = [
    "error",
    # Ignore deprecation warning from ophyd_async
    "ignore:dep_util is Deprecated. Use functions from setuptools instead.:DeprecationWarning",
    # Ignore deprecation warning from zocalo
    "ignore:.*pkg_resources.*:DeprecationWarning",
]
# Doctest python code in docs, python code in src docstrings, test functions in tests
testpaths = "docs src tests system_tests"

[tool.coverage.report]
exclude_also = [
    '^"""', # Ignore the start/end of a file-level triple quoted docstring
]

[tool.coverage.run]
data_file = "/tmp/dodal.coverage"

[tool.coverage.paths]
# Tests are run from installed location, map back to the src directory
source = ["src", "**/site-packages/"]

# tox must currently be configured via an embedded ini string
# See: https://github.com/tox-dev/tox/issues/999
[tool.tox]
legacy_tox_ini = """
[tox]
skipsdist=True

[testenv:{pre-commit,type-checking,tests,docs,unit-report,system-report}]
# Don't create a virtualenv for the command, requires tox-direct plugin
direct = True
passenv = *
allowlist_externals =
    pytest
    pre-commit
    pyright
    sphinx-build
    sphinx-autobuild
commands =
    tests: pytest -m 'not requires' {posargs}
    type-checking: pyright src tests {posargs}
    pre-commit: pre-commit run --all-files --show-diff-on-failure {posargs}
    docs: sphinx-{posargs:build -E} -T docs build/html
    unit-report: pytest --cov-report xml:unit_cov.xml --json-report --json-report-file=unit-report.json tests {posargs}
    system-report: pytest -m 'not requires(instrument="i04")' --cov-report xml:system_cov.xml --json-report --json-report-file=system-report.json system_tests {posargs}
"""

[tool.ruff]
src = ["src", "tests"]
line-length = 88
lint.extend-ignore = [
    "E501", # Line too long
    "F811", # support typing.overload decorator
]
lint.select = [
    "B",      # flake8-bugbear - https://docs.astral.sh/ruff/rules/#flake8-bugbear-b
    "C4",     # flake8-comprehensions - https://docs.astral.sh/ruff/rules/#flake8-comprehensions-c4
    "E",      # pycodestyle errors - https://docs.astral.sh/ruff/rules/#error-e
    "F",      # pyflakes rules - https://docs.astral.sh/ruff/rules/#pyflakes-f
    "W",      # pycodestyle warnings - https://docs.astral.sh/ruff/rules/#warning-w
    "I",      # isort - https://docs.astral.sh/ruff/rules/#isort-i
    "UP",     # pyupgrade - https://docs.astral.sh/ruff/rules/#pyupgrade-up
    "SLF",    # self - https://docs.astral.sh/ruff/settings/#lintflake8-self
    "RUF018", # walrus operators in asserts - https://docs.astral.sh/ruff/rules/assignment-in-assert/
    "TID251", # banned api - https://docs.astral.sh/ruff/rules/banned-api/
]

[tool.ruff.lint.per-file-ignores]
# By default, private member access is allowed in tests
# See https://github.com/DiamondLightSource/python-copier-template/issues/154
# Remove this line to forbid private member access, walrus operators, banned api in asserts in tests 
"tests/**/*" = ["SLF001", "RUF018", "TID251"]
"system_tests/**/*" = ["SLF001", "RUF018", "TID251"]

[tool.ruff.lint.flake8-tidy-imports.banned-api]
"time.sleep".msg = "Use bps.sleep or asyncio.sleep instead. # noqa will disable this rule for that line. See https://github.com/DiamondLightSource/mx-bluesky/issues/925"

[tool.importlinter]
root_package = "dodal"

[[tool.importlinter.contracts]]
name = "Common cannot import from beamlines"
type = "forbidden"
source_modules = ["dodal.common"]
forbidden_modules = ["dodal.beamlines"]

[[tool.importlinter.contracts]]
name = "Enforce import order"
type = "layers"
layers = ["dodal.plans", "dodal.beamlines", "dodal.devices"]<|MERGE_RESOLUTION|>--- conflicted
+++ resolved
@@ -14,11 +14,7 @@
 dependencies = [
     "click",
     "ophyd",
-<<<<<<< HEAD
-    "ophyd-async[ca,pva]@git+https://github.com/bluesky/ophyd-async.git@main",
-=======
     "ophyd-async[ca,pva]>=0.13.0",
->>>>>>> d4d5d55f
     "bluesky",
     "pyepics",
     "dataclasses-json",
