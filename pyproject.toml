--- conflicted
+++ resolved
@@ -13,7 +13,6 @@
     "Programming Language :: Python :: 3.11",
 ]
 description = "Ophyd devices and other utils that could be used across DLS beamlines"
-<<<<<<< HEAD
 dependencies = [
     "ophyd",
     "bluesky",
@@ -21,10 +20,8 @@
     "dataclasses-json",
     "pillow",
     "requests",
+    "pydantic",
 ]
-=======
-dependencies = ["ophyd", "bluesky", "pyepics", "pydantic"]
->>>>>>> 7923622c
 dynamic = ["version"]
 license.file = "LICENSE"
 readme = "README.rst"
