repos:
  - repo: https://github.com/pre-commit/pre-commit-hooks
    rev: v4.5.0
    hooks:
      - id: check-added-large-files
      - id: check-yaml
      - id: check-merge-conflict

  - repo: local
    hooks:
      - id: ruff
        name: lint with ruff
        language: system
<<<<<<< HEAD
        entry: ruff check
=======
        entry: ruff check --force-exclude
>>>>>>> 6ebb9fa2
        types: [python]
        require_serial: true

      - id: ruff-format
        name: format with ruff
        language: system
        entry: ruff format --force-exclude
        types: [python]
        require_serial: true<|MERGE_RESOLUTION|>--- conflicted
+++ resolved
@@ -11,11 +11,7 @@
       - id: ruff
         name: lint with ruff
         language: system
-<<<<<<< HEAD
-        entry: ruff check
-=======
         entry: ruff check --force-exclude
->>>>>>> 6ebb9fa2
         types: [python]
         require_serial: true
 
