--- conflicted
+++ resolved
@@ -714,10 +714,7 @@
     s2.assert_called_once_with(s1())
     assert built_bar is s2(s1())
 
-<<<<<<< HEAD
-=======
-
->>>>>>> 48dadac6
+
 def test_inherited_device_manager_duplicate_name():
     s1 = Mock(return_value=Mock(spec=OphydV2Device))
     s2 = Mock(return_value=Mock(spec=OphydV2Device))
