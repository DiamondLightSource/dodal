--- conflicted
+++ resolved
@@ -5,11 +5,7 @@
 from dodal.beamlines import beamline_utils
 from dodal.utils import BLUESKY_PROTOCOLS, make_all_devices
 
-<<<<<<< HEAD
-ALL_BEAMLINES = {"i03", "i04", "i04_1", "i23", "i24", "p38", "p45", "i20_1"}
-=======
-ALL_BEAMLINES = {"i03", "i04", "i04_1", "i23", "i24", "p38", "i22", "p45"}
->>>>>>> cc43f00a
+ALL_BEAMLINES = {"i03", "i04", "i04_1", "i20_1", "i22", "i23", "i24", "p38", "p45"}
 
 
 def follows_bluesky_protocols(obj: Any) -> bool:
