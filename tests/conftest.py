import logging
import sys
from os import environ, getenv
from typing import cast
from unittest.mock import MagicMock, patch

import pytest
<<<<<<< HEAD
from ophyd.sim import make_fake_device

from dodal.beamlines import i03
from dodal.devices.focusing_mirror import VFMMirrorVoltages
=======
from bluesky.run_engine import RunEngine

>>>>>>> 99b2010d
from dodal.log import LOGGER, GELFTCPHandler, set_up_logging_handlers


def pytest_runtest_setup(item):
    if "dodal.beamlines.beamline_utils" in sys.modules:
        sys.modules["dodal.beamlines.beamline_utils"].clear_devices()
        assert sys.modules["dodal.beamlines.beamline_utils"].ACTIVE_DEVICES == {}
    if LOGGER.handlers == []:
        mock_graylog_handler = MagicMock(spec=GELFTCPHandler)
        mock_graylog_handler.return_value.level = logging.DEBUG

        with patch("dodal.log.GELFTCPHandler", mock_graylog_handler):
            set_up_logging_handlers(None, False)


def pytest_runtest_teardown():
    if "dodal.beamlines.beamline_utils" in sys.modules:
        sys.modules["dodal.beamlines.beamline_utils"].clear_devices()


@pytest.fixture
def vfm_mirror_voltages() -> VFMMirrorVoltages:
    voltages = cast(
        VFMMirrorVoltages,
        make_fake_device(VFMMirrorVoltages)(
            name="vfm_mirror_voltages",
            prefix="BL-I03-MO-PSU-01:",
            daq_configuration_path=i03.DAQ_CONFIGURATION_PATH,
        ),
    )
    voltages.voltage_lookup_table_path = "tests/test_data/test_mirror_focus.json"
    return voltages


s03_epics_server_port = getenv("S03_EPICS_CA_SERVER_PORT")
s03_epics_repeater_port = getenv("S03_EPICS_CA_REPEATER_PORT")

if s03_epics_server_port is not None:
    environ["EPICS_CA_SERVER_PORT"] = s03_epics_server_port
    print(f"[EPICS_CA_SERVER_PORT] = {s03_epics_server_port}")
if s03_epics_repeater_port is not None:
    environ["EPICS_CA_REPEATER_PORT"] = s03_epics_repeater_port
    print(f"[EPICS_CA_REPEATER_PORT] = {s03_epics_repeater_port}")


@pytest.fixture
def RE():
    return RunEngine()<|MERGE_RESOLUTION|>--- conflicted
+++ resolved
@@ -5,15 +5,11 @@
 from unittest.mock import MagicMock, patch
 
 import pytest
-<<<<<<< HEAD
+from bluesky.run_engine import RunEngine
 from ophyd.sim import make_fake_device
 
 from dodal.beamlines import i03
 from dodal.devices.focusing_mirror import VFMMirrorVoltages
-=======
-from bluesky.run_engine import RunEngine
-
->>>>>>> 99b2010d
 from dodal.log import LOGGER, GELFTCPHandler, set_up_logging_handlers
 
 
