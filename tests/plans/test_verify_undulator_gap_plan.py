--- conflicted
+++ resolved
@@ -16,10 +16,5 @@
     kev_val = 5
     expected_gap = 5.4606
     set_mock_value(mock_undulator_and_dcm.dcm.energy_in_kev.user_readback, kev_val)
-<<<<<<< HEAD
-    RE(verify_undulator_gap(mock_undulator_and_dcm))
-    mock_set.assert_called_once_with(expected_gap)
-=======
     run_engine(verify_undulator_gap(mock_undulator_and_dcm))
-    mock_set.assert_called_once_with(kev_val)
->>>>>>> dff73176
+    mock_set.assert_called_once_with(expected_gap)