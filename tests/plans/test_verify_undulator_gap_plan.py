from unittest.mock import AsyncMock, patch

from bluesky.run_engine import RunEngine
from ophyd_async.testing import set_mock_value

from dodal.plans.verify_undulator_gap import verify_undulator_gap
from tests.plans.conftest import UndulatorGapCheckDevices


@patch("dodal.devices.undulator.BaseUndulator._set_gap", new_callable=AsyncMock)
def test_verify_undulator_gap(
    mock_set: AsyncMock,
    mock_undulator_and_dcm: UndulatorGapCheckDevices,
    run_engine: RunEngine,
):
    kev_val = 5
<<<<<<< HEAD
    expected_gap = 5.4606
    set_mock_value(mock_undulator_and_dcm.dcm.energy_in_kev.user_readback, kev_val)
=======
    set_mock_value(mock_undulator_and_dcm.dcm.energy_in_keV.user_readback, kev_val)
>>>>>>> d64d1efb
    run_engine(verify_undulator_gap(mock_undulator_and_dcm))
    mock_set.assert_called_once_with(expected_gap)<|MERGE_RESOLUTION|>--- conflicted
+++ resolved
@@ -14,11 +14,7 @@
     run_engine: RunEngine,
 ):
     kev_val = 5
-<<<<<<< HEAD
     expected_gap = 5.4606
-    set_mock_value(mock_undulator_and_dcm.dcm.energy_in_kev.user_readback, kev_val)
-=======
     set_mock_value(mock_undulator_and_dcm.dcm.energy_in_keV.user_readback, kev_val)
->>>>>>> d64d1efb
     run_engine(verify_undulator_gap(mock_undulator_and_dcm))
     mock_set.assert_called_once_with(expected_gap)