--- conflicted
+++ resolved
@@ -36,11 +36,7 @@
         spec = spec * Line(motors[i], 0, 5, shape[i])
 
     docs: dict[str, list[Document]] = {}
-<<<<<<< HEAD
-    RE(
-=======
     run_engine(
->>>>>>> 2e4d3b1a
         spec_scan({det}, spec),  # type: ignore
         lambda name, doc: docs.setdefault(name, []).append(doc),
     )
