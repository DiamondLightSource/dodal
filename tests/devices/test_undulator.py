from collections.abc import Generator
from unittest.mock import AsyncMock, patch

import numpy as np
import pytest
from bluesky import RunEngine
from bluesky.plan_stubs import mv
from ophyd_async.core import init_devices
from ophyd_async.testing import (
    assert_configuration,
    assert_reading,
    get_mock_put,
    partial_reading,
    set_mock_value,
)

from dodal.common.enums import EnabledDisabledUpper
from dodal.devices.baton import Baton
from dodal.devices.undulator import (
    AccessError,
<<<<<<< HEAD
    UndulatorInKeV,
    UndulatorInMm,
=======
    Undulator,
    UndulatorOrder,
>>>>>>> d64d1efb
    _get_gap_for_energy,
)
from dodal.testing import patch_all_motors
from tests.devices.test_data import (
    TEST_BEAMLINE_UNDULATOR_TO_GAP_LUT,
)

LUT_DICT = {1: [0.0, 1.0], 2: [0.4, 0.3], 3: [1.0, 4.9]}


@pytest.fixture
async def undulator() -> UndulatorInKeV:
    async with init_devices(mock=True):
        baton = Baton("BATON-01")
        undulator = UndulatorInKeV(
            "UND-01",
            name="undulator",
            poles=80,
            length=2.0,
            undulator_period=27,
            id_gap_lookup_table_path=TEST_BEAMLINE_UNDULATOR_TO_GAP_LUT,
            baton=baton,
        )
    return undulator


@pytest.fixture
async def undulator_in_mm() -> UndulatorInMm:
    async with init_devices(mock=True):
        baton = Baton("BATON-01")
        undulator_mm = UndulatorInMm(
            "UND-02",
            baton=baton,
        )
    patch_all_motors(undulator_mm)
    return undulator_mm


@pytest.fixture
def undulator_in_commissioning_mode(
    undulator: UndulatorInKeV,
) -> Generator[UndulatorInKeV, None, None]:
    set_mock_value(undulator.baton_ref().commissioning, True)  # type: ignore
    yield undulator


<<<<<<< HEAD
async def test_undulator_mm_config_default_parameters(undulator_in_mm: UndulatorInMm):
    await assert_configuration(
        undulator_in_mm,
        {
            "undulator_mm-gap_discrepancy_tolerance_mm": partial_reading(0.002),
            "undulator_mm-gap_motor-motor_egu": partial_reading(""),
            "undulator_mm-gap_motor-offset": partial_reading(0.0),
            "undulator_mm-gap_motor-velocity": partial_reading(3.0),
        },
    )


async def test_reading_includes_read_fields(undulator: UndulatorInKeV):
=======
@pytest.fixture
async def undulator_order() -> UndulatorOrder:
    async with init_devices(mock=True):
        order = UndulatorOrder(name="undulator_order")
    return order


async def test_reading_includes_read_fields(undulator: Undulator):
>>>>>>> d64d1efb
    await assert_reading(
        undulator,
        {
            "undulator-gap_access": partial_reading(EnabledDisabledUpper.ENABLED),
            "undulator-gap_motor": partial_reading(0.0),
            "undulator-current_gap": partial_reading(0.0),
        },
    )


async def test_configuration_includes_configuration_fields(undulator: UndulatorInKeV):
    await assert_configuration(
        undulator,
        {
            "undulator-gap_motor-motor_egu": partial_reading(""),
            "undulator-gap_motor-velocity": partial_reading(0.0),
            "undulator-length": partial_reading(2.0),
            "undulator-poles": partial_reading(80),
            "undulator-gap_discrepancy_tolerance_mm": partial_reading(0.002),
            "undulator-gap_motor-offset": partial_reading(0.0),
            "undulator-undulator_period": partial_reading(27),
        },
    )


async def test_poles_not_propagated_if_not_supplied():
    async with init_devices(mock=True):
        undulator = UndulatorInKeV(
            "UND-01",
            name="undulator",
            length=2.0,
            id_gap_lookup_table_path=TEST_BEAMLINE_UNDULATOR_TO_GAP_LUT,
        )
    assert undulator.poles is None
    assert "undulator-poles" not in (await undulator.read_configuration())


async def test_length_not_propagated_if_not_supplied():
    async with init_devices(mock=True):
        undulator = UndulatorInKeV(
            "UND-01",
            name="undulator",
            poles=80,
            id_gap_lookup_table_path=TEST_BEAMLINE_UNDULATOR_TO_GAP_LUT,
        )
    assert undulator.length is None
    assert "undulator-length" not in (await undulator.read_configuration())


@pytest.mark.parametrize(
    "energy, expected_output",
    [(0, 10), (5, 55), (20, 160), (36, 100), (39, 250)],
)
def test_correct_closest_distance_to_energy_from_table(energy, expected_output):
    energy_to_distance_table = np.array(
        [[0, 10], [10, 100], [35, 250], [35, 50], [40, 300]]
    )
    assert _get_gap_for_energy(energy, energy_to_distance_table) == expected_output


async def test_when_gap_access_is_disabled_set_then_error_is_raised(
    undulator,
):
    set_mock_value(undulator.gap_access, EnabledDisabledUpper.DISABLED)
    with pytest.raises(AccessError):
        await undulator.set(5)


@patch(
    "dodal.devices.undulator.energy_distance_table",
    AsyncMock(return_value=np.array([[0, 10], [10, 20]])),
)
async def test_gap_access_check_disabled_and_move_inhibited_when_commissioning_mode_enabled(
    undulator_in_commissioning_mode: UndulatorInKeV,
):
    set_mock_value(
        undulator_in_commissioning_mode.gap_access, EnabledDisabledUpper.DISABLED
    )
    await undulator_in_commissioning_mode.set(5)

    get_mock_put(
        undulator_in_commissioning_mode.gap_motor.user_setpoint
    ).assert_not_called()


@patch(
    "dodal.devices.undulator.energy_distance_table",
    AsyncMock(return_value=np.array([[0, 10], [10000, 20]])),
)
async def test_gap_access_check_move_not_inhibited_when_commissioning_mode_disabled(
    undulator: UndulatorInKeV,
):
    with patch_all_motors(undulator):
        set_mock_value(undulator.gap_access, EnabledDisabledUpper.ENABLED)
        await undulator.set(5)

        get_mock_put(undulator.gap_motor.user_setpoint).assert_called_once_with(
            15.0, wait=True
        )


<<<<<<< HEAD
async def test_undulator_mm_move(undulator_in_mm: UndulatorInMm):
    with patch_all_motors(undulator_in_mm):
        await undulator_in_mm.set(10.0)
        get_mock_put(undulator_in_mm.gap_motor.user_setpoint).assert_called_once_with(
            10.0, wait=True
        )
=======
async def test_order_read(
    undulator_order: UndulatorOrder,
):
    await assert_reading(
        undulator_order,
        {"undulator_order-_value": partial_reading(3)},
    )


async def test_move_order(
    undulator_order: UndulatorOrder,
    run_engine: RunEngine,
):
    assert (await undulator_order.locate())["readback"] == 3  # default order
    run_engine(mv(undulator_order, 1))
    assert (await undulator_order.locate())["readback"] == 1  # no error


@pytest.mark.parametrize(
    "order_value",
    [-1, 1.56],
)
async def test_move_order_fails(
    undulator_order: UndulatorOrder,
    order_value: float | int,
):
    with pytest.raises(
        ValueError,
        match=f"Undulator order must be a positive integer. Requested value: {order_value}",
    ):
        await undulator_order.set(order_value)  # type: ignore
>>>>>>> d64d1efb
<|MERGE_RESOLUTION|>--- conflicted
+++ resolved
@@ -18,13 +18,9 @@
 from dodal.devices.baton import Baton
 from dodal.devices.undulator import (
     AccessError,
-<<<<<<< HEAD
     UndulatorInKeV,
     UndulatorInMm,
-=======
-    Undulator,
     UndulatorOrder,
->>>>>>> d64d1efb
     _get_gap_for_energy,
 )
 from dodal.testing import patch_all_motors
@@ -71,7 +67,6 @@
     yield undulator
 
 
-<<<<<<< HEAD
 async def test_undulator_mm_config_default_parameters(undulator_in_mm: UndulatorInMm):
     await assert_configuration(
         undulator_in_mm,
@@ -84,8 +79,6 @@
     )
 
 
-async def test_reading_includes_read_fields(undulator: UndulatorInKeV):
-=======
 @pytest.fixture
 async def undulator_order() -> UndulatorOrder:
     async with init_devices(mock=True):
@@ -93,8 +86,7 @@
     return order
 
 
-async def test_reading_includes_read_fields(undulator: Undulator):
->>>>>>> d64d1efb
+async def test_reading_includes_read_fields(undulator: UndulatorInKeV):
     await assert_reading(
         undulator,
         {
@@ -196,14 +188,14 @@
         )
 
 
-<<<<<<< HEAD
 async def test_undulator_mm_move(undulator_in_mm: UndulatorInMm):
     with patch_all_motors(undulator_in_mm):
         await undulator_in_mm.set(10.0)
         get_mock_put(undulator_in_mm.gap_motor.user_setpoint).assert_called_once_with(
             10.0, wait=True
         )
-=======
+
+
 async def test_order_read(
     undulator_order: UndulatorOrder,
 ):
@@ -235,4 +227,3 @@
         match=f"Undulator order must be a positive integer. Requested value: {order_value}",
     ):
         await undulator_order.set(order_value)  # type: ignore
->>>>>>> d64d1efb
