--- conflicted
+++ resolved
@@ -11,16 +11,10 @@
 from bluesky import preprocessors as bpp
 from bluesky.run_engine import RunEngine
 from ophyd.status import DeviceStatus, Status
-<<<<<<< HEAD
 from ophyd_async.core import (
+    callback_on_mock_put,
     get_mock_put,
     init_devices,
-=======
-from ophyd_async.core import init_devices
-from ophyd_async.testing import (
-    callback_on_mock_put,
-    get_mock_put,
->>>>>>> 143c2c3a
     set_mock_put_proceeds,
     set_mock_value,
 )
