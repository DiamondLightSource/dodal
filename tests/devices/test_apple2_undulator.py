--- conflicted
+++ resolved
@@ -49,24 +49,6 @@
             btm_outer="RPQ3",
             btm_inner="RPQ4",
         )
-<<<<<<< HEAD
-    assert mock_phaseAxes.name == "mock_phaseAxes"
-    set_mock_value(mock_phaseAxes.gate, UndulatorGateStatus.CLOSE)
-    set_mock_value(mock_phaseAxes.top_outer.velocity, 2)
-    set_mock_value(mock_phaseAxes.top_inner.velocity, 2)
-    set_mock_value(mock_phaseAxes.btm_outer.velocity, 2)
-    set_mock_value(mock_phaseAxes.btm_inner.velocity, 2)
-    set_mock_value(mock_phaseAxes.top_outer.user_readback, 2)
-    set_mock_value(mock_phaseAxes.top_inner.user_readback, 2)
-    set_mock_value(mock_phaseAxes.btm_outer.user_readback, 2)
-    set_mock_value(mock_phaseAxes.btm_inner.user_readback, 2)
-    set_mock_value(mock_phaseAxes.top_outer.user_setpoint_readback, 2)
-    set_mock_value(mock_phaseAxes.top_inner.user_setpoint_readback, 2)
-    set_mock_value(mock_phaseAxes.btm_outer.user_setpoint_readback, 2)
-    set_mock_value(mock_phaseAxes.btm_inner.user_setpoint_readback, 2)
-    set_mock_value(mock_phaseAxes.status, InsertionDeviceStatus.ENABLED)
-    return mock_phaseAxes
-=======
     assert mock_phase_axes.name == "mock_phase_axes"
     set_mock_value(mock_phase_axes.gate, UndulatorGateStatus.CLOSE)
     set_mock_value(mock_phase_axes.top_outer.velocity, 2)
@@ -81,9 +63,8 @@
     set_mock_value(mock_phase_axes.top_inner.user_setpoint_readback, 2)
     set_mock_value(mock_phase_axes.btm_outer.user_setpoint_readback, 2)
     set_mock_value(mock_phase_axes.btm_inner.user_setpoint_readback, 2)
-    set_mock_value(mock_phase_axes.fault, 0)
+    set_mock_value(mock_phase_axes.status, InsertionDeviceStatus.ENABLED)
     return mock_phase_axes
->>>>>>> 8bb309b6
 
 
 @pytest.fixture
@@ -200,15 +181,9 @@
         await mock_phase_axes.set(set_value)
 
 
-<<<<<<< HEAD
-async def test_phase_status_error(mock_phaseAxes: UndulatorPhaseAxes):
-    setValue = Apple2PhasesVal("3", "2", "5", "7")
-    set_mock_value(mock_phaseAxes.status, InsertionDeviceStatus.DISABLED)
-=======
 async def test_phase_status_error(mock_phase_axes: UndulatorPhaseAxes):
     set_value = Apple2PhasesVal("3", "2", "5", "7")
-    set_mock_value(mock_phase_axes.fault, 1.0)
->>>>>>> 8bb309b6
+    set_mock_value(mock_phase_axes.status, InsertionDeviceStatus.DISABLED)
     with pytest.raises(RuntimeError):
         await mock_phase_axes.set(set_value)
 
@@ -339,13 +314,8 @@
 
 
 async def test_jaw_phase_status_error(mock_jaw_phase: UndulatorJawPhase):
-<<<<<<< HEAD
-    setValue = 5
+    set_value = 5
     set_mock_value(mock_jaw_phase.status, InsertionDeviceStatus.DISABLED)
-=======
-    set_value = 5
-    set_mock_value(mock_jaw_phase.fault, 1.0)
->>>>>>> 8bb309b6
     with pytest.raises(RuntimeError):
         await mock_jaw_phase.set(set_value)
 
