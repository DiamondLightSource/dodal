from collections.abc import Mapping
from unittest.mock import AsyncMock

import bluesky.plan_stubs as bps
import pytest
from bluesky.plans import scan
from bluesky.run_engine import RunEngine
from ophyd_async.core import init_devices
from ophyd_async.testing import (
    assert_emitted,
    assert_reading,
    callback_on_mock_put,
    get_mock_put,
    partial_reading,
    set_mock_value,
)

from dodal.devices.apple2_undulator import (
    DEFAULT_MOTOR_MIN_TIMEOUT,
    Apple2,
    Apple2Controller,
    Apple2LockedPhasesVal,
    Apple2PhasesVal,
    Apple2Val,
    EnabledDisabledUpper,
    EnergyMotorConvertor,
    Pol,
    UndulatorGap,
    UndulatorGateStatus,
    UndulatorJawPhase,
    UndulatorLockedPhaseAxes,
    UndulatorPhaseAxes,
)


@pytest.fixture
async def mock_id_gap(prefix: str = "BLXX-EA-DET-007:") -> UndulatorGap:
    async with init_devices(mock=True):
        mock_id_gap = UndulatorGap(prefix, "mock_id_gap")
    assert mock_id_gap.name == "mock_id_gap"
    set_mock_value(mock_id_gap.gate, UndulatorGateStatus.CLOSE)
    set_mock_value(mock_id_gap.velocity, 1)
    set_mock_value(mock_id_gap.user_readback, 1)
    set_mock_value(mock_id_gap.user_setpoint, "1")
    set_mock_value(mock_id_gap.status, EnabledDisabledUpper.ENABLED)
    return mock_id_gap


@pytest.fixture
async def mock_phase_axes(prefix: str = "BLXX-EA-DET-007:") -> UndulatorPhaseAxes:
    async with init_devices(mock=True):
        mock_phase_axes = UndulatorPhaseAxes(
            prefix=prefix,
            top_outer="RPQ1",
            top_inner="RPQ2",
            btm_outer="RPQ3",
            btm_inner="RPQ4",
        )
    assert mock_phase_axes.name == "mock_phase_axes"
    set_mock_value(mock_phase_axes.gate, UndulatorGateStatus.CLOSE)
    set_mock_value(mock_phase_axes.top_outer.velocity, 2)
    set_mock_value(mock_phase_axes.top_inner.velocity, 2)
    set_mock_value(mock_phase_axes.btm_outer.velocity, 2)
    set_mock_value(mock_phase_axes.btm_inner.velocity, 2)
    set_mock_value(mock_phase_axes.top_outer.user_readback, 2)
    set_mock_value(mock_phase_axes.top_inner.user_readback, 2)
    set_mock_value(mock_phase_axes.btm_outer.user_readback, 2)
    set_mock_value(mock_phase_axes.btm_inner.user_readback, 2)
    set_mock_value(mock_phase_axes.top_outer.user_setpoint_readback, 2)
    set_mock_value(mock_phase_axes.top_inner.user_setpoint_readback, 2)
    set_mock_value(mock_phase_axes.btm_outer.user_setpoint_readback, 2)
    set_mock_value(mock_phase_axes.btm_inner.user_setpoint_readback, 2)
    set_mock_value(mock_phase_axes.status, EnabledDisabledUpper.ENABLED)
    return mock_phase_axes


@pytest.fixture
async def mock_jaw_phase(prefix: str = "BLXX-EA-DET-007:") -> UndulatorJawPhase:
    async with init_devices(mock=True):
        mock_jaw_phase = UndulatorJawPhase(
            prefix=prefix, move_pv="RPQ1", jaw_phase="JAW"
        )
    set_mock_value(mock_jaw_phase.gate, UndulatorGateStatus.CLOSE)
    set_mock_value(mock_jaw_phase.jaw_phase.velocity, 2)
    set_mock_value(mock_jaw_phase.jaw_phase.user_readback, 0)
    set_mock_value(mock_jaw_phase.jaw_phase.user_setpoint_readback, 0)
    set_mock_value(mock_jaw_phase.status, EnabledDisabledUpper.ENABLED)
    return mock_jaw_phase


@pytest.fixture
async def mock_locked_phase_axes(
    prefix: str = "BLXX-EA-DET-007:",
) -> UndulatorLockedPhaseAxes:
    async with init_devices(mock=True):
        mock_phase_axes = UndulatorLockedPhaseAxes(
            prefix=prefix,
            top_outer="RPQ1",
            btm_inner="RPQ4",
        )
    assert mock_phase_axes.name == "mock_phase_axes"
    set_mock_value(mock_phase_axes.gate, UndulatorGateStatus.CLOSE)
    set_mock_value(mock_phase_axes.top_outer.velocity, 2)
    set_mock_value(mock_phase_axes.btm_inner.velocity, 2)
    set_mock_value(mock_phase_axes.top_outer.user_readback, 2)
    set_mock_value(mock_phase_axes.btm_inner.user_readback, 2)
    set_mock_value(mock_phase_axes.top_outer.user_setpoint_readback, 2)
    set_mock_value(mock_phase_axes.btm_inner.user_setpoint_readback, 2)
    set_mock_value(mock_phase_axes.status, EnabledDisabledUpper.ENABLED)
    return mock_phase_axes


@pytest.fixture
async def mock_locked_apple2(
    mock_id_gap: UndulatorGap,
    mock_locked_phase_axes: UndulatorLockedPhaseAxes,
) -> Apple2:
    mock_locked_apple2 = Apple2(
        id_gap=mock_id_gap,
        id_phase=mock_locked_phase_axes,
    )
    return mock_locked_apple2


@pytest.fixture
async def mock_locked_controller(
    mock_locked_apple2: Apple2,
) -> Apple2Controller:
    class LockedApple2Controller(Apple2Controller[Apple2]):
        """
        I10Apple2Controller is a extension of Apple2Controller which provide linear
        arbitrary angle control.
        """

        def __init__(
            self,
            apple2: Apple2,
            energy_to_motor_converter: EnergyMotorConvertor,
            name: str = "",
        ) -> None:
            super().__init__(
                apple2=apple2,
                energy_to_motor_converter=energy_to_motor_converter,
                name=name,
            )

        async def _set_motors_from_energy(self, value: float) -> None:
            pol = await self._check_and_get_pol_setpoint()
            gap, phase = self.energy_to_motor(energy=value, pol=pol)
            id_set_val = Apple2Val(
                phase=Apple2LockedPhasesVal(
                    top_outer=f"{phase:.6f}", btm_inner=f"{phase:.6f}"
                ),
                gap=f"{gap:.6f}",
            )
            await self.apple2().set(id_motor_values=id_set_val)

    mock_locked_controller = LockedApple2Controller(
        apple2=mock_locked_apple2,
        energy_to_motor_converter=lambda energy, pol: (42.0, 7.5),
    )
    return mock_locked_controller


async def test_in_motion_error(
    mock_id_gap: UndulatorGap,
    mock_phase_axes: UndulatorPhaseAxes,
    mock_jaw_phase: UndulatorJawPhase,
):
    set_mock_value(mock_id_gap.gate, UndulatorGateStatus.OPEN)
    with pytest.raises(RuntimeError):
        await mock_id_gap.set(2)
    set_mock_value(mock_phase_axes.gate, UndulatorGateStatus.OPEN)
    set_value = Apple2PhasesVal("3", "2", "5", "7")
    with pytest.raises(RuntimeError):
        await mock_phase_axes.set(set_value)
    set_mock_value(mock_jaw_phase.gate, UndulatorGateStatus.OPEN)
    with pytest.raises(RuntimeError):
        await mock_jaw_phase.set(2)


@pytest.mark.parametrize(
    "velocity, readback,target, expected_timeout",
    [
        (0.7, 20.1, 5.2, 42.5 + DEFAULT_MOTOR_MIN_TIMEOUT),
        (0.2, 2, 8, 60.0 + DEFAULT_MOTOR_MIN_TIMEOUT),
        (-0.2, 2, 8, 60.0 + DEFAULT_MOTOR_MIN_TIMEOUT),
    ],
)
async def test_gap_cal_timout(
    mock_id_gap: UndulatorGap,
    velocity: float,
    readback: float,
    target: float,
    expected_timeout: float,
):
    set_mock_value(mock_id_gap.velocity, velocity)
    set_mock_value(mock_id_gap.user_readback, readback)
    set_mock_value(mock_id_gap.user_setpoint, str(target))

    assert await mock_id_gap.get_timeout() == pytest.approx(expected_timeout, rel=0.1)


async def test_given_gate_never_closes_then_setting_gaps_times_out(
    mock_id_gap: UndulatorGap,
):
    callback_on_mock_put(
        mock_id_gap.user_setpoint,
        lambda *_, **__: set_mock_value(mock_id_gap.gate, UndulatorGateStatus.OPEN),
    )
    mock_id_gap.get_timeout = AsyncMock(return_value=0.002)

    with pytest.raises(TimeoutError):
        await mock_id_gap.set(2)


async def test_gap_status_error(mock_id_gap: UndulatorGap):
    set_mock_value(mock_id_gap.status, EnabledDisabledUpper.DISABLED)
    with pytest.raises(RuntimeError):
        await mock_id_gap.set(2)


async def test_gap_success_scan(
    run_engine: RunEngine,
    run_engine_documents: Mapping[str, list[dict]],
    mock_id_gap: UndulatorGap,
):
    callback_on_mock_put(
        mock_id_gap.user_setpoint,
        lambda *_, **__: set_mock_value(mock_id_gap.gate, UndulatorGateStatus.OPEN),
    )
    output = range(0, 11, 1)

    def new_pos():
        yield from output

    pos = new_pos()

    def set_complete_move():
        set_mock_value(mock_id_gap.user_readback, next(pos))
        set_mock_value(mock_id_gap.gate, UndulatorGateStatus.CLOSE)

    callback_on_mock_put(mock_id_gap.set_move, lambda *_, **__: set_complete_move())

    run_engine(scan([mock_id_gap], mock_id_gap, 0, 10, 11))
    assert_emitted(run_engine_documents, start=1, descriptor=1, event=11, stop=1)
    for i in output:
        assert (
            run_engine_documents["event"][i]["data"]["mock_id_gap-user_readback"] == i
        )


async def test_given_gate_never_closes_then_setting_phases_times_out(
    mock_phase_axes: UndulatorPhaseAxes,
):
    set_value = Apple2PhasesVal("3", "2", "5", "7")

    callback_on_mock_put(
        mock_phase_axes.top_outer.user_setpoint,
        lambda *_, **__: set_mock_value(mock_phase_axes.gate, UndulatorGateStatus.OPEN),
    )
    mock_phase_axes.get_timeout = AsyncMock(return_value=0.002)
    with pytest.raises(TimeoutError):
        await mock_phase_axes.set(set_value)


async def test_phase_status_error(mock_phase_axes: UndulatorPhaseAxes):
    set_value = Apple2PhasesVal("3", "2", "5", "7")
    set_mock_value(mock_phase_axes.status, EnabledDisabledUpper.DISABLED)
    with pytest.raises(RuntimeError):
        await mock_phase_axes.set(set_value)


@pytest.mark.parametrize(
    "velocity, readback,target, expected_timeout",
    [
        (
            [-1, 2, 3, 4],
            [5, 2, 3, 4],
            [-2, 2, 3, 4],
            (14.0 + DEFAULT_MOTOR_MIN_TIMEOUT) * 2,
        ),
        (
            [-1, 0.8, 3, 4],
            [5, -8.5, 3, 4],
            [-2, 0, 3, 4],
            (21.2 + DEFAULT_MOTOR_MIN_TIMEOUT) * 2.0,
        ),
        (
            [-1, 0.8, 0.6, 4],
            [5, -8.5, 2, 4],
            [-2, 0, -5.5, 4],
            (25.0 + DEFAULT_MOTOR_MIN_TIMEOUT) * 2,
        ),
        (
            [-1, 0.8, 0.6, 2.7],
            [5, -8.5, 2, 30],
            [-2, 0, -5.5, -8.8],
            (28.74 + DEFAULT_MOTOR_MIN_TIMEOUT) * 2,
        ),
    ],
)
async def test_phase_cal_timout(
    mock_phase_axes: UndulatorPhaseAxes,
    velocity: list,
    readback: list,
    target: list,
    expected_timeout: float,
):
    set_mock_value(mock_phase_axes.top_inner.velocity, velocity[0])
    set_mock_value(mock_phase_axes.top_outer.velocity, velocity[1])
    set_mock_value(mock_phase_axes.btm_inner.velocity, velocity[2])
    set_mock_value(mock_phase_axes.btm_outer.velocity, velocity[3])

    set_mock_value(mock_phase_axes.top_inner.user_readback, readback[0])
    set_mock_value(mock_phase_axes.top_outer.user_readback, readback[1])
    set_mock_value(mock_phase_axes.btm_inner.user_readback, readback[2])
    set_mock_value(mock_phase_axes.btm_outer.user_readback, readback[3])

    set_mock_value(mock_phase_axes.top_inner.user_setpoint_readback, target[0])
    set_mock_value(mock_phase_axes.top_outer.user_setpoint_readback, target[1])
    set_mock_value(mock_phase_axes.btm_inner.user_setpoint_readback, target[2])
    set_mock_value(mock_phase_axes.btm_outer.user_setpoint_readback, target[3])

    assert await mock_phase_axes.get_timeout() == pytest.approx(
        expected_timeout, rel=0.01
    )


async def test_phase_success_set(
    mock_phase_axes: UndulatorPhaseAxes, run_engine: RunEngine
):
    set_value = Apple2PhasesVal(
        top_inner="3", top_outer="2", btm_inner="5", btm_outer="7"
    )
    callback_on_mock_put(
        mock_phase_axes.top_inner.user_setpoint,
        lambda *_, **__: set_mock_value(mock_phase_axes.gate, UndulatorGateStatus.OPEN),
    )

    def set_complete_move():
        set_mock_value(
            mock_phase_axes.top_inner.user_readback,
            3,
        )
        set_mock_value(
            mock_phase_axes.top_outer.user_readback,
            2,
        )
        set_mock_value(
            mock_phase_axes.btm_inner.user_readback,
            5,
        )
        set_mock_value(
            mock_phase_axes.btm_outer.user_readback,
            7,
        )
        set_mock_value(mock_phase_axes.gate, UndulatorGateStatus.CLOSE)

    callback_on_mock_put(mock_phase_axes.set_move, lambda *_, **__: set_complete_move())
    run_engine(bps.abs_set(mock_phase_axes, set_value, wait=True))
    get_mock_put(mock_phase_axes.set_move).assert_called_once_with(1, wait=True)
    get_mock_put(mock_phase_axes.top_inner.user_setpoint).assert_called_once_with(
        set_value.top_inner, wait=True
    )
    get_mock_put(mock_phase_axes.top_outer.user_setpoint).assert_called_once_with(
        set_value.top_outer, wait=True
    )
    get_mock_put(mock_phase_axes.btm_inner.user_setpoint).assert_called_once_with(
        set_value.btm_inner, wait=True
    )
    get_mock_put(mock_phase_axes.btm_outer.user_setpoint).assert_called_once_with(
        set_value.btm_outer, wait=True
    )

    await assert_reading(
        mock_phase_axes,
        {
            "mock_phase_axes-top_inner-user_readback": partial_reading(3),
            "mock_phase_axes-top_outer-user_readback": partial_reading(2),
            "mock_phase_axes-btm_inner-user_readback": partial_reading(5),
            "mock_phase_axes-btm_outer-user_readback": partial_reading(7),
        },
    )


async def test_given_gate_never_closes_then_setting_jaw_phases_times_out(
    mock_jaw_phase: UndulatorJawPhase,
):
    callback_on_mock_put(
        mock_jaw_phase.jaw_phase.user_setpoint,
        lambda *_, **__: set_mock_value(mock_jaw_phase.gate, UndulatorGateStatus.OPEN),
    )
    mock_jaw_phase.get_timeout = AsyncMock(return_value=0.002)
    with pytest.raises(TimeoutError):
        await mock_jaw_phase.set(2)


async def test_jaw_phase_status_error(mock_jaw_phase: UndulatorJawPhase):
    set_value = 5
    set_mock_value(mock_jaw_phase.status, EnabledDisabledUpper.DISABLED)
    with pytest.raises(RuntimeError):
        await mock_jaw_phase.set(set_value)


@pytest.mark.parametrize(
    "velocity, readback,target, expected_timeout",
    [
        (0.7, 20.1, 5.2, 42.5 + DEFAULT_MOTOR_MIN_TIMEOUT),
        (0.2, 2, 8, 60.0 + DEFAULT_MOTOR_MIN_TIMEOUT),
        (-0.2, 2, 8, 60.0 + DEFAULT_MOTOR_MIN_TIMEOUT),
    ],
)
async def test_jaw_phase_cal_timout(
    mock_jaw_phase: UndulatorJawPhase,
    velocity: float,
    readback: float,
    target: float,
    expected_timeout: float,
):
    set_mock_value(mock_jaw_phase.jaw_phase.velocity, velocity)
    set_mock_value(mock_jaw_phase.jaw_phase.user_readback, readback)
    set_mock_value(mock_jaw_phase.jaw_phase.user_setpoint_readback, target)

    assert await mock_jaw_phase.get_timeout() == pytest.approx(
        expected_timeout, rel=0.01
    )


async def test_jaw_phase_success_scan(
    run_engine: RunEngine,
    run_engine_documents: Mapping[str, list[dict]],
    mock_jaw_phase: UndulatorJawPhase,
):
    callback_on_mock_put(
        mock_jaw_phase.jaw_phase.user_setpoint,
        lambda *_, **__: set_mock_value(mock_jaw_phase.gate, UndulatorGateStatus.OPEN),
    )
    output = range(0, 11, 1)

    def new_pos():
        yield from output

    pos = new_pos()

    def set_complete_move():
        set_mock_value(mock_jaw_phase.jaw_phase.user_readback, next(pos))
        set_mock_value(mock_jaw_phase.gate, UndulatorGateStatus.CLOSE)

    callback_on_mock_put(mock_jaw_phase.set_move, lambda *_, **__: set_complete_move())

    run_engine(scan([mock_jaw_phase], mock_jaw_phase, 0, 10, 11))
    assert_emitted(run_engine_documents, start=1, descriptor=1, event=11, stop=1)
    for i in output:
<<<<<<< HEAD
        assert docs["event"][i]["data"]["mock_jaw_phase-jaw_phase-user_readback"] == i


@pytest.mark.parametrize(
    "pol, expect_top_outer, expect_btm_inner",
    [
        (Pol.LH, 0.0, 0.0),
        (Pol.LV, 24.0, 24.0),
        (Pol.PC, 16.5, 16.5),
        (Pol.NC, -15.5, -15.5),
        (Pol.LA, -16.4, 16.4),
        (Pol.LA, 16.4, -16.4),
    ],
)
async def test_id_polarisation_set(
    mock_locked_controller: Apple2Controller,
    mock_locked_apple2: Apple2,
    pol: Pol,
    expect_top_outer: float,
    expect_btm_inner: float,
):
    await mock_locked_controller.polarisation.set(pol)
    set_mock_value(mock_locked_apple2.phase().top_outer.user_readback, expect_top_outer)
    set_mock_value(mock_locked_apple2.phase().btm_inner.user_readback, expect_btm_inner)
    assert await mock_locked_controller.polarisation.get_value() == pol


async def test_set_motors_from_energy_sets_correct_values(
    mock_locked_controller: Apple2Controller,
    mock_locked_apple2: Apple2,
):
    mock_locked_apple2.set = AsyncMock()
    mock_locked_controller.energy_to_motor = lambda energy, pol: (42.0, 7.5)
    mock_locked_controller._check_and_get_pol_setpoint = AsyncMock(return_value=Pol.LH)
    await mock_locked_controller._set_motors_from_energy(100.0)
    expected_val = Apple2Val(
        phase=Apple2LockedPhasesVal(top_outer=f"{7.5:.6f}", btm_inner=f"{7.5:.6f}"),
        gap=f"{42.0:.6f}",
    )
    mock_locked_apple2.set.assert_awaited_once_with(id_motor_values=expected_val)
=======
        assert (
            run_engine_documents["event"][i]["data"][
                "mock_jaw_phase-jaw_phase-user_readback"
            ]
            == i
        )
>>>>>>> b565a1c0
<|MERGE_RESOLUTION|>--- conflicted
+++ resolved
@@ -452,7 +452,6 @@
     run_engine(scan([mock_jaw_phase], mock_jaw_phase, 0, 10, 11))
     assert_emitted(run_engine_documents, start=1, descriptor=1, event=11, stop=1)
     for i in output:
-<<<<<<< HEAD
         assert docs["event"][i]["data"]["mock_jaw_phase-jaw_phase-user_readback"] == i
 
 
@@ -493,11 +492,9 @@
         gap=f"{42.0:.6f}",
     )
     mock_locked_apple2.set.assert_awaited_once_with(id_motor_values=expected_val)
-=======
         assert (
             run_engine_documents["event"][i]["data"][
                 "mock_jaw_phase-jaw_phase-user_readback"
             ]
             == i
-        )
->>>>>>> b565a1c0
+        )