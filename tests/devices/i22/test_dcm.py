--- conflicted
+++ resolved
@@ -66,12 +66,8 @@
     assert reading["dcm-wavelength_in_a"]["value"] == wavelength
 
 
-<<<<<<< HEAD
+@pytest.mark.skip("See https://github.com/bluesky/ophyd-async/issues/839")
 async def test_reading(dcm: DCM):
-=======
-@pytest.mark.skip("See https://github.com/bluesky/ophyd-async/issues/839")
-async def test_reading(dcm: DoubleCrystalMonochromator):
->>>>>>> 1c3c85c2
     await assert_reading(
         dcm,
         {
