import asyncio
from collections.abc import AsyncGenerator
from typing import Any
from unittest.mock import AsyncMock, call

import bluesky.plan_stubs as bps
import pytest
from bluesky.run_engine import RunEngine
from ophyd_async.core import init_devices
from ophyd_async.testing import (
    callback_on_mock_put,
    get_mock,
    get_mock_put,
    set_mock_value,
)

from dodal.common.beamlines.beamline_parameters import GDABeamlineParameters
from dodal.devices.aperturescatterguard import (
    AperturePosition,
    ApertureScatterguard,
    ApertureValue,
    InvalidApertureMove,
    load_positions_from_beamline_parameters,
)
from dodal.devices.util.test_utils import patch_all_motors


@pytest.fixture
def aperture_positions() -> dict[ApertureValue, AperturePosition]:
    return load_positions_from_beamline_parameters(
        GDABeamlineParameters(
            params={
                "miniap_x_LARGE_APERTURE": 2.389,
                "miniap_y_LARGE_APERTURE": 40.986,
                "miniap_z_LARGE_APERTURE": 15.8,
                "sg_x_LARGE_APERTURE": 5.25,
                "sg_y_LARGE_APERTURE": 4.43,
                "miniap_x_MEDIUM_APERTURE": 2.384,
                "miniap_y_MEDIUM_APERTURE": 44.967,
                "miniap_z_MEDIUM_APERTURE": 15.8,
                "sg_x_MEDIUM_APERTURE": 5.285,
                "sg_y_MEDIUM_APERTURE": 0.46,
                "miniap_x_SMALL_APERTURE": 2.430,
                "miniap_y_SMALL_APERTURE": 48.974,
                "miniap_z_SMALL_APERTURE": 15.8,
                "sg_x_SMALL_APERTURE": 5.3375,
                "sg_y_SMALL_APERTURE": -3.55,
                "miniap_x_ROBOT_LOAD": 2.386,
                "miniap_y_ROBOT_LOAD": 31.40,
                "miniap_z_ROBOT_LOAD": 15.8,
                "sg_x_ROBOT_LOAD": 5.25,
                "sg_y_ROBOT_LOAD": 4.43,
                "miniap_x_MANUAL_LOAD": -4.91,
                "miniap_y_MANUAL_LOAD": -48.70,
                "miniap_z_MANUAL_LOAD": -10.0,
                "sg_x_MANUAL_LOAD": -4.7,
                "sg_y_MANUAL_LOAD": 1.8,
            }
        )
    )


@pytest.fixture
def aperture_tolerances():
    return AperturePosition.tolerances_from_gda_params(
        GDABeamlineParameters(
            {
                "miniap_x_tolerance": 0.004,
                "miniap_y_tolerance": 0.1,
                "miniap_z_tolerance": 0.1,
                "sg_x_tolerance": 0.1,
                "sg_y_tolerance": 0.1,
            }
        )
    )


def get_all_motors(ap_sg: ApertureScatterguard):
    return [
        ap_sg.aperture.x,
        ap_sg.aperture.y,
        ap_sg.aperture.z,
        ap_sg.scatterguard.x,
        ap_sg.scatterguard.y,
    ]


@pytest.fixture
async def ap_sg(
    RE: RunEngine,
    aperture_positions: dict[ApertureValue, AperturePosition],
    aperture_tolerances: AperturePosition,
) -> AsyncGenerator[ApertureScatterguard]:
    async with init_devices(mock=True):
        ap_sg = ApertureScatterguard(
            name="test_ap_sg",
            loaded_positions=aperture_positions,
            tolerances=aperture_tolerances,
        )
<<<<<<< HEAD

    with ExitStack() as motor_patch_stack:
        for motor in get_all_motors(ap_sg):
            motor_patch_stack.enter_context(patch_motor(motor))
            call_log.attach_mock(get_mock_put(motor.user_setpoint), "setpoint")

        robot_load = aperture_positions[ApertureValue.OUT_OF_BEAM]
        set_mock_value(ap_sg.aperture.z.user_readback, robot_load.aperture_z)
        set_mock_value(ap_sg.aperture.y.user_readback, robot_load.aperture_y)
        yield ap_sg, call_log


@pytest.fixture
async def ap_sg(ap_sg_and_call_log: ApSgAndLog):
    ap_sg, _ = ap_sg_and_call_log
    return ap_sg
=======
    with patch_all_motors(ap_sg):
        yield ap_sg
>>>>>>> 97b436c0


async def set_to_position(
    aperture_scatterguard: ApertureScatterguard, position: AperturePosition
):
    aperture_x, aperture_y, aperture_z, scatterguard_x, scatterguard_y = position.values

    await asyncio.gather(
        aperture_scatterguard.aperture.x.set(aperture_x),
        aperture_scatterguard.aperture.y.set(aperture_y),
        aperture_scatterguard.aperture.z.set(aperture_z),
        aperture_scatterguard.scatterguard.x.set(scatterguard_x),
        aperture_scatterguard.scatterguard.y.set(scatterguard_y),
    )


@pytest.fixture
async def aperture_in_medium_pos(
    ap_sg: ApertureScatterguard,
    aperture_positions: dict[ApertureValue, AperturePosition],
) -> AsyncGenerator[ApertureScatterguard, None]:
    await set_to_position(ap_sg, aperture_positions[ApertureValue.MEDIUM])

    set_mock_value(ap_sg.aperture.medium, 1)

    yield ap_sg


def _assert_patched_ap_sg_has_call(
    ap_sg: ApertureScatterguard,
    position: AperturePosition,
):
    for motor, pos in zip(
        get_all_motors(ap_sg),
        position.values,
        strict=False,
    ):
        get_mock_put(motor.user_setpoint).assert_called_with(pos, wait=True)


def _assert_position_in_reading(
    reading: dict[str, Any],
    aperture: ApertureValue,
    position: AperturePosition,
    device_name: str,
):
    assert reading[f"{device_name}-aperture-x"]["value"] == position.aperture_x
    assert reading[f"{device_name}-aperture-y"]["value"] == position.aperture_y
    assert reading[f"{device_name}-aperture-z"]["value"] == position.aperture_z
    assert reading[f"{device_name}-scatterguard-x"]["value"] == position.scatterguard_x
    assert reading[f"{device_name}-scatterguard-y"]["value"] == position.scatterguard_y


async def test_aperture_scatterguard_select_bottom_moves_sg_down_then_assembly_up(
    aperture_in_medium_pos: ApertureScatterguard,
):
    parent_mock = get_mock(aperture_in_medium_pos)

    # Reset mock to clean up sets done in the test fixture
    parent_mock.reset_mock()
    await aperture_in_medium_pos.selected_aperture.set(ApertureValue.SMALL)

    parent_mock.assert_has_calls(
        [
            call.scatterguard.x.user_setpoint.put(5.3375, wait=True),
            call.scatterguard.y.user_setpoint.put(-3.55, wait=True),
            call.aperture.x.user_setpoint.put(2.43, wait=True),
            call.aperture.y.user_setpoint.put(48.974, wait=True),
            call.aperture.z.user_setpoint.put(15.8, wait=True),
        ]
    )


async def test_aperture_unsafe_move(
    aperture_in_medium_pos: ApertureScatterguard,
):
    pos = AperturePosition(
        aperture_x=0.2,
        aperture_y=3.4,
        aperture_z=5.6,
        scatterguard_x=7.8,
        scatterguard_y=9.0,
        radius=0,
    )
    ap_sg = aperture_in_medium_pos
    await ap_sg._set_raw_unsafe(pos)
    _assert_patched_ap_sg_has_call(ap_sg, pos)


async def test_aperture_scatterguard_select_top_moves_assembly_down_then_sg_up(
    aperture_in_medium_pos: ApertureScatterguard,
):
    ap_sg = aperture_in_medium_pos

    await ap_sg.selected_aperture.set(ApertureValue.LARGE)

    _assert_patched_ap_sg_has_call(
        ap_sg,
        AperturePosition(
            aperture_x=2.389,
            aperture_y=40.986,
            aperture_z=15.8,
            scatterguard_x=5.25,
            scatterguard_y=4.43,
            radius=100,
        ),
    )


@pytest.mark.parametrize(
    "selected_aperture",
    [
        ApertureValue.SMALL,
        ApertureValue.MEDIUM,
        ApertureValue.LARGE,
        ApertureValue.OUT_OF_BEAM,
    ],
)
async def test_given_aperture_z_still_moving_when_aperture_scatterguard_moved_then_raises(
    selected_aperture: ApertureValue,
    ap_sg: ApertureScatterguard,
):
    set_mock_value(ap_sg.aperture.z.motor_done_move, 0)
    with pytest.raises(InvalidApertureMove):
        await ap_sg.selected_aperture.set(selected_aperture)


@pytest.mark.parametrize(
    "selected_aperture",
    [
        ApertureValue.SMALL,
        ApertureValue.MEDIUM,
        ApertureValue.LARGE,
        ApertureValue.OUT_OF_BEAM,
    ],
)
async def test_aperture_scatterguard_throws_error_if_moved_whilst_z_outside_tolerance(
    selected_aperture: ApertureValue,
    ap_sg: ApertureScatterguard,
):
    set_mock_value(ap_sg.aperture.z.user_readback, 1)
    set_mock_value(ap_sg.aperture.z.motor_done_move, 1)

    with pytest.raises(InvalidApertureMove):
        await ap_sg.selected_aperture.set(selected_aperture)


async def test_aperture_scatterguard_returns_status_if_within_tolerance(
    ap_sg: ApertureScatterguard,
):
    set_mock_value(ap_sg.aperture.z.user_readback, 1)
    set_mock_value(ap_sg.aperture.z.motor_done_move, 1)

    pos = AperturePosition(
        aperture_x=0, aperture_y=0, aperture_z=1, scatterguard_x=0, scatterguard_y=0
    )
    await ap_sg._safe_move_whilst_in_beam(pos)


def set_underlying_motors(ap_sg: ApertureScatterguard, position: AperturePosition):
    for motor, pos in zip(
        get_all_motors(ap_sg),
        position.values,
        strict=False,
    ):
        motor.set(pos)


@pytest.mark.parametrize(
    "read_pv, aperture",
    [
        ("large", ApertureValue.LARGE),
        ("medium", ApertureValue.MEDIUM),
        ("small", ApertureValue.SMALL),
    ],
)
async def test_aperture_positions(
    ap_sg: ApertureScatterguard,
    aperture_positions: dict[ApertureValue, AperturePosition],
    read_pv: str,
    aperture: ApertureValue,
):
    set_mock_value(getattr(ap_sg.aperture, read_pv), 1)
    reading = await ap_sg.read()
    assert isinstance(reading, dict)
    assert (
        reading[f"{ap_sg.name}-radius"]["value"] == aperture_positions[aperture].radius
    )
    assert reading[f"{ap_sg.name}-selected_aperture"]["value"] == aperture


async def test_aperture_positions_robot_load(
    ap_sg: ApertureScatterguard,
    aperture_positions: dict[ApertureValue, AperturePosition],
):
    set_mock_value(ap_sg.aperture.large, 0)
    set_mock_value(ap_sg.aperture.medium, 0)
    set_mock_value(ap_sg.aperture.small, 0)
    robot_load = aperture_positions[ApertureValue.OUT_OF_BEAM]
    await ap_sg.aperture.y.set(robot_load.aperture_y)
    await ap_sg.aperture.z.set(robot_load.aperture_z)
    reading = await ap_sg.read()
    assert isinstance(reading, dict)
    assert reading[f"{ap_sg.name}-radius"]["value"] == 0.0
    assert (
        reading[f"{ap_sg.name}-selected_aperture"]["value"] == ApertureValue.OUT_OF_BEAM
    )


async def test_aperture_positions_robot_load_within_tolerance(
    ap_sg: ApertureScatterguard,
    aperture_positions: dict[ApertureValue, AperturePosition],
):
    robot_load = aperture_positions[ApertureValue.OUT_OF_BEAM]
    robot_load_ap_y = robot_load.aperture_y
    tolerance = ap_sg._tolerances.aperture_y - 0.001
    set_mock_value(ap_sg.aperture.large, 0)
    set_mock_value(ap_sg.aperture.medium, 0)
    set_mock_value(ap_sg.aperture.small, 0)
    await ap_sg.aperture.y.set(robot_load_ap_y + tolerance)
    await ap_sg.aperture.z.set(robot_load.aperture_z)
    reading = await ap_sg.read()
    assert isinstance(reading, dict)
    assert reading[f"{ap_sg.name}-radius"]["value"] == 0.0
    assert (
        reading[f"{ap_sg.name}-selected_aperture"]["value"] == ApertureValue.OUT_OF_BEAM
    )


async def test_aperture_positions_robot_load_outside_tolerance(
    ap_sg: ApertureScatterguard,
    aperture_positions: dict[ApertureValue, AperturePosition],
):
    robot_load = aperture_positions[ApertureValue.OUT_OF_BEAM]
    robot_load_ap_y = robot_load.aperture_y
    tolerance = ap_sg._tolerances.aperture_y + 0.01
    set_mock_value(ap_sg.aperture.large, 0)
    set_mock_value(ap_sg.aperture.medium, 0)
    set_mock_value(ap_sg.aperture.small, 0)
    await ap_sg.aperture.y.set(robot_load_ap_y + tolerance)
    await ap_sg.aperture.z.set(robot_load.aperture_z)
    with pytest.raises(InvalidApertureMove):
        await ap_sg.read()


async def test_aperture_positions_parked(
    ap_sg: ApertureScatterguard,
    aperture_positions: dict[ApertureValue, AperturePosition],
):
    set_mock_value(ap_sg.aperture.large, 0)
    set_mock_value(ap_sg.aperture.medium, 0)
    set_mock_value(ap_sg.aperture.small, 0)
    parked = aperture_positions[ApertureValue.PARKED]
    await ap_sg.aperture.y.set(parked.aperture_y)
    await ap_sg.aperture.z.set(parked.aperture_z)
    reading = await ap_sg.read()
    assert isinstance(reading, dict)
    assert reading[f"{ap_sg.name}-radius"]["value"] == 0.0
    assert reading[f"{ap_sg.name}-selected_aperture"]["value"] == ApertureValue.PARKED


async def test_aperture_positions_parked_within_tolerance(
    ap_sg: ApertureScatterguard,
    aperture_positions: dict[ApertureValue, AperturePosition],
):
    parked = aperture_positions[ApertureValue.PARKED]
    parked_z = parked.aperture_z
    tolerance = ap_sg._tolerances.aperture_z - 0.01
    set_mock_value(ap_sg.aperture.large, 0)
    set_mock_value(ap_sg.aperture.medium, 0)
    set_mock_value(ap_sg.aperture.small, 0)
    await ap_sg.aperture.y.set(parked.aperture_y)
    await ap_sg.aperture.z.set(parked_z + tolerance)
    reading = await ap_sg.read()
    assert isinstance(reading, dict)
    assert reading[f"{ap_sg.name}-radius"]["value"] == 0.0
    assert reading[f"{ap_sg.name}-selected_aperture"]["value"] == ApertureValue.PARKED


async def test_aperture_positions_parked_outside_tolerance(
    ap_sg: ApertureScatterguard,
    aperture_positions: dict[ApertureValue, AperturePosition],
):
    parked = aperture_positions[ApertureValue.PARKED]
    parked_z = parked.aperture_z
    tolerance = ap_sg._tolerances.aperture_z + 0.01
    set_mock_value(ap_sg.aperture.large, 0)
    set_mock_value(ap_sg.aperture.medium, 0)
    set_mock_value(ap_sg.aperture.small, 0)
    await ap_sg.aperture.y.set(parked.aperture_y)
    await ap_sg.aperture.z.set(parked_z + tolerance)
    with pytest.raises(InvalidApertureMove):
        await ap_sg.read()


async def test_aperture_positions_unsafe(
    ap_sg: ApertureScatterguard,
):
    set_mock_value(ap_sg.aperture.large, 0)
    set_mock_value(ap_sg.aperture.medium, 0)
    set_mock_value(ap_sg.aperture.small, 0)
    await ap_sg.aperture.y.set(50.0)
    with pytest.raises(InvalidApertureMove):
        await ap_sg.read()


async def test_given_aperture_not_set_through_device_but_motors_in_position_when_device_read_then_position_returned(
    aperture_in_medium_pos: ApertureScatterguard,
    aperture_positions: dict[ApertureValue, AperturePosition],
):
    reading = await aperture_in_medium_pos.read()
    assert isinstance(reading, dict)
    _assert_position_in_reading(
        reading,
        ApertureValue.MEDIUM,
        aperture_positions[ApertureValue.MEDIUM],
        aperture_in_medium_pos.name,
    )


@pytest.mark.parametrize(
    "aperture",
    [
        ApertureValue.SMALL,
        ApertureValue.MEDIUM,
        ApertureValue.LARGE,
    ],
)
async def test_when_aperture_set_and_device_read_then_position_returned(
    aperture: ApertureValue,
    aperture_in_medium_pos: ApertureScatterguard,
    aperture_positions: dict[ApertureValue, AperturePosition],
):
    await aperture_in_medium_pos.selected_aperture.set(aperture)
    reading = await aperture_in_medium_pos.read()
    _assert_position_in_reading(
        reading,
        aperture,
        aperture_positions[aperture],
        aperture_in_medium_pos.name,
    )


async def test_ap_sg_in_runengine(
    aperture_in_medium_pos: ApertureScatterguard,
    RE: RunEngine,
    aperture_positions: dict[ApertureValue, AperturePosition],
):
    ap = aperture_in_medium_pos.aperture
    sg = aperture_in_medium_pos.scatterguard
    test_loc = aperture_positions[ApertureValue.SMALL]

    def set_small_readback_pv(value, *args, **kwargs):
        set_mock_value(ap.small, 1)
        set_mock_value(ap.medium, 0)
        set_mock_value(ap.y.user_readback, value)

    callback_on_mock_put(ap.y.user_setpoint, set_small_readback_pv)

    RE(
        bps.abs_set(
            aperture_in_medium_pos.selected_aperture, ApertureValue.SMALL, wait=True
        )
    )
    assert await ap.x.user_readback.get_value() == test_loc.aperture_x
    assert await ap.y.user_readback.get_value() == test_loc.aperture_y
    assert await ap.z.user_readback.get_value() == test_loc.aperture_z
    assert await sg.x.user_readback.get_value() == test_loc.scatterguard_x
    assert await sg.y.user_readback.get_value() == test_loc.scatterguard_y
    assert (
        await aperture_in_medium_pos.selected_aperture.get_value()
        == ApertureValue.SMALL
    )
    assert await aperture_in_medium_pos.radius.get_value() == 20


async def test_ap_sg_descriptor(
    aperture_in_medium_pos: ApertureScatterguard,
):
    description = await aperture_in_medium_pos.describe()
    assert description


async def assert_all_positions_other_than_y(
    ap_sg: ApertureScatterguard, position: AperturePosition
):
    ap = ap_sg.aperture
    sg = ap_sg.scatterguard
    assert await ap.x.user_setpoint.get_value() == position.aperture_x
    assert await ap.z.user_setpoint.get_value() == position.aperture_z
    assert await sg.x.user_setpoint.get_value() == position.scatterguard_x
    assert await sg.y.user_setpoint.get_value() == position.scatterguard_y


async def test_given_aperture_out_when_new_aperture_selected_then_aperture_not_moved_in(
    ap_sg: ApertureScatterguard,
    aperture_positions: dict[ApertureValue, AperturePosition],
):
    ap = ap_sg.aperture
    y_set_point = aperture_positions[ApertureValue.OUT_OF_BEAM].aperture_y
    z_set_point = aperture_positions[ApertureValue.OUT_OF_BEAM].aperture_z
    ap.y.set(y_set_point)
    ap.z.set(z_set_point)
    set_mock_value(ap.y.user_readback, y_set_point)
    set_mock_value(ap.z.user_readback, z_set_point)

    await ap_sg.prepare(ApertureValue.SMALL)
    assert await ap.y.user_setpoint.get_value() == y_set_point

    await assert_all_positions_other_than_y(
        ap_sg, aperture_positions[ApertureValue.SMALL]
    )


async def test_given_aperture_in_when_new_aperture_set_then_aperture_moved_safely(
    aperture_in_medium_pos: ApertureScatterguard,
    aperture_positions: dict[ApertureValue, AperturePosition],
):
    aperture_in_medium_pos._safe_move_whilst_in_beam = AsyncMock()
    await aperture_in_medium_pos.prepare(ApertureValue.SMALL)
    aperture_in_medium_pos._safe_move_whilst_in_beam.assert_called_once_with(
        aperture_positions[ApertureValue.SMALL]
    )


@pytest.mark.parametrize(
    "selected_aperture",
    [ApertureValue.SMALL, ApertureValue.MEDIUM, ApertureValue.LARGE],
)
async def test_given_in_and_aperture_selected_when_move_out_then_only_aperture_y_moves(
    selected_aperture: ApertureValue,
    ap_sg: ApertureScatterguard,
    aperture_positions: dict[ApertureValue, AperturePosition],
):
    y_setpoint = ap_sg.aperture.y.user_setpoint
    aperture_position = aperture_positions[selected_aperture]
    await set_to_position(ap_sg, aperture_position)

    assert await y_setpoint.get_value() == aperture_position.aperture_y

    await ap_sg.selected_aperture.set(ApertureValue.OUT_OF_BEAM)
    await assert_all_positions_other_than_y(ap_sg, aperture_position)

    assert (
        await y_setpoint.get_value()
        == aperture_positions[ApertureValue.OUT_OF_BEAM].aperture_y
    )


@pytest.mark.parametrize(
    "selected_aperture",
    [ApertureValue.SMALL, ApertureValue.MEDIUM, ApertureValue.LARGE],
)
async def test_given_out_and_aperture_selected_when_move_in_then_correct_y_selected(
    selected_aperture: ApertureValue,
    ap_sg: ApertureScatterguard,
    aperture_positions: dict[ApertureValue, AperturePosition],
):
    y_setpoint = ap_sg.aperture.y.user_setpoint
    aperture_position = aperture_positions[selected_aperture]
    set_mock_value(ap_sg.aperture.z.user_readback, aperture_position.aperture_z)
    await ap_sg.selected_aperture.set(ApertureValue.OUT_OF_BEAM)

    await ap_sg.prepare(selected_aperture)

    await ap_sg.selected_aperture.set(selected_aperture)
    await assert_all_positions_other_than_y(ap_sg, aperture_position)
    assert await y_setpoint.get_value() == aperture_position.aperture_y


@pytest.mark.parametrize(
    "selected_aperture",
    [
        ApertureValue.SMALL,
        ApertureValue.MEDIUM,
        ApertureValue.LARGE,
        ApertureValue.OUT_OF_BEAM,
    ],
)
async def test_given_parked_and_aperture_selected_when_move_in_then_z_moved_out_first(
    selected_aperture: ApertureValue,
    ap_sg: ApertureScatterguard,
    aperture_positions: dict[ApertureValue, AperturePosition],
):
    # Ophyd-async should make this parent out the box?
    parent_mock = MagicMock()
    parent_mock.attach_mock(get_mock_put(ap_sg.aperture.x.user_setpoint), "ap_x")
    parent_mock.attach_mock(get_mock_put(ap_sg.aperture.y.user_setpoint), "ap_y")
    parent_mock.attach_mock(get_mock_put(ap_sg.aperture.z.user_setpoint), "ap_z")

    parked_position = aperture_positions[ApertureValue.PARKED]
    set_mock_value(ap_sg.aperture.y.user_readback, parked_position.aperture_y)
    set_mock_value(ap_sg.aperture.z.user_readback, parked_position.aperture_z)

    await ap_sg.selected_aperture.set(selected_aperture)

    assert parent_mock.method_calls[0] == call.ap_z(
        aperture_positions[selected_aperture].aperture_z, wait=True
    )


@pytest.mark.parametrize(
    "selected_aperture",
    [
        ApertureValue.SMALL,
        ApertureValue.MEDIUM,
        ApertureValue.LARGE,
        ApertureValue.OUT_OF_BEAM,
    ],
)
async def test_given_parked_and_ap_sg_prepared_when_move_in_then_z_moved_out_first(
    selected_aperture: ApertureValue,
    ap_sg: ApertureScatterguard,
    aperture_positions: dict[ApertureValue, AperturePosition],
):
    # Ophyd-async should make this parent out the box?
    parent_mock = MagicMock()
    parent_mock.attach_mock(get_mock_put(ap_sg.aperture.x.user_setpoint), "ap_x")
    parent_mock.attach_mock(get_mock_put(ap_sg.aperture.y.user_setpoint), "ap_y")
    parent_mock.attach_mock(get_mock_put(ap_sg.aperture.z.user_setpoint), "ap_z")

    parked_position = aperture_positions[ApertureValue.PARKED]
    set_mock_value(ap_sg.aperture.y.user_readback, parked_position.aperture_y)
    set_mock_value(ap_sg.aperture.z.user_readback, parked_position.aperture_z)

    await ap_sg.prepare(selected_aperture)

    assert parent_mock.method_calls[0] == call.ap_z(
        aperture_positions[selected_aperture].aperture_z, wait=True
    )


def test_aperture_enum_name_formatting():
    assert f"{ApertureValue.SMALL}" == "Small"
    assert f"{ApertureValue.MEDIUM}" == "Medium"
    assert f"{ApertureValue.LARGE}" == "Large"
    assert f"{ApertureValue.OUT_OF_BEAM}" == "Out_of_beam"


async def test_calling_prepare_then_set_in_quick_succession_throws_an_error(
    ap_sg: ApertureScatterguard,
):
    async def set_motor_moving(value, *args, **kwargs):
        set_mock_value(ap_sg.aperture.x.motor_done_move, 0)

    callback_on_mock_put(ap_sg.aperture.x.user_setpoint, set_motor_moving)
    await ap_sg.prepare(ApertureValue.SMALL)

    with pytest.raises(InvalidApertureMove):
        await ap_sg.selected_aperture.set(ApertureValue.SMALL)<|MERGE_RESOLUTION|>--- conflicted
+++ resolved
@@ -97,27 +97,9 @@
             loaded_positions=aperture_positions,
             tolerances=aperture_tolerances,
         )
-<<<<<<< HEAD
-
-    with ExitStack() as motor_patch_stack:
-        for motor in get_all_motors(ap_sg):
-            motor_patch_stack.enter_context(patch_motor(motor))
-            call_log.attach_mock(get_mock_put(motor.user_setpoint), "setpoint")
-
-        robot_load = aperture_positions[ApertureValue.OUT_OF_BEAM]
-        set_mock_value(ap_sg.aperture.z.user_readback, robot_load.aperture_z)
-        set_mock_value(ap_sg.aperture.y.user_readback, robot_load.aperture_y)
-        yield ap_sg, call_log
-
-
-@pytest.fixture
-async def ap_sg(ap_sg_and_call_log: ApSgAndLog):
-    ap_sg, _ = ap_sg_and_call_log
-    return ap_sg
-=======
+
     with patch_all_motors(ap_sg):
         yield ap_sg
->>>>>>> 97b436c0
 
 
 async def set_to_position(
@@ -602,19 +584,19 @@
     ap_sg: ApertureScatterguard,
     aperture_positions: dict[ApertureValue, AperturePosition],
 ):
-    # Ophyd-async should make this parent out the box?
-    parent_mock = MagicMock()
-    parent_mock.attach_mock(get_mock_put(ap_sg.aperture.x.user_setpoint), "ap_x")
-    parent_mock.attach_mock(get_mock_put(ap_sg.aperture.y.user_setpoint), "ap_y")
-    parent_mock.attach_mock(get_mock_put(ap_sg.aperture.z.user_setpoint), "ap_z")
-
     parked_position = aperture_positions[ApertureValue.PARKED]
     set_mock_value(ap_sg.aperture.y.user_readback, parked_position.aperture_y)
     set_mock_value(ap_sg.aperture.z.user_readback, parked_position.aperture_z)
 
+    parent_mock = get_mock(ap_sg)
+    parent_mock.reset_mock()
+
     await ap_sg.selected_aperture.set(selected_aperture)
 
-    assert parent_mock.method_calls[0] == call.ap_z(
+    assert parent_mock.method_calls[0] == call.selected_aperture.put(
+        selected_aperture, wait=True
+    )
+    assert parent_mock.method_calls[1] == call.aperture.z.user_setpoint.put(
         aperture_positions[selected_aperture].aperture_z, wait=True
     )
 
@@ -633,19 +615,19 @@
     ap_sg: ApertureScatterguard,
     aperture_positions: dict[ApertureValue, AperturePosition],
 ):
-    # Ophyd-async should make this parent out the box?
-    parent_mock = MagicMock()
-    parent_mock.attach_mock(get_mock_put(ap_sg.aperture.x.user_setpoint), "ap_x")
-    parent_mock.attach_mock(get_mock_put(ap_sg.aperture.y.user_setpoint), "ap_y")
-    parent_mock.attach_mock(get_mock_put(ap_sg.aperture.z.user_setpoint), "ap_z")
-
     parked_position = aperture_positions[ApertureValue.PARKED]
     set_mock_value(ap_sg.aperture.y.user_readback, parked_position.aperture_y)
     set_mock_value(ap_sg.aperture.z.user_readback, parked_position.aperture_z)
 
+    parent_mock = get_mock(ap_sg)
+    parent_mock.reset_mock()
+
     await ap_sg.prepare(selected_aperture)
 
-    assert parent_mock.method_calls[0] == call.ap_z(
+    assert parent_mock.method_calls[0] == call.selected_aperture.put(
+        selected_aperture, wait=True
+    )
+    assert parent_mock.method_calls[1] == call.aperture.z.user_setpoint.put(
         aperture_positions[selected_aperture].aperture_z, wait=True
     )
 
