from pathlib import Path
from unittest.mock import MagicMock, patch

import pytest
from ophyd.sim import NullStatus, make_fake_device
from ophyd.status import Status
from ophyd.utils.errors import StatusTimeoutError

from dodal.devices.util.epics_util import SetWhenEnabled, run_functions_without_blocking
from dodal.log import LOGGER, GELFTCPHandler, logging, set_up_all_logging_handlers


class StatusException(Exception):
    pass


def discard_status(status: Status):
    try:
        status.wait(0.1)
    except BaseException:
        pass


def reset_logs():
    for handler in LOGGER.handlers:
        handler.close()
    LOGGER.handlers = []
    mock_graylog_handler_class = MagicMock(spec=GELFTCPHandler)
    mock_graylog_handler_class.return_value.level = logging.DEBUG
    with patch("dodal.log.GELFTCPHandler", mock_graylog_handler_class):
        set_up_all_logging_handlers(LOGGER, Path("./tmp/dev"), "dodal.log", True, 10000)
    return mock_graylog_handler_class


def get_bad_status():
    status = Status(obj="Dodal test utils - get bad status")
    status.set_exception(StatusException())
    return status


def test_run_functions_without_blocking_errors_on_invalid_func():
    def bad_func():
        return 5

    with pytest.raises(ValueError):
        run_functions_without_blocking([bad_func], 5)  # type: ignore


def test_full_status_gives_error_if_intermediate_status_fails():
    full_status = run_functions_without_blocking([get_bad_status], 5)
    error = full_status.exception()
    assert error is not None


def test_check_call_back_error_gives_correct_error():
    LOGGER.error = MagicMock()
    returned_status = Status(done=True, success=True)
    with pytest.raises(StatusException):
        returned_status = run_functions_without_blocking([get_bad_status])
        returned_status.wait(0.1)

    assert isinstance(returned_status.exception(), StatusException)

    LOGGER.error.assert_called()


def test_wrap_function_callback():
    dummy_func = MagicMock(return_value=Status())
    returned_status = run_functions_without_blocking([lambda: NullStatus(), dummy_func])
    discard_status(returned_status)
    dummy_func.assert_called_once()


<<<<<<< HEAD
def test_wrap_function_callback_errors_on_wrong_return_type(caplog):
=======
def test_wrap_function_callback_errors_on_wrong_return_type():
    reset_logs()

    def get_good_status():
        status = Status(obj="Dodal test utils - get good status", timeout=0.1)
        status.set_finished()
        return status

>>>>>>> 420aa05c
    dummy_func = MagicMock(return_value=3)
    returned_status = Status(done=True, success=True)
    returned_status = run_functions_without_blocking(
        [lambda: get_good_status(), dummy_func], timeout=0.05
    )
    with pytest.raises(StatusTimeoutError):
        returned_status.wait(0.2)
    assert returned_status.done is True
    assert returned_status.success is False

    dummy_func.assert_called_once()

    assert "does not return a Status" in caplog.text


def test_status_points_to_provided_device_object():
    expected_obj = MagicMock()
    returned_status = run_functions_without_blocking(
        [NullStatus], associated_obj=expected_obj
    )
    returned_status.wait(0.1)
    assert returned_status.obj == expected_obj


def test_given_disp_high_when_set_SetWhenEnabled_then_proc_not_set_until_disp_low():
    signal: SetWhenEnabled = make_fake_device(SetWhenEnabled)(name="test")
    signal.disp.sim_put(1)  # type: ignore
    signal.proc.set = MagicMock(return_value=Status(done=True, success=True))

    status = signal.set(1)
    signal.proc.set.assert_not_called()
    signal.disp.sim_put(0)  # type: ignore
    status.wait()
    signal.proc.set.assert_called_once()<|MERGE_RESOLUTION|>--- conflicted
+++ resolved
@@ -71,10 +71,7 @@
     dummy_func.assert_called_once()
 
 
-<<<<<<< HEAD
 def test_wrap_function_callback_errors_on_wrong_return_type(caplog):
-=======
-def test_wrap_function_callback_errors_on_wrong_return_type():
     reset_logs()
 
     def get_good_status():
@@ -82,7 +79,6 @@
         status.set_finished()
         return status
 
->>>>>>> 420aa05c
     dummy_func = MagicMock(return_value=3)
     returned_status = Status(done=True, success=True)
     returned_status = run_functions_without_blocking(
