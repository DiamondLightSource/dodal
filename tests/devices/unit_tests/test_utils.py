--- conflicted
+++ resolved
@@ -36,20 +36,11 @@
     return status
 
 
-<<<<<<< HEAD
-def get_good_status():
-    status = Status(obj="Dodal test utils - get good status", timeout=0.1)
-    status.set_finished()
-    return status
-
-
 def get_hanging_status():
     status = Status(obj="Dodal test utils - get hanging status")
     return status
 
 
-=======
->>>>>>> 420aa05c
 def test_run_functions_without_blocking_errors_on_invalid_func():
     def bad_func():
         return 5
@@ -136,10 +127,10 @@
 def test_if_one_status_errors_then_later_functions_not_called():
     tester = MagicMock(return_value=Status(done=True, success=True))
     status_calls = [
-        get_good_status,
-        get_good_status,
+        NullStatus,
+        NullStatus,
         get_bad_status,
-        get_good_status,
+        NullStatus,
         tester,
     ]
     expected_obj = "TEST OBJECT"
@@ -156,10 +147,10 @@
     tester = MagicMock(return_value=Status(done=True, success=True))
     pending_status = Status()
     status_calls = [
-        get_good_status,
-        get_good_status,
+        NullStatus,
+        NullStatus,
         lambda: pending_status,
-        get_good_status,
+        NullStatus,
         tester,
     ]
     expected_obj = "TEST OBJECT"
