--- conflicted
+++ resolved
@@ -38,10 +38,6 @@
 def test_led2_independent_from_led1_position(fake_backlight: DualBacklight):
     fake_backlight.led2.sim_put("OFF")
     RE = RunEngine()
-<<<<<<< HEAD
-    RE(bps.mv(fake_backlight, fake_backlight.IN))
-=======
     RE(bps.abs_set(fake_backlight, fake_backlight.IN, wait=True))
->>>>>>> 15f9254a
     assert fake_backlight.led1.get() == "ON"
     assert fake_backlight.led2.get() == "OFF"