import numpy as np
import pytest
from bluesky import plan_stubs as bps
from bluesky import preprocessors as bpp
from bluesky.run_engine import RunEngine
from mockito import mock, verify, when
from mockito.matchers import ANY, ARGS, KWARGS
from ophyd.sim import make_fake_device

from dodal.devices.fast_grid_scan import (
    FastGridScan,
    GridScanParams,
    set_fast_grid_scan_params,
)
from dodal.devices.smargon import Smargon


@pytest.fixture
def fast_grid_scan():
    FakeFastGridScan = make_fake_device(FastGridScan)
    fast_grid_scan: FastGridScan = FakeFastGridScan(name="test")
    fast_grid_scan.scan_invalid.pvname = ""

    yield fast_grid_scan


def test_given_settings_valid_when_kickoff_then_run_started(
    fast_grid_scan: FastGridScan,
):
    when(fast_grid_scan.scan_invalid).get().thenReturn(False)
    when(fast_grid_scan.position_counter).get().thenReturn(0)

    mock_run_set_status = mock()
    when(fast_grid_scan.run_cmd).put(ANY).thenReturn(mock_run_set_status)
    fast_grid_scan.status.subscribe = lambda func, **_: func(1)

    status = fast_grid_scan.kickoff()

    status.wait()
    assert status.exception() is None

    verify(fast_grid_scan.run_cmd).put(1)


def run_test_on_complete_watcher(
    fast_grid_scan: FastGridScan, num_pos_1d, put_value, expected_frac
):
    RE = RunEngine()
    RE(
        set_fast_grid_scan_params(
            fast_grid_scan, GridScanParams(x_steps=num_pos_1d, y_steps=num_pos_1d)
        )
    )

    complete_status = fast_grid_scan.complete()
    watcher = mock()
    complete_status.watch(watcher)

    fast_grid_scan.position_counter.sim_put(put_value)
    verify(watcher).__call__(
        *ARGS,
        current=put_value,
        target=num_pos_1d**2,
        fraction=expected_frac,
        **KWARGS,
    )
    return complete_status


def test_when_new_image_then_complete_watcher_notified(fast_grid_scan: FastGridScan):
    run_test_on_complete_watcher(fast_grid_scan, 2, 1, 3 / 4)


def test_given_0_expected_images_then_complete_watcher_correct(
    fast_grid_scan: FastGridScan,
):
    run_test_on_complete_watcher(fast_grid_scan, 0, 1, 0)


@pytest.mark.parametrize(
    "steps, expected_images",
    [
        ((10, 10, 0), 100),
        ((30, 5, 10), 450),
        ((7, 0, 5), 35),
    ],
)
def test_given_different_step_numbers_then_expected_images_correct(
    fast_grid_scan: FastGridScan, steps, expected_images
):
    fast_grid_scan.x_steps.sim_put(steps[0])
    fast_grid_scan.y_steps.sim_put(steps[1])
    fast_grid_scan.z_steps.sim_put(steps[2])

    assert fast_grid_scan.expected_images.get() == expected_images


def test_given_invalid_image_number_then_complete_watcher_correct(
    fast_grid_scan: FastGridScan,
):
    complete_status = run_test_on_complete_watcher(fast_grid_scan, 1, "BAD", None)
    assert complete_status.exception()


def test_running_finished_with_all_images_done_then_complete_status_finishes_not_in_error(
    fast_grid_scan: FastGridScan,
):
    num_pos_1d = 2
    RE = RunEngine()
    RE(
        set_fast_grid_scan_params(
            fast_grid_scan, GridScanParams(x_steps=num_pos_1d, y_steps=num_pos_1d)
        )
    )

    fast_grid_scan.status.sim_put(1)

    complete_status = fast_grid_scan.complete()
    assert not complete_status.done
    fast_grid_scan.position_counter.sim_put(num_pos_1d**2)
    fast_grid_scan.status.sim_put(0)

    complete_status.wait()

    assert complete_status.done
    assert complete_status.exception() is None


def create_motor_bundle_with_limits(low_limit, high_limit) -> Smargon:
    FakeSmargon = make_fake_device(Smargon)
    grid_scan_motor_bundle: Smargon = FakeSmargon(name="test")
    grid_scan_motor_bundle.wait_for_connection()
    for axis in [
        grid_scan_motor_bundle.x,
        grid_scan_motor_bundle.y,
        grid_scan_motor_bundle.z,
    ]:
        axis.low_limit_travel.sim_put(low_limit)
        axis.high_limit_travel.sim_put(high_limit)
    return grid_scan_motor_bundle


@pytest.mark.parametrize(
    "position, expected_in_limit",
    [
        (-1, False),
        (20, False),
        (5, True),
    ],
)
def test_within_limits_check(position, expected_in_limit):
    limits = create_motor_bundle_with_limits(0.0, 10).get_xyz_limits()
    assert limits.x.is_within(position) == expected_in_limit


PASSING_LINE_1 = (1, 5, 1)
PASSING_LINE_2 = (0, 10, 0.5)
FAILING_LINE_1 = (-1, 20, 0.5)
PASSING_CONST = 6
FAILING_CONST = 15


@pytest.mark.parametrize(
    "start, steps, size, expected_in_limits",
    [
        (*PASSING_LINE_1, True),
        (*PASSING_LINE_2, True),
        (*FAILING_LINE_1, False),
        (-1, 5, 1, False),
        (-1, 10, 2, False),
        (0, 10, 0.1, True),
        (5, 10, 0.5, True),
        (5, 20, 0.6, False),
    ],
)
def test_scan_within_limits_1d(start, steps, size, expected_in_limits):
    motor_bundle = create_motor_bundle_with_limits(0.0, 10.0)
    grid_params = GridScanParams(x_start=start, x_steps=steps, x_step_size=size)
    assert grid_params.is_valid(motor_bundle.get_xyz_limits()) == expected_in_limits


@pytest.mark.parametrize(
    "x_start, x_steps, x_size, y1_start, y_steps, y_size, z1_start, expected_in_limits",
    [
        (*PASSING_LINE_1, *PASSING_LINE_2, PASSING_CONST, True),
        (*PASSING_LINE_1, *FAILING_LINE_1, PASSING_CONST, False),
        (*PASSING_LINE_1, *PASSING_LINE_2, FAILING_CONST, False),
    ],
)
def test_scan_within_limits_2d(
    x_start, x_steps, x_size, y1_start, y_steps, y_size, z1_start, expected_in_limits
):
    motor_bundle = create_motor_bundle_with_limits(0.0, 10.0)
    grid_params = GridScanParams(
        x_start=x_start,
        x_steps=x_steps,
        x_step_size=x_size,
        y1_start=y1_start,
        y_steps=y_steps,
        y_step_size=y_size,
        z1_start=z1_start,
    )
    assert grid_params.is_valid(motor_bundle.get_xyz_limits()) == expected_in_limits


@pytest.mark.parametrize(
    "x_start, x_steps, x_size, y1_start, y_steps, y_size, z1_start, z2_start, z_steps, z_size, y2_start, expected_in_limits",
    [
        (
            *PASSING_LINE_1,
            *PASSING_LINE_2,
            PASSING_CONST,
            *PASSING_LINE_1,
            PASSING_CONST,
            True,
        ),
        (
            *PASSING_LINE_1,
            *PASSING_LINE_2,
            PASSING_CONST,
            *PASSING_LINE_1,
            FAILING_CONST,
            False,
        ),
        (
            *PASSING_LINE_1,
            *PASSING_LINE_2,
            PASSING_CONST,
            *FAILING_LINE_1,
            PASSING_CONST,
            False,
        ),
    ],
)
def test_scan_within_limits_3d(
    x_start,
    x_steps,
    x_size,
    y1_start,
    y_steps,
    y_size,
    z1_start,
    z2_start,
    z_steps,
    z_size,
    y2_start,
    expected_in_limits,
):
    motor_bundle = create_motor_bundle_with_limits(0.0, 10.0)
    grid_params = GridScanParams(
        x_start=x_start,
        x_steps=x_steps,
        x_step_size=x_size,
        y1_start=y1_start,
        y_steps=y_steps,
        y_step_size=y_size,
        z1_start=z1_start,
        z2_start=z2_start,
        z_steps=z_steps,
        z_step_size=z_size,
        y2_start=y2_start,
    )
    assert grid_params.is_valid(motor_bundle.get_xyz_limits()) == expected_in_limits


@pytest.fixture
def grid_scan_params():
    yield GridScanParams(
        x_steps=10,
        y_steps=15,
        z_steps=20,
        x_step_size=0.3,
        y_step_size=0.2,
        z_step_size=0.1,
        x_start=0,
        y1_start=1,
        y2_start=2,
        z1_start=3,
        z2_start=4,
    )


@pytest.mark.parametrize(
    "grid_position",
    [
        (np.array([-1, 2, 4])),
        (np.array([11, 2, 4])),
        (np.array([1, 17, 4])),
        (np.array([1, 5, 22])),
    ],
)
def test_given_x_y_z_out_of_range_then_converting_to_motor_coords_raises(
    grid_scan_params: GridScanParams, grid_position
):
    with pytest.raises(IndexError):
        grid_scan_params.grid_position_to_motor_position(grid_position)


def test_given_x_y_z_of_origin_when_get_motor_positions_then_initial_positions_returned(
    grid_scan_params: GridScanParams,
):
<<<<<<< HEAD
    motor_positions = grid_scan_params.grid_position_to_motor_position(
        np.array([0, 0, 0])
    )
    assert motor_positions[0] == 0
    assert motor_positions[1] == 1
    assert motor_positions[2] == 4
=======
    motor_positions = grid_scan_params.grid_position_to_motor_position(Point3D(0, 0, 0))
    assert motor_positions.x == -0.3
    assert motor_positions.y == 0.8
    assert motor_positions.z == 3.9
>>>>>>> 19aeddb0


@pytest.mark.parametrize(
    "grid_position, expected_x, expected_y, expected_z",
    [
<<<<<<< HEAD
        (np.array([1, 1, 1]), 0.3, 1.2, 4.1),
        (np.array([2, 11, 16]), 0.6, 3.2, 5.6),
        (np.array([7, 5, 5]), 2.1, 2.0, 4.5),
=======
        (Point3D(1, 1, 1), 0.0, 1.0, 4.0),
        (Point3D(2, 11, 16), 0.3, 3.0, 5.5),
        (Point3D(6, 5, 5), 1.5, 1.8, 4.4),
>>>>>>> 19aeddb0
    ],
)
def test_given_various_x_y_z_when_get_motor_positions_then_expected_positions_returned(
    grid_scan_params: GridScanParams, grid_position, expected_x, expected_y, expected_z
):
    motor_positions = grid_scan_params.grid_position_to_motor_position(grid_position)
    np.testing.assert_array_equal(
        motor_positions, np.array([expected_x, expected_y, expected_z])
    )


def test_can_run_fast_grid_scan_in_run_engine(fast_grid_scan):
    @bpp.run_decorator()
    def kickoff_and_complete(device):
        yield from bps.kickoff(device)
        yield from bps.complete(device)

    RE = RunEngine()
    RE(kickoff_and_complete(fast_grid_scan))
    assert RE.state == "idle"


def test_given_x_y_z_steps_when_full_number_calculated_then_answer_is_as_expected(
    grid_scan_params: GridScanParams,
):
    assert grid_scan_params.get_num_images() == 350<|MERGE_RESOLUTION|>--- conflicted
+++ resolved
@@ -299,33 +299,20 @@
 def test_given_x_y_z_of_origin_when_get_motor_positions_then_initial_positions_returned(
     grid_scan_params: GridScanParams,
 ):
-<<<<<<< HEAD
     motor_positions = grid_scan_params.grid_position_to_motor_position(
         np.array([0, 0, 0])
     )
     assert motor_positions[0] == 0
     assert motor_positions[1] == 1
     assert motor_positions[2] == 4
-=======
-    motor_positions = grid_scan_params.grid_position_to_motor_position(Point3D(0, 0, 0))
-    assert motor_positions.x == -0.3
-    assert motor_positions.y == 0.8
-    assert motor_positions.z == 3.9
->>>>>>> 19aeddb0
 
 
 @pytest.mark.parametrize(
     "grid_position, expected_x, expected_y, expected_z",
     [
-<<<<<<< HEAD
         (np.array([1, 1, 1]), 0.3, 1.2, 4.1),
         (np.array([2, 11, 16]), 0.6, 3.2, 5.6),
         (np.array([7, 5, 5]), 2.1, 2.0, 4.5),
-=======
-        (Point3D(1, 1, 1), 0.0, 1.0, 4.0),
-        (Point3D(2, 11, 16), 0.3, 3.0, 5.5),
-        (Point3D(6, 5, 5), 1.5, 1.8, 4.4),
->>>>>>> 19aeddb0
     ],
 )
 def test_given_various_x_y_z_when_get_motor_positions_then_expected_positions_returned(
