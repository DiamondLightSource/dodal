from unittest.mock import ANY, Mock

import bluesky.plan_stubs as bps
import pytest
from bluesky.run_engine import RunEngine
from ophyd_async.core import (
    DeviceCollector,
    callback_on_mock_put,
    get_mock_put,
    set_mock_value,
)

from dodal.devices.xspress3.xspress3 import (
    AcquireRBVState,
    DetectorState,
    TriggerMode,
    Xspress3,
)


@pytest.fixture
async def mock_xspress3mini(prefix: str = "BLXX-EA-DET-007:") -> Xspress3:
    async with DeviceCollector(mock=True):
        mock_xspress3mini = Xspress3(prefix, "Xspress3Mini", 2)
    assert mock_xspress3mini.channels[1].name == "Xspress3Mini-channels-1"
    assert mock_xspress3mini.channels[2].name == "Xspress3Mini-channels-2"
    assert (
        mock_xspress3mini.get_roi_calc_status[1].name
        == "Xspress3Mini-get_roi_calc_status-1"
    )
    assert (
        mock_xspress3mini.get_roi_calc_status[2].name
        == "Xspress3Mini-get_roi_calc_status-2"
    )
    assert mock_xspress3mini.roi_mca[1].name == "Xspress3Mini-roi_mca-1"
    assert mock_xspress3mini.roi_mca[2].name == "Xspress3Mini-roi_mca-2"
<<<<<<< HEAD
    mock_xspress3mini.timeout = 0.01
=======
    mock_xspress3mini.timeout = 0.1
>>>>>>> 5a1acf86
    return mock_xspress3mini


def test_stage_in_RE_success_in_busy_state(mock_xspress3mini: Xspress3, RE: RunEngine):
    # set xspress to busy
    set_mock_value(mock_xspress3mini.acquire_rbv, AcquireRBVState.DONE)
    set_mock_value(mock_xspress3mini.detector_state, DetectorState.ACQUIRE)
    # make rbv change from DONE->ACQUIRE->DONE
    rbv_mocks = Mock()
    rbv_mocks.get.side_effect = [AcquireRBVState.ACQUIRE, AcquireRBVState.DONE]
    callback_on_mock_put(
        mock_xspress3mini.acquire,
        lambda *_, **__: set_mock_value(mock_xspress3mini.acquire_rbv, rbv_mocks.get()),
    )

    RE(bps.stage(mock_xspress3mini, wait=True))

    get_mock_put(mock_xspress3mini.trigger_mode).assert_called_once_with(
        TriggerMode.BURST, wait=ANY, timeout=ANY
    )
    assert 2 == get_mock_put(mock_xspress3mini.acquire).call_count


async def test_stage_fail_on_detector_not_busy_state(
    mock_xspress3mini: Xspress3, RE: RunEngine
):
    set_mock_value(mock_xspress3mini.detector_state, DetectorState.IDLE)
    with pytest.raises(TimeoutError):
        await mock_xspress3mini.stage()
    with pytest.raises(Exception):
        RE(bps.stage(mock_xspress3mini, wait=True))


async def test_stage_fail_to_acquire_timeout(
    mock_xspress3mini: Xspress3, RE: RunEngine
):
    set_mock_value(mock_xspress3mini.detector_state, DetectorState.ACQUIRE)
    set_mock_value(mock_xspress3mini.acquire_rbv, AcquireRBVState.DONE)
    with pytest.raises(TimeoutError):
        await mock_xspress3mini.stage()
    with pytest.raises(Exception):
<<<<<<< HEAD
        RE(bps.stage(mock_xspress3mini, wait=True))
=======
        RE(bps.stage(mock_xspress3mini, wait=True))


def stage_plan(mock_xspress3mini: Xspress3):
    callback_on_mock_put(
        mock_xspress3mini.acquire,
        lambda *_, **__: set_mock_value(
            mock_xspress3mini.acquire_rbv, AcquireRBVState.ACQUIRE
        ),
    )
    yield from bps.stage(mock_xspress3mini, group="aa", wait=True)
    callback_on_mock_put(
        mock_xspress3mini.acquire,
        lambda *_, **__: set_mock_value(
            mock_xspress3mini.acquire_rbv, AcquireRBVState.DONE
        ),
    )
    yield from bps.unstage(mock_xspress3mini, wait=True)


def test_stage_in_RE(mock_xspress3mini: Xspress3, RE: RunEngine):
    set_mock_value(mock_xspress3mini.acquire_rbv, AcquireRBVState.DONE)
    set_mock_value(mock_xspress3mini.detector_state, DetectorState.ACQUIRE)
    RE(stage_plan(mock_xspress3mini))

    get_mock_put(mock_xspress3mini.trigger_mode).assert_called_once_with(
        TriggerMode.BURST, wait=ANY, timeout=ANY
    )
    assert get_mock_put(mock_xspress3mini.acquire).call_count == 2
>>>>>>> 5a1acf86
<|MERGE_RESOLUTION|>--- conflicted
+++ resolved
@@ -34,11 +34,7 @@
     )
     assert mock_xspress3mini.roi_mca[1].name == "Xspress3Mini-roi_mca-1"
     assert mock_xspress3mini.roi_mca[2].name == "Xspress3Mini-roi_mca-2"
-<<<<<<< HEAD
     mock_xspress3mini.timeout = 0.01
-=======
-    mock_xspress3mini.timeout = 0.1
->>>>>>> 5a1acf86
     return mock_xspress3mini
 
 
@@ -70,7 +66,9 @@
         await mock_xspress3mini.stage()
     with pytest.raises(Exception):
         RE(bps.stage(mock_xspress3mini, wait=True))
-
+    assert 2 == get_mock_put(mock_xspress3mini.trigger_mode).call_count
+    #unstage is call even when staging failed
+    assert 1 == get_mock_put(mock_xspress3mini.acquire).call_count
 
 async def test_stage_fail_to_acquire_timeout(
     mock_xspress3mini: Xspress3, RE: RunEngine
@@ -80,36 +78,7 @@
     with pytest.raises(TimeoutError):
         await mock_xspress3mini.stage()
     with pytest.raises(Exception):
-<<<<<<< HEAD
-        RE(bps.stage(mock_xspress3mini, wait=True))
-=======
         RE(bps.stage(mock_xspress3mini, wait=True))
 
-
-def stage_plan(mock_xspress3mini: Xspress3):
-    callback_on_mock_put(
-        mock_xspress3mini.acquire,
-        lambda *_, **__: set_mock_value(
-            mock_xspress3mini.acquire_rbv, AcquireRBVState.ACQUIRE
-        ),
-    )
-    yield from bps.stage(mock_xspress3mini, group="aa", wait=True)
-    callback_on_mock_put(
-        mock_xspress3mini.acquire,
-        lambda *_, **__: set_mock_value(
-            mock_xspress3mini.acquire_rbv, AcquireRBVState.DONE
-        ),
-    )
-    yield from bps.unstage(mock_xspress3mini, wait=True)
-
-
-def test_stage_in_RE(mock_xspress3mini: Xspress3, RE: RunEngine):
-    set_mock_value(mock_xspress3mini.acquire_rbv, AcquireRBVState.DONE)
-    set_mock_value(mock_xspress3mini.detector_state, DetectorState.ACQUIRE)
-    RE(stage_plan(mock_xspress3mini))
-
-    get_mock_put(mock_xspress3mini.trigger_mode).assert_called_once_with(
-        TriggerMode.BURST, wait=ANY, timeout=ANY
-    )
-    assert get_mock_put(mock_xspress3mini.acquire).call_count == 2
->>>>>>> 5a1acf86
+    assert 2 == get_mock_put(mock_xspress3mini.trigger_mode).call_count
+    assert 3 == get_mock_put(mock_xspress3mini.acquire).call_count