--- conflicted
+++ resolved
@@ -34,21 +34,9 @@
     await assert_reading(
         undulator,
         {
-<<<<<<< HEAD
-            "undulator-gap_access": {
-                "value": EnabledStateCapitalised.ENABLED,
-            },
-            "undulator-gap_motor": {
-                "value": 0.0,
-            },
-            "undulator-current_gap": {
-                "value": 0.0,
-            },
-=======
-            "undulator-gap_access": partial_reading(UndulatorGapAccess.ENABLED),
+            "undulator-gap_access": partial_reading(EnabledStateCapitalised.ENABLED),
             "undulator-gap_motor": partial_reading(0.0),
             "undulator-current_gap": partial_reading(0.0),
->>>>>>> aea522a1
         },
     )
 
