--- conflicted
+++ resolved
@@ -1,9 +1,5 @@
-<<<<<<< HEAD
-from unittest.mock import MagicMock, patch
-=======
 import asyncio
 from unittest.mock import AsyncMock, patch
->>>>>>> 1121c682
 
 import pytest
 from bluesky import plan_stubs as bps
@@ -50,40 +46,23 @@
     RE(plan())
 
 
-<<<<<<< HEAD
-@patch("dodal.common.device_utils.asyncio.sleep")
-def test_logging_while_waiting_for_XBPM(
-    asyncio_sleep: MagicMock, RE: RunEngine, fake_xbpm_feedback: XBPMFeedback, caplog
-=======
 @patch("dodal.common.device_utils.sleep")
 def test_logging_while_waiting_for_XBPM(
     asyncio_sleep: AsyncMock, RE: RunEngine, fake_xbpm_feedback: XBPMFeedback, caplog
->>>>>>> 1121c682
 ):
     set_mock_value(fake_xbpm_feedback.pos_stable, False)
 
     current_number_of_sleep_calls = 0
     number_of_sleep_calls_before_stable = 10
 
-<<<<<<< HEAD
-    def go_stable_after_a_number_of_sleep_calls(*args, **kwargs):
-        nonlocal current_number_of_sleep_calls
-        if current_number_of_sleep_calls > number_of_sleep_calls_before_stable:
-            set_mock_value(fake_xbpm_feedback.pos_stable, True)
-=======
     async def go_stable_after_a_number_of_sleep_calls(*args, **kwargs):
         nonlocal current_number_of_sleep_calls
         if current_number_of_sleep_calls > number_of_sleep_calls_before_stable:
             set_mock_value(fake_xbpm_feedback.pos_stable, True)
             await asyncio.sleep(0)
->>>>>>> 1121c682
         current_number_of_sleep_calls += 1
 
     asyncio_sleep.side_effect = go_stable_after_a_number_of_sleep_calls
 
     with caplog.at_level("INFO"):
-<<<<<<< HEAD
-        RE(bps.trigger(fake_xbpm_feedback))
-=======
-        RE(bps.trigger(fake_xbpm_feedback, wait=True))
->>>>>>> 1121c682
+        RE(bps.trigger(fake_xbpm_feedback, wait=True))