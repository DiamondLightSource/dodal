--- conflicted
+++ resolved
@@ -4,17 +4,12 @@
 from bluesky import plan_stubs as bps
 from bluesky.run_engine import RunEngine
 from bluesky.utils import FailedStatus
-<<<<<<< HEAD
-from ophyd_async.core import StrictEnum
+from ophyd_async.core import SignalR, StrictEnum
 from ophyd_async.testing import (
     assert_configuration,
     assert_reading,
     get_mock_put,
 )
-=======
-from ophyd_async.core import SignalR, StrictEnum
-from ophyd_async.testing import assert_reading, get_mock_put, set_mock_value
->>>>>>> 16a4db54
 
 from dodal.devices import b07, i09
 from dodal.devices.electron_analyser.abstract import (
@@ -29,11 +24,7 @@
 )
 from tests.devices.unit_tests.electron_analyser.util import (
     TEST_SEQUENCE_REGION_NAMES,
-<<<<<<< HEAD
-=======
-    assert_read_configuration_has_expected_value,
     create_analyser_device,
->>>>>>> 16a4db54
 )
 
 
