import pytest
from bluesky import plan_stubs as bps
from bluesky.run_engine import RunEngine
from bluesky.utils import FailedStatus
from ophyd_async.core import SignalR, StrictEnum

from dodal.devices import b07, i09
from dodal.devices.electron_analyser.abstract import (
    AbstractAnalyserDriverIO,
    AbstractBaseRegion,
)
from dodal.devices.electron_analyser.specs import (
    SpecsAnalyserDriverIO,
)
from dodal.devices.electron_analyser.vgscienta import (
    VGScientaAnalyserDriverIO,
)
from tests.devices.unit_tests.electron_analyser.util import (
    TEST_SEQUENCE_REGION_NAMES,
    create_analyser_device,
)


@pytest.fixture(
    params=[
        VGScientaAnalyserDriverIO[i09.LensMode, i09.PsuMode, i09.PassEnergy],
        SpecsAnalyserDriverIO[b07.LensMode, b07.PsuMode],
    ]
)
async def sim_driver(
    request: pytest.FixtureRequest, energy_sources: dict[str, SignalR[float]]
) -> AbstractAnalyserDriverIO:
    return await create_analyser_device(
        request.param,
        energy_sources,
    )


@pytest.mark.parametrize("region", TEST_SEQUENCE_REGION_NAMES, indirect=True)
<<<<<<< HEAD
async def test_given_region_that_analyser_sets_modes_correctly(
    sim_driver: AbstractAnalyserDriverIO,
    region: AbstractBaseRegion,
    RE: RunEngine,
) -> None:
    RE(bps.mv(sim_driver, region))

    get_mock_put(sim_driver.region_name).assert_called_once_with(region.name, wait=True)
    await assert_read_configuration_has_expected_value(
        sim_driver, "region_name", region.name
    )
    get_mock_put(sim_driver.energy_mode).assert_called_once_with(
        region.energy_mode, wait=True
    )
    await assert_read_configuration_has_expected_value(
        sim_driver, "energy_mode", region.energy_mode
    )
    get_mock_put(sim_driver.acquisition_mode).assert_called_once_with(
        region.acquisition_mode, wait=True
    )
    await assert_read_configuration_has_expected_value(
        sim_driver, "acquisition_mode", region.acquisition_mode
    )
    get_mock_put(sim_driver.lens_mode).assert_called_once_with(
        region.lens_mode, wait=True
    )
    await assert_read_configuration_has_expected_value(
        sim_driver, "lens_mode", region.lens_mode
    )


@pytest.mark.parametrize("region", TEST_SEQUENCE_REGION_NAMES, indirect=True)
async def test_given_region_that_analyser_sets_energy_values_correctly(
    sim_driver: AbstractAnalyserDriverIO,
    region: AbstractBaseRegion,
    RE: RunEngine,
) -> None:
    RE(bps.mv(sim_driver, region))

    energy_source = sim_driver._get_energy_source(region.excitation_energy_source)
    excitation_energy = await energy_source.get_value()

    expected_low_e = to_kinetic_energy(
        region.low_energy, region.energy_mode, excitation_energy
    )
    expected_high_e = to_kinetic_energy(
        region.high_energy, region.energy_mode, excitation_energy
    )
    expected_pass_e = region.pass_energy

    expected_energy_source = energy_source.name

    get_mock_put(sim_driver.low_energy).assert_called_once_with(
        expected_low_e, wait=True
    )
    await assert_read_configuration_has_expected_value(
        sim_driver, "low_energy", expected_low_e
    )
    get_mock_put(sim_driver.high_energy).assert_called_once_with(
        expected_high_e, wait=True
    )
    await assert_read_configuration_has_expected_value(
        sim_driver, "high_energy", expected_high_e
    )
    get_mock_put(sim_driver.pass_energy).assert_called_once_with(
        expected_pass_e, wait=True
    )
    await assert_read_configuration_has_expected_value(
        sim_driver, "pass_energy", expected_pass_e
    )

    get_mock_put(sim_driver.excitation_energy).assert_called_once_with(
        excitation_energy, wait=True
    )
    get_mock_put(sim_driver.excitation_energy_source).assert_called_once_with(
        expected_energy_source, wait=True
    )
    await assert_read_configuration_has_expected_value(
        sim_driver, "excitation_energy_source", expected_energy_source
    )
    await assert_reading(
        sim_driver,
        {
            "sim_driver-excitation_energy": {"value": excitation_energy},
            "sim_driver-image": {"value": []},
            "sim_driver-spectrum": {"value": []},
            "sim_driver-total_intensity": {"value": 0.0},
        },
    )


@pytest.mark.parametrize("region", TEST_SEQUENCE_REGION_NAMES, indirect=True)
async def test_given_region_that_analyser_sets_channel_correctly(
    sim_driver: AbstractAnalyserDriverIO,
    region: AbstractBaseRegion,
    RE: RunEngine,
) -> None:
    RE(bps.mv(sim_driver, region))

    expected_slices = region.slices
    expected_iterations = region.iterations
    get_mock_put(sim_driver.slices).assert_called_once_with(expected_slices, wait=True)
    await assert_read_configuration_has_expected_value(
        sim_driver, "slices", expected_slices
    )
    get_mock_put(sim_driver.iterations).assert_called_once_with(
        expected_iterations, wait=True
    )
    await assert_read_configuration_has_expected_value(
        sim_driver, "iterations", expected_iterations
    )


@pytest.mark.parametrize("region", TEST_SEQUENCE_REGION_NAMES, indirect=True)
async def test_that_data_to_read_is_correct(
    sim_driver: AbstractAnalyserDriverIO,
    region: AbstractBaseRegion,
    RE: RunEngine,
) -> None:
    RE(bps.mv(sim_driver, region))

    expected_total_time = math.prod(
        await asyncio.gather(
            sim_driver.iterations.get_value(),
            sim_driver.total_steps.get_value(),
            sim_driver.acquire_time.get_value(),
        )
    )
    assert await sim_driver.total_time.get_value() == expected_total_time

    spectrum = np.array([1, 2, 3, 4, 5], dtype=float)
    expected_total_intensity = np.sum(spectrum)
    set_mock_value(sim_driver.spectrum, spectrum)
    assert await sim_driver.total_intensity.get_value() == expected_total_intensity


@pytest.mark.parametrize("region", TEST_SEQUENCE_REGION_NAMES, indirect=True)
=======
>>>>>>> 6693e3ec
def test_analyser_correctly_selects_energy_source_from_region_input(
    sim_driver: AbstractAnalyserDriverIO,
    region: AbstractBaseRegion,
) -> None:
    source_alias_name = region.excitation_energy_source
    energy_source = sim_driver._get_energy_source(source_alias_name)

    assert energy_source == sim_driver.energy_sources[source_alias_name]


def test_analyser_raise_error_on_invalid_energy_source_selected(
    sim_driver: AbstractAnalyserDriverIO,
) -> None:
    with pytest.raises(KeyError):
        sim_driver._get_energy_source("invalid_name")


def test_driver_throws_error_with_wrong_lens_mode(
    sim_driver: AbstractAnalyserDriverIO,
    RE: RunEngine,
) -> None:
    class LensModeTestEnum(StrictEnum):
        TEST_1 = "Invalid mode"

    lens_datatype = sim_driver.lens_mode.datatype
    lens_datatype_name = lens_datatype.__name__ if lens_datatype is not None else ""
    with pytest.raises(FailedStatus, match=f"is not a valid {lens_datatype_name}"):
        RE(bps.mv(sim_driver.lens_mode, LensModeTestEnum.TEST_1))


def test_driver_throws_error_with_wrong_acquisition_mode(
    sim_driver: AbstractAnalyserDriverIO,
    RE: RunEngine,
) -> None:
    class AcquisitionModeTestEnum(StrictEnum):
        TEST_1 = "Invalid mode"

    acq_datatype = sim_driver.acquisition_mode.datatype
    acq_datatype_name = acq_datatype.__name__ if acq_datatype is not None else ""
    with pytest.raises(FailedStatus, match=f"is not a valid {acq_datatype_name}"):
        RE(bps.mv(sim_driver.acquisition_mode, AcquisitionModeTestEnum.TEST_1))


def test_driver_throws_error_with_wrong_psu_mode(
    sim_driver: AbstractAnalyserDriverIO,
    RE: RunEngine,
) -> None:
    class PsuModeTestEnum(StrictEnum):
        TEST_1 = "Invalid mode"

    psu_datatype = sim_driver.psu_mode.datatype
    psu_datatype_name = psu_datatype.__name__ if psu_datatype is not None else ""
    with pytest.raises(FailedStatus, match=f"is not a valid {psu_datatype_name}"):
        RE(bps.mv(sim_driver.psu_mode, PsuModeTestEnum.TEST_1))<|MERGE_RESOLUTION|>--- conflicted
+++ resolved
@@ -37,146 +37,6 @@
 
 
 @pytest.mark.parametrize("region", TEST_SEQUENCE_REGION_NAMES, indirect=True)
-<<<<<<< HEAD
-async def test_given_region_that_analyser_sets_modes_correctly(
-    sim_driver: AbstractAnalyserDriverIO,
-    region: AbstractBaseRegion,
-    RE: RunEngine,
-) -> None:
-    RE(bps.mv(sim_driver, region))
-
-    get_mock_put(sim_driver.region_name).assert_called_once_with(region.name, wait=True)
-    await assert_read_configuration_has_expected_value(
-        sim_driver, "region_name", region.name
-    )
-    get_mock_put(sim_driver.energy_mode).assert_called_once_with(
-        region.energy_mode, wait=True
-    )
-    await assert_read_configuration_has_expected_value(
-        sim_driver, "energy_mode", region.energy_mode
-    )
-    get_mock_put(sim_driver.acquisition_mode).assert_called_once_with(
-        region.acquisition_mode, wait=True
-    )
-    await assert_read_configuration_has_expected_value(
-        sim_driver, "acquisition_mode", region.acquisition_mode
-    )
-    get_mock_put(sim_driver.lens_mode).assert_called_once_with(
-        region.lens_mode, wait=True
-    )
-    await assert_read_configuration_has_expected_value(
-        sim_driver, "lens_mode", region.lens_mode
-    )
-
-
-@pytest.mark.parametrize("region", TEST_SEQUENCE_REGION_NAMES, indirect=True)
-async def test_given_region_that_analyser_sets_energy_values_correctly(
-    sim_driver: AbstractAnalyserDriverIO,
-    region: AbstractBaseRegion,
-    RE: RunEngine,
-) -> None:
-    RE(bps.mv(sim_driver, region))
-
-    energy_source = sim_driver._get_energy_source(region.excitation_energy_source)
-    excitation_energy = await energy_source.get_value()
-
-    expected_low_e = to_kinetic_energy(
-        region.low_energy, region.energy_mode, excitation_energy
-    )
-    expected_high_e = to_kinetic_energy(
-        region.high_energy, region.energy_mode, excitation_energy
-    )
-    expected_pass_e = region.pass_energy
-
-    expected_energy_source = energy_source.name
-
-    get_mock_put(sim_driver.low_energy).assert_called_once_with(
-        expected_low_e, wait=True
-    )
-    await assert_read_configuration_has_expected_value(
-        sim_driver, "low_energy", expected_low_e
-    )
-    get_mock_put(sim_driver.high_energy).assert_called_once_with(
-        expected_high_e, wait=True
-    )
-    await assert_read_configuration_has_expected_value(
-        sim_driver, "high_energy", expected_high_e
-    )
-    get_mock_put(sim_driver.pass_energy).assert_called_once_with(
-        expected_pass_e, wait=True
-    )
-    await assert_read_configuration_has_expected_value(
-        sim_driver, "pass_energy", expected_pass_e
-    )
-
-    get_mock_put(sim_driver.excitation_energy).assert_called_once_with(
-        excitation_energy, wait=True
-    )
-    get_mock_put(sim_driver.excitation_energy_source).assert_called_once_with(
-        expected_energy_source, wait=True
-    )
-    await assert_read_configuration_has_expected_value(
-        sim_driver, "excitation_energy_source", expected_energy_source
-    )
-    await assert_reading(
-        sim_driver,
-        {
-            "sim_driver-excitation_energy": {"value": excitation_energy},
-            "sim_driver-image": {"value": []},
-            "sim_driver-spectrum": {"value": []},
-            "sim_driver-total_intensity": {"value": 0.0},
-        },
-    )
-
-
-@pytest.mark.parametrize("region", TEST_SEQUENCE_REGION_NAMES, indirect=True)
-async def test_given_region_that_analyser_sets_channel_correctly(
-    sim_driver: AbstractAnalyserDriverIO,
-    region: AbstractBaseRegion,
-    RE: RunEngine,
-) -> None:
-    RE(bps.mv(sim_driver, region))
-
-    expected_slices = region.slices
-    expected_iterations = region.iterations
-    get_mock_put(sim_driver.slices).assert_called_once_with(expected_slices, wait=True)
-    await assert_read_configuration_has_expected_value(
-        sim_driver, "slices", expected_slices
-    )
-    get_mock_put(sim_driver.iterations).assert_called_once_with(
-        expected_iterations, wait=True
-    )
-    await assert_read_configuration_has_expected_value(
-        sim_driver, "iterations", expected_iterations
-    )
-
-
-@pytest.mark.parametrize("region", TEST_SEQUENCE_REGION_NAMES, indirect=True)
-async def test_that_data_to_read_is_correct(
-    sim_driver: AbstractAnalyserDriverIO,
-    region: AbstractBaseRegion,
-    RE: RunEngine,
-) -> None:
-    RE(bps.mv(sim_driver, region))
-
-    expected_total_time = math.prod(
-        await asyncio.gather(
-            sim_driver.iterations.get_value(),
-            sim_driver.total_steps.get_value(),
-            sim_driver.acquire_time.get_value(),
-        )
-    )
-    assert await sim_driver.total_time.get_value() == expected_total_time
-
-    spectrum = np.array([1, 2, 3, 4, 5], dtype=float)
-    expected_total_intensity = np.sum(spectrum)
-    set_mock_value(sim_driver.spectrum, spectrum)
-    assert await sim_driver.total_intensity.get_value() == expected_total_intensity
-
-
-@pytest.mark.parametrize("region", TEST_SEQUENCE_REGION_NAMES, indirect=True)
-=======
->>>>>>> 6693e3ec
 def test_analyser_correctly_selects_energy_source_from_region_input(
     sim_driver: AbstractAnalyserDriverIO,
     region: AbstractBaseRegion,
