--- conflicted
+++ resolved
@@ -77,9 +77,7 @@
 ) -> None:
     driver = sim_detector.driver
     driver_config = await driver.read_configuration()
-    # Type ignore needed until this is in next release
-    # https://github.com/bluesky/ophyd-async/issues/1013#event-19205466589
-    await assert_configuration(sim_detector, driver_config)  # type: ignore
+    await assert_configuration(sim_detector, driver_config)
 
 
 async def test_analyser_detector_describe_configuration(
@@ -88,38 +86,4 @@
     driver = sim_detector.driver
     driver_describe_config = await driver.describe_configuration()
 
-<<<<<<< HEAD
-    assert await sim_detector.describe_configuration() == driver_describe_config
-=======
-async def test_analyser_detector_config_read(
-    sim_detector: GenericElectronAnalyserDetector,
-) -> None:
-    # avoid division by zero in angle axis calculation
-    await sim_detector.driver.slices.set(1)
-    configuration_read = await sim_detector.read_configuration()
-    expected_config_keys = [
-        f"{sim_detector.name}-_driver-centre_energy",
-        f"{sim_detector.name}-_driver-lens_mode",
-        f"{sim_detector.name}-_driver-excitation_energy_source",
-        f"{sim_detector.name}-_driver-acquisition_mode",
-        f"{sim_detector.name}-_driver-psu_mode",
-        f"{sim_detector.name}-_driver-energy_mode",
-        f"{sim_detector.name}-_driver-region_name",
-        f"{sim_detector.name}-_driver-energy_step",
-        f"{sim_detector.name}-_driver-slices",
-        f"{sim_detector.name}-_driver-pass_energy",
-        f"{sim_detector.name}-_driver-high_energy",
-        f"{sim_detector.name}-_driver-iterations",
-        f"{sim_detector.name}-_driver-low_energy",
-        f"{sim_detector.name}-_driver-acquire_time",
-        f"{sim_detector.name}-_driver-total_steps",
-        f"{sim_detector.name}-_driver-total_time",
-        f"{sim_detector.name}-_driver-energy_axis",
-        f"{sim_detector.name}-_driver-binding_energy_axis",
-        f"{sim_detector.name}-_driver-angle_axis",
-    ]
-    assert all(item in configuration_read for item in expected_config_keys)
-
-
-# ToDo - Add test that data being read is correct from plan
->>>>>>> 8767a108
+    assert await sim_detector.describe_configuration() == driver_describe_config