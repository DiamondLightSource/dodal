--- conflicted
+++ resolved
@@ -1,15 +1,11 @@
 import os
 from typing import Any, TypeVar, get_args, get_origin
 
-<<<<<<< HEAD
-from dodal.devices.electron_analyser import EnergyMode
-=======
-from ophyd_async.core import SignalR, StandardReadable, init_devices
+from ophyd_async.core import SignalR, init_devices
 
 from dodal.devices.electron_analyser import (
     EnergyMode,
 )
->>>>>>> 16a4db54
 from dodal.devices.electron_analyser.abstract import (
     AbstractAnalyserDriverIO,
     AbstractBaseRegion,
