--- conflicted
+++ resolved
@@ -9,11 +9,7 @@
     AcquisitionMode,
     SpecsSequence,
 )
-<<<<<<< HEAD
-from tests.devices.unit_tests.electron_analyser.helpers import (
-=======
 from tests.devices.unit_tests.electron_analyser.util import (
->>>>>>> 8ce97401
     assert_region_has_expected_values,
     get_test_sequence,
 )
