from typing import Any

import numpy as np
import pytest
from bluesky import plan_stubs as bps
from bluesky.run_engine import RunEngine
from ophyd_async.testing import (
    assert_configuration,
    assert_value,
    get_mock_put,
    partial_reading,
    set_mock_value,
)

<<<<<<< HEAD
from dodal.devices.b07 import LensMode
=======
from dodal.devices.b07 import LensMode, PsuMode
>>>>>>> 371d3dff
from dodal.devices.electron_analyser import EnergyMode, to_kinetic_energy
from dodal.devices.electron_analyser.specs import (
    AcquisitionMode,
    SpecsAnalyserDriverIO,
    SpecsRegion,
)
from tests.devices.unit_tests.electron_analyser.util import (
    TEST_SEQUENCE_REGION_NAMES,
)


@pytest.fixture
def driver_class() -> type[SpecsAnalyserDriverIO[LensMode, PsuMode]]:
    return SpecsAnalyserDriverIO[LensMode, PsuMode]


@pytest.mark.parametrize("region", TEST_SEQUENCE_REGION_NAMES, indirect=True)
async def test_analyser_sets_region_and_configuration_is_correct(
<<<<<<< HEAD
    sim_driver: SpecsAnalyserDriverIO,
    region: SpecsRegion,
    RE: RunEngine,
) -> None:
    RE(bps.mv(sim_driver, region))

    # ToDo - Put energy step and centre energy into abstract, remove if statements.
=======
    sim_driver: SpecsAnalyserDriverIO[LensMode, PsuMode],
    region: SpecsRegion[LensMode, PsuMode],
    expected_abstract_driver_config_reading: dict[str, dict[str, Any]],
    RE: RunEngine,
) -> None:
>>>>>>> 371d3dff
    if region.acquisition_mode == AcquisitionMode.FIXED_TRANSMISSION:
        get_mock_put(sim_driver.energy_step).assert_called_once_with(
            region.energy_step, wait=True
        )
    else:
        get_mock_put(sim_driver.energy_step).assert_not_called()

    if region.acquisition_mode == AcquisitionMode.FIXED_ENERGY:
        source = sim_driver._get_energy_source(region.excitation_energy_source)
        excitation_energy = await source.get_value()
        expected_centre_e = to_kinetic_energy(
            region.centre_energy, region.energy_mode, excitation_energy
        )
        get_mock_put(sim_driver.centre_energy).assert_called_once_with(
            expected_centre_e, wait=True
        )
    else:
        get_mock_put(sim_driver.centre_energy).assert_not_called()

    get_mock_put(sim_driver.psu_mode).assert_called_once_with(
        region.psu_mode, wait=True
    )

    get_mock_put(sim_driver.snapshot_values).assert_called_once_with(
        region.values, wait=True
    )

    prefix = sim_driver.name + "-"
<<<<<<< HEAD
    # Check partial match, check only specific fields not covered by abstract class
    await assert_configuration(
        sim_driver,
        {
            f"{prefix}centre_energy": partial_reading(
                await sim_driver.centre_energy.get_value()
            ),
            f"{prefix}energy_step": partial_reading(
                await sim_driver.energy_step.get_value()
            ),
            f"{prefix}psu_mode": partial_reading(region.psu_mode),
            f"{prefix}snapshot_values": partial_reading(region.values),
        },
        full_match=False,
=======
    specs_expected_config_reading = {
        f"{prefix}centre_energy": partial_reading(
            await sim_driver.centre_energy.get_value()
        ),
        f"{prefix}energy_step": partial_reading(
            await sim_driver.energy_step.get_value()
        ),
        f"{prefix}snapshot_values": partial_reading(region.values),
        f"{prefix}psu_mode": partial_reading(region.psu_mode),
    }

    full_expected_config = (
        expected_abstract_driver_config_reading | specs_expected_config_reading
    )

    # Check exact match by combining expected specs specific config reading with
    # abstract one
    await assert_configuration(
        sim_driver,
        full_expected_config,
        full_match=True,
>>>>>>> 371d3dff
    )


@pytest.mark.parametrize("region", TEST_SEQUENCE_REGION_NAMES, indirect=True)
async def test_specs_analyser_binding_energy_axis(
<<<<<<< HEAD
    sim_driver: SpecsAnalyserDriverIO,
    region: SpecsRegion,
=======
    sim_driver: SpecsAnalyserDriverIO[LensMode, PsuMode],
    region: SpecsRegion[LensMode, PsuMode],
>>>>>>> 371d3dff
    RE: RunEngine,
) -> None:
    RE(bps.mv(sim_driver, region))

    source = sim_driver._get_energy_source(region.excitation_energy_source)
    excitation_energy = await source.get_value()

    # Check binding energy is correct
    is_binding = await sim_driver.energy_mode.get_value() == EnergyMode.BINDING
    energy_axis = await sim_driver.energy_axis.get_value()
    expected_binding_energy_axis = np.array(
        [excitation_energy - e if is_binding else e for e in energy_axis]
    )
    await assert_value(sim_driver.binding_energy_axis, expected_binding_energy_axis)


async def test_specs_analyser_energy_axis(
    sim_driver: SpecsAnalyserDriverIO[LensMode, PsuMode],
    RE: RunEngine,
) -> None:
    start_energy = 1
    end_energy = 10
    total_points_iterations = 11

    RE(bps.mv(sim_driver.low_energy, start_energy))
    RE(bps.mv(sim_driver.high_energy, end_energy))
    set_mock_value(sim_driver.energy_channels, total_points_iterations)

    expected_energy_axis = [1.0, 1.9, 2.8, 3.7, 4.6, 5.5, 6.4, 7.3, 8.2, 9.1, 10.0]
    await assert_value(sim_driver.energy_axis, expected_energy_axis)


async def test_specs_analyser_angle_axis(
    sim_driver: SpecsAnalyserDriverIO[LensMode, PsuMode],
    RE: RunEngine,
) -> None:
    max_angle = 21
    min_angle = 1
    slices = 10

    set_mock_value(sim_driver.min_angle_axis, min_angle)
    set_mock_value(sim_driver.max_angle_axis, max_angle)
    RE(bps.mv(sim_driver.slices, slices))

    expected_angle_axis = [2.0, 4.0, 6.0, 8.0, 10.0, 12.0, 14.0, 16.0, 18.0, 20.0]
    await assert_value(sim_driver.angle_axis, expected_angle_axis)<|MERGE_RESOLUTION|>--- conflicted
+++ resolved
@@ -12,11 +12,7 @@
     set_mock_value,
 )
 
-<<<<<<< HEAD
-from dodal.devices.b07 import LensMode
-=======
 from dodal.devices.b07 import LensMode, PsuMode
->>>>>>> 371d3dff
 from dodal.devices.electron_analyser import EnergyMode, to_kinetic_energy
 from dodal.devices.electron_analyser.specs import (
     AcquisitionMode,
@@ -35,21 +31,11 @@
 
 @pytest.mark.parametrize("region", TEST_SEQUENCE_REGION_NAMES, indirect=True)
 async def test_analyser_sets_region_and_configuration_is_correct(
-<<<<<<< HEAD
-    sim_driver: SpecsAnalyserDriverIO,
-    region: SpecsRegion,
-    RE: RunEngine,
-) -> None:
-    RE(bps.mv(sim_driver, region))
-
-    # ToDo - Put energy step and centre energy into abstract, remove if statements.
-=======
     sim_driver: SpecsAnalyserDriverIO[LensMode, PsuMode],
     region: SpecsRegion[LensMode, PsuMode],
     expected_abstract_driver_config_reading: dict[str, dict[str, Any]],
     RE: RunEngine,
 ) -> None:
->>>>>>> 371d3dff
     if region.acquisition_mode == AcquisitionMode.FIXED_TRANSMISSION:
         get_mock_put(sim_driver.energy_step).assert_called_once_with(
             region.energy_step, wait=True
@@ -78,22 +64,6 @@
     )
 
     prefix = sim_driver.name + "-"
-<<<<<<< HEAD
-    # Check partial match, check only specific fields not covered by abstract class
-    await assert_configuration(
-        sim_driver,
-        {
-            f"{prefix}centre_energy": partial_reading(
-                await sim_driver.centre_energy.get_value()
-            ),
-            f"{prefix}energy_step": partial_reading(
-                await sim_driver.energy_step.get_value()
-            ),
-            f"{prefix}psu_mode": partial_reading(region.psu_mode),
-            f"{prefix}snapshot_values": partial_reading(region.values),
-        },
-        full_match=False,
-=======
     specs_expected_config_reading = {
         f"{prefix}centre_energy": partial_reading(
             await sim_driver.centre_energy.get_value()
@@ -115,19 +85,13 @@
         sim_driver,
         full_expected_config,
         full_match=True,
->>>>>>> 371d3dff
     )
 
 
 @pytest.mark.parametrize("region", TEST_SEQUENCE_REGION_NAMES, indirect=True)
 async def test_specs_analyser_binding_energy_axis(
-<<<<<<< HEAD
-    sim_driver: SpecsAnalyserDriverIO,
-    region: SpecsRegion,
-=======
     sim_driver: SpecsAnalyserDriverIO[LensMode, PsuMode],
     region: SpecsRegion[LensMode, PsuMode],
->>>>>>> 371d3dff
     RE: RunEngine,
 ) -> None:
     RE(bps.mv(sim_driver, region))
