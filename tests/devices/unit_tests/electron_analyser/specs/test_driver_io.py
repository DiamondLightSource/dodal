from unittest.mock import ANY

import numpy as np
import pytest
from bluesky import plan_stubs as bps
from bluesky.run_engine import RunEngine
from ophyd_async.core import SignalR
from ophyd_async.testing import (
    assert_configuration,
    assert_reading,
    assert_value,
    get_mock_put,
    partial_reading,
    set_mock_value,
)

from dodal.devices.b07 import LensMode, PsuMode
from dodal.devices.electron_analyser import (
    EnergyMode,
)
from dodal.devices.electron_analyser.enums import EnergyMode
from dodal.devices.electron_analyser.specs import (
    AcquisitionMode,
    SpecsAnalyserDriverIO,
    SpecsRegion,
)
from tests.devices.unit_tests.electron_analyser.util import (
    TEST_SEQUENCE_REGION_NAMES,
    create_analyser_device,
)


@pytest.fixture
async def sim_driver(
    energy_sources: dict[str, SignalR[float]],
) -> SpecsAnalyserDriverIO[LensMode, PsuMode]:
    return await create_analyser_device(
        SpecsAnalyserDriverIO[LensMode, PsuMode],
        energy_sources,
    )


@pytest.mark.parametrize("region", TEST_SEQUENCE_REGION_NAMES, indirect=True)
async def test_analyser_sets_region_correctly(
    sim_driver: SpecsAnalyserDriverIO[LensMode, PsuMode],
    region: SpecsRegion[LensMode, PsuMode],
    RE: RunEngine,
) -> None:
    RE(bps.mv(sim_driver, region), wait=True)

    energy_source = sim_driver._get_energy_source(region.excitation_energy_source)
    expected_source = energy_source.name

    region.switch_energy_mode(EnergyMode.KINETIC, await energy_source.get_value())
    get_mock_put(sim_driver.region_name).assert_called_once_with(region.name, wait=True)
    get_mock_put(sim_driver.energy_mode).assert_called_once_with(
        region.energy_mode, wait=True
    )
    get_mock_put(sim_driver.acquisition_mode).assert_called_once_with(
        region.acquisition_mode, wait=True
    )
    get_mock_put(sim_driver.lens_mode).assert_called_once_with(
        region.lens_mode, wait=True
    )

    get_mock_put(sim_driver.low_energy).assert_called_once_with(
        region.low_energy, wait=True
    )
    if region.acquisition_mode == AcquisitionMode.FIXED_ENERGY:
        get_mock_put(sim_driver.centre_energy).assert_called_once_with(
            region.centre_energy, wait=True
        )
    else:
        get_mock_put(sim_driver.centre_energy).assert_not_called()

    get_mock_put(sim_driver.high_energy).assert_called_once_with(
        region.high_energy, wait=True
    )
    get_mock_put(sim_driver.pass_energy).assert_called_once_with(
        region.pass_energy, wait=True
    )
    get_mock_put(sim_driver.excitation_energy_source).assert_called_once_with(
        expected_source, wait=True
    )
    get_mock_put(sim_driver.slices).assert_called_once_with(region.slices, wait=True)
    get_mock_put(sim_driver.iterations).assert_called_once_with(
        region.iterations, wait=True
    )

    if region.acquisition_mode == AcquisitionMode.FIXED_TRANSMISSION:
        get_mock_put(sim_driver.energy_step).assert_called_once_with(
            region.energy_step, wait=True
        )
    else:
        get_mock_put(sim_driver.energy_step).assert_not_called()

    get_mock_put(sim_driver.psu_mode).assert_called_once_with(
        region.psu_mode, wait=True
    )
    get_mock_put(sim_driver.snapshot_values).assert_called_once_with(
        region.values, wait=True
    )


@pytest.mark.parametrize("region", TEST_SEQUENCE_REGION_NAMES, indirect=True)
async def test_analyser_sets_region_and_read_configuration_is_correct(
    sim_driver: SpecsAnalyserDriverIO[LensMode, PsuMode],
    region: SpecsRegion[LensMode, PsuMode],
    RE: RunEngine,
) -> None:
    RE(bps.mv(sim_driver, region), wait=True)

    prefix = sim_driver.name + "-"

    energy_source = sim_driver._get_energy_source(region.excitation_energy_source)
    region.switch_energy_mode(EnergyMode.KINETIC, await energy_source.get_value())

    await assert_configuration(
        sim_driver,
        {
<<<<<<< HEAD
            f"{prefix}region_name": {"value": region.name},
            f"{prefix}energy_mode": {"value": region.energy_mode},
            f"{prefix}acquisition_mode": {"value": region.acquisition_mode},
            f"{prefix}lens_mode": {"value": region.lens_mode},
            f"{prefix}low_energy": {"value": region.low_energy},
            f"{prefix}centre_energy": {"value": ANY},
            f"{prefix}high_energy": {"value": region.high_energy},
            f"{prefix}energy_step": {"value": ANY},
            f"{prefix}pass_energy": {"value": region.pass_energy},
            f"{prefix}excitation_energy_source": {"value": energy_source.name},
            f"{prefix}slices": {"value": region.slices},
            f"{prefix}iterations": {"value": region.iterations},
            f"{prefix}total_steps": {"value": ANY},
            f"{prefix}step_time": {"value": ANY},
            f"{prefix}total_time": {"value": ANY},
            f"{prefix}energy_axis": {"value": ANY},
            f"{prefix}binding_energy_axis": {"value": ANY},
            f"{prefix}angle_axis": {"value": ANY},
            f"{prefix}snapshot_values": {"value": region.values},
            f"{prefix}psu_mode": {"value": region.psu_mode},
=======
            f"{prefix}region_name": partial_reading(region.name),
            f"{prefix}energy_mode": partial_reading(region.energy_mode),
            f"{prefix}acquisition_mode": partial_reading(region.acquisition_mode),
            f"{prefix}lens_mode": partial_reading(region.lens_mode),
            f"{prefix}low_energy": partial_reading(expected_low_e),
            f"{prefix}centre_energy": partial_reading(ANY),
            f"{prefix}high_energy": partial_reading(expected_high_e),
            f"{prefix}energy_step": partial_reading(ANY),
            f"{prefix}pass_energy": partial_reading(region.pass_energy),
            f"{prefix}excitation_energy_source": partial_reading(expected_source),
            f"{prefix}slices": partial_reading(region.slices),
            f"{prefix}iterations": partial_reading(region.iterations),
            f"{prefix}total_steps": partial_reading(ANY),
            f"{prefix}step_time": partial_reading(ANY),
            f"{prefix}total_time": partial_reading(ANY),
            f"{prefix}energy_axis": partial_reading(ANY),
            f"{prefix}binding_energy_axis": partial_reading(ANY),
            f"{prefix}angle_axis": partial_reading(ANY),
            f"{prefix}snapshot_values": partial_reading(region.values),
            f"{prefix}psu_mode": partial_reading(region.psu_mode),
>>>>>>> c656d805
        },
    )


@pytest.fixture
async def test_analyser_sets_region_and_read_is_correct(
    sim_driver: SpecsAnalyserDriverIO[LensMode, PsuMode],
    region: SpecsRegion[LensMode, PsuMode],
    RE: RunEngine,
) -> None:
    RE(bps.mv(sim_driver, region), wait=True)

    energy_source = sim_driver._get_energy_source(region.excitation_energy_source)
    excitation_energy = await energy_source.get_value()

    spectrum = np.array([1, 2, 3, 4, 5], dtype=float)
    expected_total_intensity = np.sum(spectrum)
    set_mock_value(sim_driver.spectrum, spectrum)

    prefix = sim_driver.name + "-"
    await assert_reading(
        sim_driver,
        {
            f"{prefix}excitation_energy": partial_reading(excitation_energy),
            f"{prefix}image": partial_reading([]),
            f"{prefix}spectrum": partial_reading(spectrum),
            f"{prefix}total_intensity": partial_reading(expected_total_intensity),
        },
    )


@pytest.mark.parametrize("region", TEST_SEQUENCE_REGION_NAMES, indirect=True)
async def test_specs_analyser_binding_energy_axis(
    sim_driver: SpecsAnalyserDriverIO[LensMode, PsuMode],
    region: SpecsRegion[LensMode, PsuMode],
    RE: RunEngine,
) -> None:
    RE(bps.mv(sim_driver, region))

    source = sim_driver._get_energy_source(region.excitation_energy_source)
    excitation_energy = await source.get_value()

    # Check binding energy is correct
    is_binding = await sim_driver.energy_mode.get_value() == EnergyMode.BINDING
    energy_axis = await sim_driver.energy_axis.get_value()
    expected_binding_energy_axis = np.array(
        [excitation_energy - e if is_binding else e for e in energy_axis]
    )
    await assert_value(sim_driver.binding_energy_axis, expected_binding_energy_axis)


async def test_specs_analyser_energy_axis(
    sim_driver: SpecsAnalyserDriverIO[LensMode, PsuMode],
    RE: RunEngine,
) -> None:
    start_energy = 1
    end_energy = 10
    total_points_iterations = 11

    RE(bps.mv(sim_driver.low_energy, start_energy))
    RE(bps.mv(sim_driver.high_energy, end_energy))
    set_mock_value(sim_driver.energy_channels, total_points_iterations)

    expected_energy_axis = [1.0, 1.9, 2.8, 3.7, 4.6, 5.5, 6.4, 7.3, 8.2, 9.1, 10.0]
    await assert_value(sim_driver.energy_axis, expected_energy_axis)


async def test_specs_analyser_angle_axis(
    sim_driver: SpecsAnalyserDriverIO[LensMode, PsuMode],
    RE: RunEngine,
) -> None:
    max_angle = 21
    min_angle = 1
    slices = 10

    set_mock_value(sim_driver.min_angle_axis, min_angle)
    set_mock_value(sim_driver.max_angle_axis, max_angle)
    RE(bps.mv(sim_driver.slices, slices))

    expected_angle_axis = [2.0, 4.0, 6.0, 8.0, 10.0, 12.0, 14.0, 16.0, 18.0, 20.0]
    await assert_value(sim_driver.angle_axis, expected_angle_axis)<|MERGE_RESOLUTION|>--- conflicted
+++ resolved
@@ -118,28 +118,6 @@
     await assert_configuration(
         sim_driver,
         {
-<<<<<<< HEAD
-            f"{prefix}region_name": {"value": region.name},
-            f"{prefix}energy_mode": {"value": region.energy_mode},
-            f"{prefix}acquisition_mode": {"value": region.acquisition_mode},
-            f"{prefix}lens_mode": {"value": region.lens_mode},
-            f"{prefix}low_energy": {"value": region.low_energy},
-            f"{prefix}centre_energy": {"value": ANY},
-            f"{prefix}high_energy": {"value": region.high_energy},
-            f"{prefix}energy_step": {"value": ANY},
-            f"{prefix}pass_energy": {"value": region.pass_energy},
-            f"{prefix}excitation_energy_source": {"value": energy_source.name},
-            f"{prefix}slices": {"value": region.slices},
-            f"{prefix}iterations": {"value": region.iterations},
-            f"{prefix}total_steps": {"value": ANY},
-            f"{prefix}step_time": {"value": ANY},
-            f"{prefix}total_time": {"value": ANY},
-            f"{prefix}energy_axis": {"value": ANY},
-            f"{prefix}binding_energy_axis": {"value": ANY},
-            f"{prefix}angle_axis": {"value": ANY},
-            f"{prefix}snapshot_values": {"value": region.values},
-            f"{prefix}psu_mode": {"value": region.psu_mode},
-=======
             f"{prefix}region_name": partial_reading(region.name),
             f"{prefix}energy_mode": partial_reading(region.energy_mode),
             f"{prefix}acquisition_mode": partial_reading(region.acquisition_mode),
@@ -160,7 +138,6 @@
             f"{prefix}angle_axis": partial_reading(ANY),
             f"{prefix}snapshot_values": partial_reading(region.values),
             f"{prefix}psu_mode": partial_reading(region.psu_mode),
->>>>>>> c656d805
         },
     )
 
