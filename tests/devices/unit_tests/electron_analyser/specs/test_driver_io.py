import numpy as np
import pytest
from bluesky import plan_stubs as bps
from bluesky.run_engine import RunEngine
from ophyd_async.core import SignalR
from ophyd_async.testing import (
    assert_configuration,
    assert_reading,
    assert_value,
    get_mock_put,
    set_mock_value,
)

from dodal.devices.b07 import LensMode, PsuMode
from dodal.devices.electron_analyser import (
    EnergyMode,
    to_kinetic_energy,
)
from dodal.devices.electron_analyser.specs import (
    SpecsAnalyserDriverIO,
    SpecsRegion,
)
from tests.devices.unit_tests.electron_analyser.helpers import (
    TEST_SEQUENCE_REGION_NAMES,
    create_analyser_device,
)


@pytest.fixture
async def sim_driver(
    energy_sources: dict[str, SignalR[float]],
) -> SpecsAnalyserDriverIO[LensMode, PsuMode]:
    return await create_analyser_device(
        SpecsAnalyserDriverIO[LensMode, PsuMode],
        energy_sources,
    )


@pytest.mark.parametrize("region", TEST_SEQUENCE_REGION_NAMES, indirect=True)
async def test_analyser_sets_region_correctly(
    sim_driver: SpecsAnalyserDriverIO[LensMode, PsuMode],
    region: SpecsRegion[LensMode, PsuMode],
    RE: RunEngine,
) -> None:
<<<<<<< HEAD
=======
    RE(bps.mv(sim_driver, region), wait=True)

    energy_source = sim_driver._get_energy_source(region.excitation_energy_source)
    excitation_energy = await energy_source.get_value()
    expected_source = energy_source.name

    expected_low_e = to_kinetic_energy(
        region.low_energy, region.energy_mode, excitation_energy
    )
    expected_high_e = to_kinetic_energy(
        region.high_energy, region.energy_mode, excitation_energy
    )

    get_mock_put(sim_driver.region_name).assert_called_once_with(region.name, wait=True)
    get_mock_put(sim_driver.energy_mode).assert_called_once_with(
        region.energy_mode, wait=True
    )
    get_mock_put(sim_driver.acquisition_mode).assert_called_once_with(
        region.acquisition_mode, wait=True
    )
    get_mock_put(sim_driver.lens_mode).assert_called_once_with(
        region.lens_mode, wait=True
    )

    get_mock_put(sim_driver.low_energy).assert_called_once_with(
        expected_low_e, wait=True
    )
    if region.acquisition_mode == AcquisitionMode.FIXED_TRANSMISSION:
        expected_centre_e = to_kinetic_energy(
            region.centre_energy, region.energy_mode, excitation_energy
        )
        get_mock_put(sim_driver.centre_energy).assert_called_once_with(
            expected_centre_e, wait=True
        )
    else:
        get_mock_put(sim_driver.centre_energy).assert_not_called()

    get_mock_put(sim_driver.high_energy).assert_called_once_with(
        expected_high_e, wait=True
    )
    get_mock_put(sim_driver.pass_energy).assert_called_once_with(
        region.pass_energy, wait=True
    )
    get_mock_put(sim_driver.excitation_energy_source).assert_called_once_with(
        expected_source, wait=True
    )
    get_mock_put(sim_driver.slices).assert_called_once_with(region.slices, wait=True)
    get_mock_put(sim_driver.iterations).assert_called_once_with(
        region.iterations, wait=True
    )

    if region.acquisition_mode == AcquisitionMode.FIXED_ENERGY:
        get_mock_put(sim_driver.energy_step).assert_called_once_with(
            region.energy_step, wait=True
        )
    else:
        get_mock_put(sim_driver.energy_step).assert_not_called()

>>>>>>> ed92d09b
    get_mock_put(sim_driver.psu_mode).assert_called_once_with(
        region.psu_mode, wait=True
    )

    get_mock_put(sim_driver.snapshot_values).assert_called_once_with(
        region.values, wait=True
    )


@pytest.mark.parametrize("region", TEST_SEQUENCE_REGION_NAMES, indirect=True)
async def test_analyser_sets_region_and_read_configuration_is_correct(
    sim_driver: SpecsAnalyserDriverIO[LensMode, PsuMode],
    region: SpecsRegion[LensMode, PsuMode],
    RE: RunEngine,
) -> None:
    RE(bps.mv(sim_driver, region), wait=True)

    prefix = sim_driver.name + "-"
<<<<<<< HEAD
    specs_expected_config_reading = {
        f"{prefix}snapshot_values": {"value": region.values},
        f"{prefix}psu_mode": {"value": region.psu_mode},
    }
=======
>>>>>>> ed92d09b

    energy_source = sim_driver._get_energy_source(region.excitation_energy_source)
    excitation_energy = await energy_source.get_value()
    expected_source = energy_source.name

    expected_low_e = to_kinetic_energy(
        region.low_energy, region.energy_mode, excitation_energy
    )
    expected_high_e = to_kinetic_energy(
        region.high_energy, region.energy_mode, excitation_energy
    )

    await assert_configuration(
        sim_driver,
        {
            f"{prefix}region_name": {"value": region.name},
            f"{prefix}energy_mode": {"value": region.energy_mode},
            f"{prefix}acquisition_mode": {"value": region.acquisition_mode},
            f"{prefix}lens_mode": {"value": region.lens_mode},
            f"{prefix}low_energy": {"value": expected_low_e},
            f"{prefix}centre_energy": {
                "value": await sim_driver.centre_energy.get_value()
            },
            f"{prefix}high_energy": {"value": expected_high_e},
            f"{prefix}energy_step": {"value": await sim_driver.energy_step.get_value()},
            f"{prefix}pass_energy": {"value": region.pass_energy},
            f"{prefix}excitation_energy_source": {"value": expected_source},
            f"{prefix}slices": {"value": region.slices},
            f"{prefix}iterations": {"value": region.iterations},
            f"{prefix}total_steps": {"value": 0},
            f"{prefix}step_time": {"value": 0},
            f"{prefix}total_time": {"value": 0},
            f"{prefix}energy_axis": {"value": await sim_driver.energy_axis.get_value()},
            f"{prefix}binding_energy_axis": {
                "value": await sim_driver.binding_energy_axis.get_value()
            },
            f"{prefix}angle_axis": {"value": await sim_driver.angle_axis.get_value()},
            f"{prefix}snapshot_values": {"value": region.values},
            f"{prefix}psu_mode": {"value": region.psu_mode},
        },
    )


@pytest.fixture
async def test_analyser_sets_region_and_read_is_correct(
    sim_driver: SpecsAnalyserDriverIO[LensMode, PsuMode],
    region: SpecsRegion[LensMode, PsuMode],
    RE: RunEngine,
) -> None:
    RE(bps.mv(sim_driver, region), wait=True)

    energy_source = sim_driver._get_energy_source(region.excitation_energy_source)
    excitation_energy = await energy_source.get_value()

    spectrum = np.array([1, 2, 3, 4, 5], dtype=float)
    expected_total_intensity = np.sum(spectrum)
    set_mock_value(sim_driver.spectrum, spectrum)

    prefix = sim_driver.name + "-"
    await assert_reading(
        sim_driver,
        {
            f"{prefix}excitation_energy": {"value": excitation_energy},
            f"{prefix}image": {"value": []},
            f"{prefix}spectrum": {"value": spectrum},
            f"{prefix}total_intensity": {"value": expected_total_intensity},
        },
    )


@pytest.mark.parametrize("region", TEST_SEQUENCE_REGION_NAMES, indirect=True)
async def test_specs_analyser_binding_energy_axis(
    sim_driver: SpecsAnalyserDriverIO[LensMode, PsuMode],
    region: SpecsRegion[LensMode, PsuMode],
    RE: RunEngine,
) -> None:
    RE(bps.mv(sim_driver, region))

    source = sim_driver._get_energy_source(region.excitation_energy_source)
    excitation_energy = await source.get_value()

    # Check binding energy is correct
    is_binding = await sim_driver.energy_mode.get_value() == EnergyMode.BINDING
    energy_axis = await sim_driver.energy_axis.get_value()
    expected_binding_energy_axis = np.array(
        [excitation_energy - e if is_binding else e for e in energy_axis]
    )
    await assert_value(sim_driver.binding_energy_axis, expected_binding_energy_axis)


async def test_specs_analyser_energy_axis(
    sim_driver: SpecsAnalyserDriverIO[LensMode, PsuMode],
    RE: RunEngine,
) -> None:
    start_energy = 1
    end_energy = 10
    total_points_iterations = 11

    RE(bps.mv(sim_driver.low_energy, start_energy))
    RE(bps.mv(sim_driver.high_energy, end_energy))
    set_mock_value(sim_driver.energy_channels, total_points_iterations)

    expected_energy_axis = [1.0, 1.9, 2.8, 3.7, 4.6, 5.5, 6.4, 7.3, 8.2, 9.1, 10.0]
    await assert_value(sim_driver.energy_axis, expected_energy_axis)


async def test_specs_analyser_angle_axis(
    sim_driver: SpecsAnalyserDriverIO[LensMode, PsuMode],
    RE: RunEngine,
) -> None:
    max_angle = 21
    min_angle = 1
    slices = 10

    set_mock_value(sim_driver.min_angle_axis, min_angle)
    set_mock_value(sim_driver.max_angle_axis, max_angle)
    RE(bps.mv(sim_driver.slices, slices))

    expected_angle_axis = [2.0, 4.0, 6.0, 8.0, 10.0, 12.0, 14.0, 16.0, 18.0, 20.0]
    await assert_value(sim_driver.angle_axis, expected_angle_axis)<|MERGE_RESOLUTION|>--- conflicted
+++ resolved
@@ -17,6 +17,7 @@
     to_kinetic_energy,
 )
 from dodal.devices.electron_analyser.specs import (
+    AcquisitionMode,
     SpecsAnalyserDriverIO,
     SpecsRegion,
 )
@@ -42,8 +43,6 @@
     region: SpecsRegion[LensMode, PsuMode],
     RE: RunEngine,
 ) -> None:
-<<<<<<< HEAD
-=======
     RE(bps.mv(sim_driver, region), wait=True)
 
     energy_source = sim_driver._get_energy_source(region.excitation_energy_source)
@@ -71,7 +70,7 @@
     get_mock_put(sim_driver.low_energy).assert_called_once_with(
         expected_low_e, wait=True
     )
-    if region.acquisition_mode == AcquisitionMode.FIXED_TRANSMISSION:
+    if region.acquisition_mode == AcquisitionMode.FIXED_ENERGY:
         expected_centre_e = to_kinetic_energy(
             region.centre_energy, region.energy_mode, excitation_energy
         )
@@ -95,14 +94,13 @@
         region.iterations, wait=True
     )
 
-    if region.acquisition_mode == AcquisitionMode.FIXED_ENERGY:
+    if region.acquisition_mode == AcquisitionMode.FIXED_TRANSMISSION:
         get_mock_put(sim_driver.energy_step).assert_called_once_with(
             region.energy_step, wait=True
         )
     else:
         get_mock_put(sim_driver.energy_step).assert_not_called()
 
->>>>>>> ed92d09b
     get_mock_put(sim_driver.psu_mode).assert_called_once_with(
         region.psu_mode, wait=True
     )
@@ -121,13 +119,6 @@
     RE(bps.mv(sim_driver, region), wait=True)
 
     prefix = sim_driver.name + "-"
-<<<<<<< HEAD
-    specs_expected_config_reading = {
-        f"{prefix}snapshot_values": {"value": region.values},
-        f"{prefix}psu_mode": {"value": region.psu_mode},
-    }
-=======
->>>>>>> ed92d09b
 
     energy_source = sim_driver._get_energy_source(region.excitation_energy_source)
     excitation_energy = await energy_source.get_value()
