from typing import Any

import pytest
from bluesky.run_engine import RunEngine
from ophyd_async.core import SignalR
from ophyd_async.sim import SimMotor

from dodal.devices.electron_analyser import (
    ElectronAnalyserDetector,
)
from dodal.devices.electron_analyser.abstract import (
    AbstractAnalyserDriverIO,
    AbstractBaseRegion,
    AbstractBaseSequence,
    TAbstractBaseSequence,
)
from dodal.devices.electron_analyser.specs import (
    SpecsAnalyserDriverIO,
    SpecsSequence,
)
from dodal.devices.electron_analyser.vgscienta import (
    VGScientaAnalyserDriverIO,
    VGScientaSequence,
)
from tests.devices.unit_tests.electron_analyser.helpers import (
    get_test_sequence,
)


@pytest.fixture
async def pgm_energy(RE: RunEngine) -> SimMotor:
    return SimMotor("pgm_energy")


@pytest.fixture
async def dcm_energy(RE: RunEngine) -> SimMotor:
    return SimMotor("dcm_energy")


@pytest.fixture
async def energy_sources(
    dcm_energy: SimMotor, pgm_energy: SimMotor
) -> dict[str, SignalR[float]]:
    return {"source1": dcm_energy.user_readback, "source2": pgm_energy.user_readback}


@pytest.fixture
def sequence_class(
    sim_driver: AbstractAnalyserDriverIO,
) -> type[AbstractBaseSequence]:
    # We must include the pass energy, lens and psu mode types here, otherwise the
    # sequence file can't be loaded as pydantic won't be able to resolve the enums.
    if isinstance(sim_driver, VGScientaAnalyserDriverIO):
        return VGScientaSequence[
            sim_driver.lens_mode_type,
            sim_driver.psu_mode_type,
            sim_driver.pass_energy_type,
        ]
    elif isinstance(sim_driver, SpecsAnalyserDriverIO):
        return SpecsSequence[sim_driver.lens_mode_type, sim_driver.psu_mode_type]
    raise ValueError("class " + str(sim_driver) + " not recognised")


@pytest.fixture
def sequence(
    sim_driver: AbstractAnalyserDriverIO,
    sequence_class: type[TAbstractBaseSequence],
    RE: RunEngine,
) -> AbstractBaseSequence:
    det = ElectronAnalyserDetector(
        driver=sim_driver,
        sequence_class=sequence_class,
    )
    return det.load_sequence(get_test_sequence(type(sim_driver)))


@pytest.fixture
def region(
    request: pytest.FixtureRequest,
    sequence: AbstractBaseSequence,
) -> AbstractBaseRegion:
    region = sequence.get_region_by_name(request.param)
    if region is None:
        raise ValueError("Region " + request.param + " is not found.")
    return region


@pytest.fixture
def expected_region_names(expected_region_values: list[dict[str, Any]]) -> list[str]:
    names = []
    for expected_region_value in expected_region_values:
        names.append(expected_region_value["name"])
    return names


@pytest.fixture
def expected_enabled_region_names(
    expected_region_values: list[dict[str, Any]],
) -> list[str]:
    names = []
    for expected_region_value in expected_region_values:
        if expected_region_value["enabled"]:
            names.append(expected_region_value["name"])
<<<<<<< HEAD
    return names


@pytest.fixture
async def expected_abstract_driver_config_reading(
    sim_driver: AbstractAnalyserDriverIO,
    region: AbstractBaseRegion,
    RE: RunEngine,
) -> dict[str, dict[str, Any]]:
    RE(bps.mv(sim_driver, region), wait=True)

    energy_source = sim_driver._get_energy_source(region.excitation_energy_source)
    excitation_energy = await energy_source.get_value()

    expected_low_e = to_kinetic_energy(
        region.low_energy, region.energy_mode, excitation_energy
    )
    expected_high_e = to_kinetic_energy(
        region.high_energy, region.energy_mode, excitation_energy
    )
    expected_pass_e = region.pass_energy

    mock_values = 10
    set_mock_value(sim_driver.total_steps, mock_values)
    set_mock_value(sim_driver.step_time, mock_values)

    expected_total_time = math.prod(
        [
            region.iterations,
            await sim_driver.total_steps.get_value(),
            await sim_driver.step_time.get_value(),
        ]
    )

    # Depends on implementation, so get directly from device.
    energy_axis = await sim_driver.energy_axis.get_value()
    binding_axis = await sim_driver.binding_energy_axis.get_value()
    angle_axis = await sim_driver.angle_axis.get_value()

    prefix = sim_driver.name + "-"
    return {
        f"{prefix}region_name": {"value": region.name},
        f"{prefix}energy_mode": {"value": region.energy_mode},
        f"{prefix}acquisition_mode": {"value": region.acquisition_mode},
        f"{prefix}lens_mode": {"value": region.lens_mode},
        f"{prefix}low_energy": {"value": expected_low_e},
        # Depends on analyser so just check value is in reading.
        f"{prefix}centre_energy": {"value": await sim_driver.centre_energy.get_value()},
        f"{prefix}high_energy": {"value": expected_high_e},
        # Depends on analyser so just check value is in reading.
        f"{prefix}energy_step": {"value": await sim_driver.energy_step.get_value()},
        f"{prefix}pass_energy": {"value": expected_pass_e},
        f"{prefix}excitation_energy_source": {"value": energy_source.name},
        f"{prefix}slices": {"value": region.slices},
        f"{prefix}iterations": {"value": region.iterations},
        f"{prefix}total_steps": {"value": mock_values},
        f"{prefix}step_time": {"value": mock_values},
        f"{prefix}total_time": {"value": expected_total_time},
        f"{prefix}energy_axis": {"value": energy_axis},
        f"{prefix}binding_energy_axis": {"value": binding_axis},
        f"{prefix}angle_axis": {"value": angle_axis},
    }


@pytest.fixture
async def expected_abstract_driver_describe_reading(
    sim_driver: AbstractAnalyserDriverIO,
    region: AbstractBaseRegion,
    RE: RunEngine,
) -> dict[str, dict[str, Any]]:
    RE(bps.mv(sim_driver, region), wait=True)

    energy_source = sim_driver._get_energy_source(region.excitation_energy_source)
    excitation_energy = await energy_source.get_value()

    spectrum = np.array([1, 2, 3, 4, 5], dtype=float)
    expected_total_intensity = np.sum(spectrum)
    set_mock_value(sim_driver.spectrum, spectrum)

    prefix = sim_driver.name + "-"
    return {
        f"{prefix}excitation_energy": {"value": excitation_energy},
        f"{prefix}image": {"value": []},
        f"{prefix}spectrum": {"value": spectrum},
        f"{prefix}total_intensity": {"value": expected_total_intensity},
    }
=======
    return names
>>>>>>> ed92d09b
<|MERGE_RESOLUTION|>--- conflicted
+++ resolved
@@ -101,93 +101,4 @@
     for expected_region_value in expected_region_values:
         if expected_region_value["enabled"]:
             names.append(expected_region_value["name"])
-<<<<<<< HEAD
-    return names
-
-
-@pytest.fixture
-async def expected_abstract_driver_config_reading(
-    sim_driver: AbstractAnalyserDriverIO,
-    region: AbstractBaseRegion,
-    RE: RunEngine,
-) -> dict[str, dict[str, Any]]:
-    RE(bps.mv(sim_driver, region), wait=True)
-
-    energy_source = sim_driver._get_energy_source(region.excitation_energy_source)
-    excitation_energy = await energy_source.get_value()
-
-    expected_low_e = to_kinetic_energy(
-        region.low_energy, region.energy_mode, excitation_energy
-    )
-    expected_high_e = to_kinetic_energy(
-        region.high_energy, region.energy_mode, excitation_energy
-    )
-    expected_pass_e = region.pass_energy
-
-    mock_values = 10
-    set_mock_value(sim_driver.total_steps, mock_values)
-    set_mock_value(sim_driver.step_time, mock_values)
-
-    expected_total_time = math.prod(
-        [
-            region.iterations,
-            await sim_driver.total_steps.get_value(),
-            await sim_driver.step_time.get_value(),
-        ]
-    )
-
-    # Depends on implementation, so get directly from device.
-    energy_axis = await sim_driver.energy_axis.get_value()
-    binding_axis = await sim_driver.binding_energy_axis.get_value()
-    angle_axis = await sim_driver.angle_axis.get_value()
-
-    prefix = sim_driver.name + "-"
-    return {
-        f"{prefix}region_name": {"value": region.name},
-        f"{prefix}energy_mode": {"value": region.energy_mode},
-        f"{prefix}acquisition_mode": {"value": region.acquisition_mode},
-        f"{prefix}lens_mode": {"value": region.lens_mode},
-        f"{prefix}low_energy": {"value": expected_low_e},
-        # Depends on analyser so just check value is in reading.
-        f"{prefix}centre_energy": {"value": await sim_driver.centre_energy.get_value()},
-        f"{prefix}high_energy": {"value": expected_high_e},
-        # Depends on analyser so just check value is in reading.
-        f"{prefix}energy_step": {"value": await sim_driver.energy_step.get_value()},
-        f"{prefix}pass_energy": {"value": expected_pass_e},
-        f"{prefix}excitation_energy_source": {"value": energy_source.name},
-        f"{prefix}slices": {"value": region.slices},
-        f"{prefix}iterations": {"value": region.iterations},
-        f"{prefix}total_steps": {"value": mock_values},
-        f"{prefix}step_time": {"value": mock_values},
-        f"{prefix}total_time": {"value": expected_total_time},
-        f"{prefix}energy_axis": {"value": energy_axis},
-        f"{prefix}binding_energy_axis": {"value": binding_axis},
-        f"{prefix}angle_axis": {"value": angle_axis},
-    }
-
-
-@pytest.fixture
-async def expected_abstract_driver_describe_reading(
-    sim_driver: AbstractAnalyserDriverIO,
-    region: AbstractBaseRegion,
-    RE: RunEngine,
-) -> dict[str, dict[str, Any]]:
-    RE(bps.mv(sim_driver, region), wait=True)
-
-    energy_source = sim_driver._get_energy_source(region.excitation_energy_source)
-    excitation_energy = await energy_source.get_value()
-
-    spectrum = np.array([1, 2, 3, 4, 5], dtype=float)
-    expected_total_intensity = np.sum(spectrum)
-    set_mock_value(sim_driver.spectrum, spectrum)
-
-    prefix = sim_driver.name + "-"
-    return {
-        f"{prefix}excitation_energy": {"value": excitation_energy},
-        f"{prefix}image": {"value": []},
-        f"{prefix}spectrum": {"value": spectrum},
-        f"{prefix}total_intensity": {"value": expected_total_intensity},
-    }
-=======
-    return names
->>>>>>> ed92d09b
+    return names