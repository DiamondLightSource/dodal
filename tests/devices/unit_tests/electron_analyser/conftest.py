import os
from typing import Any

import pytest
from ophyd_async.core import init_devices

from dodal.common.data_util import load_json_file_to_class
from dodal.devices.electron_analyser import (
    VGScientaRegion,
    VGScientaSequence,
)
<<<<<<< HEAD
from dodal.devices.electron_analyser.abstract_analyser import (
=======
from dodal.devices.electron_analyser.abstract_analyser_io import (
>>>>>>> 217a70c8
    TAbstractAnalyserDriverIO,
)
from dodal.devices.electron_analyser.abstract_region import (
    AbstractBaseRegion,
    AbstractBaseSequence,
    TAbstractBaseRegion,
    TAbstractBaseSequence,
)

TEST_DATA_PATH = "tests/test_data/electron_analyser/"


@pytest.fixture
def sequence_file_path(sequence_file: str) -> str:
    return os.path.join(TEST_DATA_PATH, sequence_file)


@pytest.fixture
def sequence(
    sequence_class: type[TAbstractBaseSequence], sequence_file_path: str
) -> TAbstractBaseSequence:
    return load_json_file_to_class(sequence_class, sequence_file_path)


@pytest.fixture
def region(
    request: pytest.FixtureRequest, sequence: AbstractBaseSequence[TAbstractBaseRegion]
) -> TAbstractBaseRegion:
    region = sequence.get_region_by_name(request.param)
    if region is None:
        raise ValueError("Region " + request.param + " is not found.")
    return region


@pytest.fixture
def excitation_energy(
    sequence: AbstractBaseSequence, region: AbstractBaseRegion
) -> float:
    if isinstance(sequence, VGScientaSequence) and isinstance(region, VGScientaRegion):
        return sequence.get_excitation_energy_source_by_region(region).value
    return 1000


@pytest.fixture
def expected_region_names(expected_region_values: list[dict[str, Any]]) -> list[str]:
    names = []
    for expected_region_value in expected_region_values:
        names.append(expected_region_value["name"])
    return names


@pytest.fixture
def expected_enabled_region_names(
    expected_region_values: list[dict[str, Any]],
) -> list[str]:
    names = []
    for expected_region_value in expected_region_values:
        if expected_region_value["enabled"]:
            names.append(expected_region_value["name"])
    return names


@pytest.fixture
async def sim_analyser_driver(
    analyser_type: type[TAbstractAnalyserDriverIO],
) -> TAbstractAnalyserDriverIO:
    async with init_devices(mock=True, connect=True):
        sim_analyser_driver = analyser_type(
            prefix="sim_analyser_driver:",
            name="analyser_driver",
        )
    return sim_analyser_driver<|MERGE_RESOLUTION|>--- conflicted
+++ resolved
@@ -9,11 +9,7 @@
     VGScientaRegion,
     VGScientaSequence,
 )
-<<<<<<< HEAD
 from dodal.devices.electron_analyser.abstract_analyser import (
-=======
-from dodal.devices.electron_analyser.abstract_analyser_io import (
->>>>>>> 217a70c8
     TAbstractAnalyserDriverIO,
 )
 from dodal.devices.electron_analyser.abstract_region import (
