--- conflicted
+++ resolved
@@ -1,9 +1,5 @@
-<<<<<<< HEAD
 import math
-from typing import Any, get_args, get_origin
-=======
 from typing import Any
->>>>>>> 16a4db54
 
 import numpy as np
 import pytest
@@ -18,12 +14,6 @@
 
 from dodal.devices.electron_analyser import (
     ElectronAnalyserDetector,
-<<<<<<< HEAD
-    ElectronAnalyserDetectorImpl,
-    ElectronAnalyserDriverImpl,
-    to_kinetic_energy,
-=======
->>>>>>> 16a4db54
 )
 from dodal.devices.electron_analyser.abstract import (
     AbstractAnalyserDriverIO,
@@ -35,6 +25,7 @@
     SpecsAnalyserDriverIO,
     SpecsSequence,
 )
+from dodal.devices.electron_analyser.util import to_kinetic_energy
 from dodal.devices.electron_analyser.vgscienta import (
     VGScientaAnalyserDriverIO,
     VGScientaSequence,
