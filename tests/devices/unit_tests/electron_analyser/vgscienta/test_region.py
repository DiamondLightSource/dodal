from typing import Any

import pytest

from dodal.common.data_util import load_json_file_to_class
from dodal.devices.electron_analyser import EnergyMode
from dodal.devices.electron_analyser.abstract import TAbstractBaseRegion
from dodal.devices.electron_analyser.vgscienta import VGScientaRegion, VGScientaSequence
from dodal.devices.electron_analyser.vgscienta.region import (
    AcquisitionMode,
    DetectorMode,
    Status,
    VGScientaRegion,
    VGScientaSequence,
)
from dodal.devices.i09 import LensMode as LensMode
<<<<<<< HEAD
from dodal.devices.i09 import PsuMode
=======
>>>>>>> f89e32b0
from tests.devices.unit_tests.electron_analyser.util import (
    TEST_VGSCIENTA_SEQUENCE,
    assert_region_has_expected_values,
    assert_region_kinetic_and_binding_energy,
)


@pytest.fixture
def sequence() -> VGScientaSequence:
<<<<<<< HEAD
    return load_json_file_to_class(
        VGScientaSequence[LensMode, PsuMode], TEST_VGSCIENTA_SEQUENCE
    )
=======
    return load_json_file_to_class(VGScientaSequence[LensMode], TEST_VGSCIENTA_SEQUENCE)
>>>>>>> f89e32b0


@pytest.fixture
def expected_region_class() -> type[VGScientaRegion[LensMode]]:
    return VGScientaRegion[LensMode]


@pytest.fixture
def expected_region_values() -> list[dict[str, Any]]:
    return [
        {
            "name": "New_Region",
            "enabled": True,
            "id": "_aQOmgPsmEe6w2YUF3bV-LA",
            "lens_mode": LensMode.ANGULAR56,
            "pass_energy": 5,
            "slices": 1,
            "iterations": 1,
            "acquisition_mode": AcquisitionMode.SWEPT,
            "excitation_energy_source": "source2",
            "energy_mode": EnergyMode.KINETIC,
            "low_energy": 100.0,
            "high_energy": 101.0,
            "fix_energy": 9.0,
            "step_time": 1.0,
            "total_steps": 8.0,
            "total_time": 8.0,
            "energy_step": 0.2,
            "first_x_channel": 1,
            "last_x_channel": 1000,
            "first_y_channel": 101,
            "last_y_channel": 800,
            "detector_mode": DetectorMode.ADC,
            "status": Status.READY,
        },
        {
            "name": "New_Region1",
            "enabled": False,
            "id": "_aQOmgPsmEe6w2YUF3GV-LL",
            "lens_mode": LensMode.ANGULAR45,
            "pass_energy": 10,
            "slices": 10,
            "iterations": 5,
            "acquisition_mode": AcquisitionMode.FIXED,
            "excitation_energy_source": "source1",
            "energy_mode": EnergyMode.BINDING,
            "low_energy": 4899.5615,
            "high_energy": 4900.4385,
            "fix_energy": 4900.0,
            "step_time": 0.882,
            "total_steps": 1.0,
            "total_time": 4.41,
            "energy_step": 8.77e-4,
            "first_x_channel": 4,
            "last_x_channel": 990,
            "first_y_channel": 110,
            "last_y_channel": 795,
            "detector_mode": DetectorMode.PULSE_COUNTING,
            "status": Status.READY,
        },
    ]


def test_sequence_get_expected_region_from_name(
<<<<<<< HEAD
    sequence: VGScientaSequence[LensMode, PsuMode], expected_region_names: list[str]
=======
    sequence: VGScientaSequence[LensMode], expected_region_names: list[str]
>>>>>>> f89e32b0
) -> None:
    for name in expected_region_names:
        assert sequence.get_region_by_name(name) is not None
    assert sequence.get_region_by_name("region name should not be in sequence") is None


def test_sequence_get_expected_region_type(
<<<<<<< HEAD
    sequence: VGScientaSequence[LensMode, PsuMode],
=======
    sequence: VGScientaSequence[LensMode],
>>>>>>> f89e32b0
    expected_region_class: type[TAbstractBaseRegion],
) -> None:
    regions = sequence.regions
    enabled_regions = sequence.get_enabled_regions()
    assert isinstance(regions, list) and all(
        isinstance(r, expected_region_class) for r in regions
    )
    assert isinstance(enabled_regions, list) and all(
        isinstance(r, expected_region_class) for r in enabled_regions
    )


def test_sequence_get_expected_region_names(
<<<<<<< HEAD
    sequence: VGScientaSequence[LensMode, PsuMode], expected_region_names: list[str]
=======
    sequence: VGScientaSequence[LensMode], expected_region_names: list[str]
>>>>>>> f89e32b0
) -> None:
    assert sequence.get_region_names() == expected_region_names


def test_sequence_get_expected_enabled_region_names(
<<<<<<< HEAD
    sequence: VGScientaSequence[LensMode, PsuMode],
    expected_enabled_region_names: list[str],
=======
    sequence: VGScientaSequence[LensMode], expected_enabled_region_names: list[str]
>>>>>>> f89e32b0
) -> None:
    assert sequence.get_enabled_region_names() == expected_enabled_region_names


def test_sequence_get_expected_excitation_energy_source(
<<<<<<< HEAD
    sequence: VGScientaSequence[LensMode, PsuMode],
=======
    sequence: VGScientaSequence[LensMode],
>>>>>>> f89e32b0
) -> None:
    assert (
        sequence.get_excitation_energy_source_by_region(sequence.regions[0])
        == sequence.excitation_energy_sources[1]
    )
    assert (
        sequence.get_excitation_energy_source_by_region(sequence.regions[1])
        == sequence.excitation_energy_sources[0]
    )
    with pytest.raises(ValueError):
        sequence.get_excitation_energy_source_by_region(
            VGScientaRegion[LensMode](
                excitation_energy_source="invalid_source", lens_mode=LensMode.ANGULAR45
            )
        )


def test_region_kinetic_and_binding_energy(
<<<<<<< HEAD
    sequence: VGScientaSequence[LensMode, PsuMode],
=======
    sequence: VGScientaSequence[LensMode],
>>>>>>> f89e32b0
) -> None:
    for r in sequence.regions:
        assert_region_kinetic_and_binding_energy(r)


def test_file_loads_into_class_with_expected_values(
<<<<<<< HEAD
    sequence: VGScientaSequence[LensMode, PsuMode],
=======
    sequence: VGScientaSequence[LensMode],
>>>>>>> f89e32b0
    expected_region_values: list[dict[str, Any]],
) -> None:
    assert len(sequence.regions) == len(expected_region_values)
    for i, r in enumerate(sequence.regions):
        assert_region_has_expected_values(r, expected_region_values[i])<|MERGE_RESOLUTION|>--- conflicted
+++ resolved
@@ -14,10 +14,7 @@
     VGScientaSequence,
 )
 from dodal.devices.i09 import LensMode as LensMode
-<<<<<<< HEAD
 from dodal.devices.i09 import PsuMode
-=======
->>>>>>> f89e32b0
 from tests.devices.unit_tests.electron_analyser.util import (
     TEST_VGSCIENTA_SEQUENCE,
     assert_region_has_expected_values,
@@ -26,14 +23,10 @@
 
 
 @pytest.fixture
-def sequence() -> VGScientaSequence:
-<<<<<<< HEAD
+def sequence() -> VGScientaSequence[LensMode, PsuMode]:
     return load_json_file_to_class(
         VGScientaSequence[LensMode, PsuMode], TEST_VGSCIENTA_SEQUENCE
     )
-=======
-    return load_json_file_to_class(VGScientaSequence[LensMode], TEST_VGSCIENTA_SEQUENCE)
->>>>>>> f89e32b0
 
 
 @pytest.fixture
@@ -98,11 +91,7 @@
 
 
 def test_sequence_get_expected_region_from_name(
-<<<<<<< HEAD
     sequence: VGScientaSequence[LensMode, PsuMode], expected_region_names: list[str]
-=======
-    sequence: VGScientaSequence[LensMode], expected_region_names: list[str]
->>>>>>> f89e32b0
 ) -> None:
     for name in expected_region_names:
         assert sequence.get_region_by_name(name) is not None
@@ -110,11 +99,7 @@
 
 
 def test_sequence_get_expected_region_type(
-<<<<<<< HEAD
     sequence: VGScientaSequence[LensMode, PsuMode],
-=======
-    sequence: VGScientaSequence[LensMode],
->>>>>>> f89e32b0
     expected_region_class: type[TAbstractBaseRegion],
 ) -> None:
     regions = sequence.regions
@@ -128,32 +113,20 @@
 
 
 def test_sequence_get_expected_region_names(
-<<<<<<< HEAD
     sequence: VGScientaSequence[LensMode, PsuMode], expected_region_names: list[str]
-=======
-    sequence: VGScientaSequence[LensMode], expected_region_names: list[str]
->>>>>>> f89e32b0
 ) -> None:
     assert sequence.get_region_names() == expected_region_names
 
 
 def test_sequence_get_expected_enabled_region_names(
-<<<<<<< HEAD
     sequence: VGScientaSequence[LensMode, PsuMode],
     expected_enabled_region_names: list[str],
-=======
-    sequence: VGScientaSequence[LensMode], expected_enabled_region_names: list[str]
->>>>>>> f89e32b0
 ) -> None:
     assert sequence.get_enabled_region_names() == expected_enabled_region_names
 
 
 def test_sequence_get_expected_excitation_energy_source(
-<<<<<<< HEAD
     sequence: VGScientaSequence[LensMode, PsuMode],
-=======
-    sequence: VGScientaSequence[LensMode],
->>>>>>> f89e32b0
 ) -> None:
     assert (
         sequence.get_excitation_energy_source_by_region(sequence.regions[0])
@@ -172,22 +145,14 @@
 
 
 def test_region_kinetic_and_binding_energy(
-<<<<<<< HEAD
     sequence: VGScientaSequence[LensMode, PsuMode],
-=======
-    sequence: VGScientaSequence[LensMode],
->>>>>>> f89e32b0
 ) -> None:
     for r in sequence.regions:
         assert_region_kinetic_and_binding_energy(r)
 
 
 def test_file_loads_into_class_with_expected_values(
-<<<<<<< HEAD
     sequence: VGScientaSequence[LensMode, PsuMode],
-=======
-    sequence: VGScientaSequence[LensMode],
->>>>>>> f89e32b0
     expected_region_values: list[dict[str, Any]],
 ) -> None:
     assert len(sequence.regions) == len(expected_region_values)
