--- conflicted
+++ resolved
@@ -13,11 +13,7 @@
     VGScientaSequence,
 )
 from dodal.devices.i09 import LensMode, PassEnergy, PsuMode
-<<<<<<< HEAD
-from tests.devices.unit_tests.electron_analyser.helpers import (
-=======
 from tests.devices.unit_tests.electron_analyser.util import (
->>>>>>> 8ce97401
     assert_region_has_expected_values,
     get_test_sequence,
 )
