from typing import Any

import numpy as np
import pytest
from bluesky import plan_stubs as bps
from bluesky.run_engine import RunEngine
from bluesky.utils import FailedStatus
from ophyd_async.core import StrictEnum
from ophyd_async.epics.adcore import ADImageMode
from ophyd_async.testing import (
    assert_configuration,
    assert_value,
    get_mock_put,
    partial_reading,
    set_mock_value,
)

from dodal.devices.electron_analyser import (
    EnergyMode,
    to_kinetic_energy,
)
from dodal.devices.electron_analyser.vgscienta import (
    VGScientaAnalyserDriverIO,
    VGScientaRegion,
    VGScientaSequence,
)
from dodal.devices.i09 import LensMode, PassEnergy, PsuMode
from tests.devices.unit_tests.electron_analyser.util import (
    TEST_SEQUENCE_REGION_NAMES,
)


@pytest.fixture
def driver_class() -> type[VGScientaAnalyserDriverIO[LensMode, PsuMode, PassEnergy]]:
    return VGScientaAnalyserDriverIO[LensMode, PsuMode, PassEnergy]


@pytest.mark.parametrize("region", TEST_SEQUENCE_REGION_NAMES, indirect=True)
async def test_analyser_sets_region_and_reads_correctly(
    sim_driver: VGScientaAnalyserDriverIO,
    sequence: VGScientaSequence,
    region: VGScientaRegion,
    expected_abstract_driver_config_reading: dict[str, dict[str, Any]],
    RE: RunEngine,
) -> None:
<<<<<<< HEAD
    RE(bps.mv(sim_driver, region))

=======
>>>>>>> 371d3dff
    get_mock_put(sim_driver.image_mode).assert_called_once_with(
        ADImageMode.SINGLE, wait=True
    )
    get_mock_put(sim_driver.detector_mode).assert_called_once_with(
        region.detector_mode, wait=True
    )

    excitation_energy = await sim_driver._get_energy_source(
        region.excitation_energy_source
    ).get_value()

    expected_centre_e = to_kinetic_energy(
        region.fix_energy,
        region.energy_mode,
        excitation_energy,
    )
    get_mock_put(sim_driver.centre_energy).assert_called_once_with(
        expected_centre_e, wait=True
    )
    get_mock_put(sim_driver.energy_step).assert_called_once_with(
        region.energy_step, wait=True
    )

    expected_first_x = region.first_x_channel
    expected_size_x = region.x_channel_size()
    get_mock_put(sim_driver.first_x_channel).assert_called_once_with(
        expected_first_x, wait=True
    )
    get_mock_put(sim_driver.x_channel_size).assert_called_once_with(
        expected_size_x, wait=True
    )

    expected_first_y = region.first_y_channel
    expected_size_y = region.y_channel_size()
    get_mock_put(sim_driver.first_y_channel).assert_called_once_with(
        expected_first_y, wait=True
    )
    get_mock_put(sim_driver.y_channel_size).assert_called_once_with(
        expected_size_y, wait=True
    )

<<<<<<< HEAD
    prefix = sim_driver.name + "-"

    # Check partial match, check only specific fields not covered by abstract class
    await assert_configuration(
        sim_driver,
        {
            f"{prefix}centre_energy": partial_reading(expected_centre_e),
            f"{prefix}detector_mode": partial_reading(region.detector_mode),
            f"{prefix}energy_step": partial_reading(region.energy_step),
            f"{prefix}first_x_channel": partial_reading(region.first_x_channel),
            f"{prefix}x_channel_size": partial_reading(region.x_channel_size()),
            f"{prefix}first_y_channel": partial_reading(region.first_y_channel),
            f"{prefix}y_channel_size": partial_reading(region.y_channel_size()),
        },
        full_match=False,
=======
    expected_psu_mode = sequence.psu_mode
    set_mock_value(sim_driver.psu_mode, expected_psu_mode)

    prefix = sim_driver.name + "-"
    vgscienta_expected_config_reading = {
        f"{prefix}centre_energy": partial_reading(expected_centre_e),
        f"{prefix}detector_mode": partial_reading(region.detector_mode),
        f"{prefix}energy_step": partial_reading(region.energy_step),
        f"{prefix}first_x_channel": partial_reading(region.first_x_channel),
        f"{prefix}x_channel_size": partial_reading(region.x_channel_size()),
        f"{prefix}first_y_channel": partial_reading(region.first_y_channel),
        f"{prefix}y_channel_size": partial_reading(region.y_channel_size()),
        f"{prefix}psu_mode": partial_reading(expected_psu_mode),
    }

    full_expected_config = (
        expected_abstract_driver_config_reading | vgscienta_expected_config_reading
    )

    # Check exact match by combining expected vgscienta specific config reading with
    # abstract one
    await assert_configuration(
        sim_driver,
        full_expected_config,
        full_match=True,
>>>>>>> 371d3dff
    )


@pytest.mark.parametrize("region", TEST_SEQUENCE_REGION_NAMES, indirect=True)
async def test_analayser_binding_energy_is_correct(
    sim_driver: VGScientaAnalyserDriverIO,
    region: VGScientaRegion,
) -> None:
    excitation_energy = await sim_driver._get_energy_source(
        region.excitation_energy_source
    ).get_value()

    # Check binding energy is correct
    energy_axis = [1, 2, 3, 4, 5]
    set_mock_value(sim_driver.energy_axis, np.array(energy_axis, dtype=float))
    is_binding = await sim_driver.energy_mode.get_value() == EnergyMode.BINDING
    expected_binding_energy_axis = np.array(
        [excitation_energy - e if is_binding else e for e in energy_axis]
    )
<<<<<<< HEAD
    await assert_value(sim_driver.binding_energy_axis, expected_binding_energy_axis)
=======
    await assert_value(sim_driver.binding_energy_axis, expected_binding_energy_axis)


def test_driver_throws_error_with_wrong_pass_energy(
    sim_driver: VGScientaAnalyserDriverIO[LensMode, PsuMode, PassEnergy],
    RE: RunEngine,
) -> None:
    class PassEnergyTestEnum(StrictEnum):
        TEST_1 = "INVALID_PASS_ENERGY"

    pass_energy_datatype = sim_driver.pass_energy.datatype
    pass_energy_datatype_name = (
        pass_energy_datatype.__name__ if pass_energy_datatype is not None else ""
    )
    with pytest.raises(
        FailedStatus, match=f"is not a valid {pass_energy_datatype_name}"
    ):
        RE(bps.mv(sim_driver.pass_energy, PassEnergyTestEnum.TEST_1))


def test_driver_throws_error_with_wrong_detector_mode(
    sim_driver: VGScientaAnalyserDriverIO[LensMode, PsuMode, PassEnergy],
    RE: RunEngine,
) -> None:
    class DetectorModeTestEnum(StrictEnum):
        TEST_1 = "INVALID_DETECTOR_MODE"

    detector_mode_datatype = sim_driver.detector_mode.datatype
    pass_energy_datatype_name = (
        detector_mode_datatype.__name__ if detector_mode_datatype is not None else ""
    )
    with pytest.raises(
        FailedStatus, match=f"is not a valid {pass_energy_datatype_name}"
    ):
        RE(bps.mv(sim_driver.detector_mode, DetectorModeTestEnum.TEST_1))
>>>>>>> 371d3dff
<|MERGE_RESOLUTION|>--- conflicted
+++ resolved
@@ -43,11 +43,6 @@
     expected_abstract_driver_config_reading: dict[str, dict[str, Any]],
     RE: RunEngine,
 ) -> None:
-<<<<<<< HEAD
-    RE(bps.mv(sim_driver, region))
-
-=======
->>>>>>> 371d3dff
     get_mock_put(sim_driver.image_mode).assert_called_once_with(
         ADImageMode.SINGLE, wait=True
     )
@@ -89,23 +84,6 @@
         expected_size_y, wait=True
     )
 
-<<<<<<< HEAD
-    prefix = sim_driver.name + "-"
-
-    # Check partial match, check only specific fields not covered by abstract class
-    await assert_configuration(
-        sim_driver,
-        {
-            f"{prefix}centre_energy": partial_reading(expected_centre_e),
-            f"{prefix}detector_mode": partial_reading(region.detector_mode),
-            f"{prefix}energy_step": partial_reading(region.energy_step),
-            f"{prefix}first_x_channel": partial_reading(region.first_x_channel),
-            f"{prefix}x_channel_size": partial_reading(region.x_channel_size()),
-            f"{prefix}first_y_channel": partial_reading(region.first_y_channel),
-            f"{prefix}y_channel_size": partial_reading(region.y_channel_size()),
-        },
-        full_match=False,
-=======
     expected_psu_mode = sequence.psu_mode
     set_mock_value(sim_driver.psu_mode, expected_psu_mode)
 
@@ -131,7 +109,6 @@
         sim_driver,
         full_expected_config,
         full_match=True,
->>>>>>> 371d3dff
     )
 
 
@@ -151,9 +128,6 @@
     expected_binding_energy_axis = np.array(
         [excitation_energy - e if is_binding else e for e in energy_axis]
     )
-<<<<<<< HEAD
-    await assert_value(sim_driver.binding_energy_axis, expected_binding_energy_axis)
-=======
     await assert_value(sim_driver.binding_energy_axis, expected_binding_energy_axis)
 
 
@@ -188,5 +162,4 @@
     with pytest.raises(
         FailedStatus, match=f"is not a valid {pass_energy_datatype_name}"
     ):
-        RE(bps.mv(sim_driver.detector_mode, DetectorModeTestEnum.TEST_1))
->>>>>>> 371d3dff
+        RE(bps.mv(sim_driver.detector_mode, DetectorModeTestEnum.TEST_1))