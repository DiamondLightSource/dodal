--- conflicted
+++ resolved
@@ -14,6 +14,7 @@
 )
 
 from dodal.devices.electron_analyser import EnergyMode
+from dodal.devices.electron_analyser.util import to_kinetic_energy
 from dodal.devices.electron_analyser.vgscienta import (
     VGScientaAnalyserDriverIO,
     VGScientaRegion,
@@ -57,10 +58,6 @@
     get_mock_put(sim_driver.lens_mode).assert_called_once_with(
         region.lens_mode, wait=True
     )
-<<<<<<< HEAD
-    get_mock_put(sim_driver.region_min_x).assert_called_once_with(
-        region.min_x, wait=True
-=======
 
     expected_low_e = to_kinetic_energy(
         region.low_energy, region.energy_mode, excitation_energy
@@ -69,16 +66,11 @@
         expected_low_e, wait=True
     )
     expected_centre_e = to_kinetic_energy(
-        region.fix_energy, region.energy_mode, excitation_energy
->>>>>>> ed92d09b
-    )
-    get_mock_put(sim_driver.region_size_x).assert_called_once_with(
-        region.size_x, wait=True
-    )
-<<<<<<< HEAD
-    get_mock_put(sim_driver.region_min_y).assert_called_once_with(
-        region.min_y, wait=True
-=======
+        region.centre_energy, region.energy_mode, excitation_energy
+    )
+    get_mock_put(sim_driver.centre_energy).assert_called_once_with(
+        expected_centre_e, wait=True
+    )
     expected_high_e = to_kinetic_energy(
         region.high_energy, region.energy_mode, excitation_energy
     )
@@ -108,43 +100,19 @@
         region.energy_step, wait=True
     )
 
-    expected_first_x = region.first_x_channel
-    expected_size_x = region.x_channel_size()
-    get_mock_put(sim_driver.first_x_channel).assert_called_once_with(
-        expected_first_x, wait=True
-    )
-    get_mock_put(sim_driver.x_channel_size).assert_called_once_with(
-        expected_size_x, wait=True
-    )
-
-    expected_first_y = region.first_y_channel
-    expected_size_y = region.y_channel_size()
-    get_mock_put(sim_driver.first_y_channel).assert_called_once_with(
-        expected_first_y, wait=True
->>>>>>> ed92d09b
+    get_mock_put(sim_driver.region_min_x).assert_called_once_with(
+        region.min_x, wait=True
+    )
+    get_mock_put(sim_driver.region_size_x).assert_called_once_with(
+        region.size_x, wait=True
+    )
+    get_mock_put(sim_driver.region_min_y).assert_called_once_with(
+        region.min_y, wait=True
     )
     get_mock_put(sim_driver.region_size_y).assert_called_once_with(
         region.size_y, wait=True
     )
 
-<<<<<<< HEAD
-    # Set mock values for reading as aren't directly set via region.
-    set_mock_value(sim_driver.psu_mode, sequence.psu_mode)
-    set_mock_value(sim_driver.sensor_max_size_x, region.sensor_max_size_x)
-    set_mock_value(sim_driver.sensor_max_size_y, region.sensor_max_size_y)
-
-    prefix = sim_driver.name + "-"
-    vgscienta_expected_config_reading = {
-        f"{prefix}detector_mode": {"value": region.detector_mode},
-        f"{prefix}region_min_x": {"value": region.min_x},
-        f"{prefix}region_size_x": {"value": region.size_x},
-        f"{prefix}sensor_max_size_x": {"value": region.sensor_max_size_x},
-        f"{prefix}region_min_y": {"value": region.min_y},
-        f"{prefix}region_size_y": {"value": region.size_y},
-        f"{prefix}sensor_max_size_y": {"value": region.sensor_max_size_y},
-        f"{prefix}psu_mode": {"value": sequence.psu_mode},
-    }
-=======
 
 @pytest.mark.parametrize("region", TEST_SEQUENCE_REGION_NAMES, indirect=True)
 async def test_analyser_sets_region_and_read_configuration_is_correct(
@@ -156,7 +124,6 @@
     RE(bps.mv(sim_driver, region), wait=True)
 
     prefix = sim_driver.name + "-"
->>>>>>> ed92d09b
 
     energy_source = sim_driver._get_energy_source(region.excitation_energy_source)
     excitation_energy = await energy_source.get_value()
@@ -166,7 +133,7 @@
         region.low_energy, region.energy_mode, excitation_energy
     )
     expected_centre_e = to_kinetic_energy(
-        region.fix_energy, region.energy_mode, excitation_energy
+        region.centre_energy, region.energy_mode, excitation_energy
     )
     expected_high_e = to_kinetic_energy(
         region.high_energy, region.energy_mode, excitation_energy
@@ -197,10 +164,12 @@
             f"{prefix}binding_energy_axis": {"value": []},
             f"{prefix}angle_axis": {"value": []},
             f"{prefix}detector_mode": {"value": region.detector_mode},
-            f"{prefix}first_x_channel": {"value": region.first_x_channel},
-            f"{prefix}x_channel_size": {"value": region.x_channel_size()},
-            f"{prefix}first_y_channel": {"value": region.first_y_channel},
-            f"{prefix}y_channel_size": {"value": region.y_channel_size()},
+            f"{prefix}region_min_x": {"value": region.min_x},
+            f"{prefix}region_size_x": {"value": region.size_x},
+            f"{prefix}sensor_max_size_x": {"value": 0},
+            f"{prefix}region_min_y": {"value": region.min_y},
+            f"{prefix}region_size_y": {"value": region.size_y},
+            f"{prefix}sensor_max_size_y": {"value": 0},
             f"{prefix}psu_mode": {"value": sequence.psu_mode},
         },
     )
