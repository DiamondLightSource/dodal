from collections import defaultdict
from unittest.mock import AsyncMock

import bluesky.plan_stubs as bps
import pytest
from bluesky.plans import scan
from bluesky.run_engine import RunEngine
from ophyd_async.core import FlyMotorInfo, init_devices
from ophyd_async.testing import (
    assert_configuration,
    assert_emitted,
    assert_reading,
    callback_on_mock_put,
    get_mock_put,
    partial_reading,
    set_mock_value,
)

from dodal.devices.apple2_undulator import (
    DEFAULT_TIMEOUT,
    Apple2PhasesVal,
    MotorWithoutStop,
    UndulatorGap,
    UndulatorGateStatus,
    UndulatorJawPhase,
    UndulatorPhaseAxes,
)


@pytest.fixture
async def unstoppable_motor():
    async with init_devices(mock=True):
        unstoppable_motor = MotorWithoutStop(prefix="MOTOR:", name="unstopable_motor")
    return unstoppable_motor


@pytest.fixture
async def mock_id_gap(prefix: str = "BLXX-EA-DET-007:") -> UndulatorGap:
    async with init_devices(mock=True):
        mock_id_gap = UndulatorGap(prefix, "mock_id_gap")
    assert mock_id_gap.name == "mock_id_gap"
    set_mock_value(mock_id_gap.gate, UndulatorGateStatus.CLOSE)
    set_mock_value(mock_id_gap.velocity, 1)
    set_mock_value(mock_id_gap.user_readback, 1)
    set_mock_value(mock_id_gap.user_setpoint, 1)
    set_mock_value(mock_id_gap.high_limit_travel, 210)
    set_mock_value(mock_id_gap.low_limit_travel, 20)
    set_mock_value(mock_id_gap.max_velocity, 20)
    set_mock_value(mock_id_gap.min_velocity, 0.1)
    set_mock_value(mock_id_gap.fault, 0)
    return mock_id_gap


@pytest.fixture
async def mock_phaseAxes(prefix: str = "BLXX-EA-DET-007:") -> UndulatorPhaseAxes:
    async with init_devices(mock=True):
        mock_phaseAxes = UndulatorPhaseAxes(
            prefix=prefix,
            top_outer="RPQ1",
            top_inner="RPQ2",
            btm_outer="RPQ3",
            btm_inner="RPQ4",
        )
    assert mock_phaseAxes.name == "mock_phaseAxes"
    set_mock_value(mock_phaseAxes.gate, UndulatorGateStatus.CLOSE)
    set_mock_value(mock_phaseAxes.top_outer.velocity, 2)
    set_mock_value(mock_phaseAxes.top_inner.velocity, 2)
    set_mock_value(mock_phaseAxes.btm_outer.velocity, 2)
    set_mock_value(mock_phaseAxes.btm_inner.velocity, 2)
    set_mock_value(mock_phaseAxes.top_outer.user_readback, 2)
    set_mock_value(mock_phaseAxes.top_inner.user_readback, 2)
    set_mock_value(mock_phaseAxes.btm_outer.user_readback, 2)
    set_mock_value(mock_phaseAxes.btm_inner.user_readback, 2)
    set_mock_value(mock_phaseAxes.top_outer.user_setpoint_readback, 2)
    set_mock_value(mock_phaseAxes.top_inner.user_setpoint_readback, 2)
    set_mock_value(mock_phaseAxes.btm_outer.user_setpoint_readback, 2)
    set_mock_value(mock_phaseAxes.btm_inner.user_setpoint_readback, 2)
    set_mock_value(mock_phaseAxes.fault, 0)
    return mock_phaseAxes


@pytest.fixture
async def mock_jaw_phase(prefix: str = "BLXX-EA-DET-007:") -> UndulatorJawPhase:
    async with init_devices(mock=True):
        mock_jaw_phase = UndulatorJawPhase(
            prefix=prefix, move_pv="RPQ1", jaw_phase="JAW"
        )
    set_mock_value(mock_jaw_phase.gate, UndulatorGateStatus.CLOSE)
    set_mock_value(mock_jaw_phase.jaw_phase.velocity, 2)
    set_mock_value(mock_jaw_phase.jaw_phase.user_readback, 0)
    set_mock_value(mock_jaw_phase.jaw_phase.user_setpoint_readback, 0)
    set_mock_value(mock_jaw_phase.fault, 0)
    return mock_jaw_phase


async def test_in_motion_error(
    mock_id_gap: UndulatorGap,
    mock_phaseAxes: UndulatorPhaseAxes,
    mock_jaw_phase: UndulatorJawPhase,
):
    set_mock_value(mock_id_gap.gate, UndulatorGateStatus.OPEN)
    with pytest.raises(RuntimeError):
        await mock_id_gap.set(2)
    set_mock_value(mock_phaseAxes.gate, UndulatorGateStatus.OPEN)
    setValue = Apple2PhasesVal(3, 2, 5, 7)
    with pytest.raises(RuntimeError):
        await mock_phaseAxes.set(setValue)
    set_mock_value(mock_jaw_phase.gate, UndulatorGateStatus.OPEN)
    with pytest.raises(RuntimeError):
        await mock_jaw_phase.set(2)


async def test_unstoppable_motor_stop_not_implemented(
    unstoppable_motor: MotorWithoutStop, caplog: pytest.LogCaptureFixture
):
    await unstoppable_motor.stop()
    assert caplog.records[0].msg == "Stopping unstopable_motor is not supported."


@pytest.mark.parametrize(
    "velocity, readback,target, expected_timeout",
    [
        (0.7, 20.1, 5.2, 42.5 + DEFAULT_TIMEOUT),
        (0.2, 2, 8, 60.0 + DEFAULT_TIMEOUT),
        (-0.2, 2, 8, 60.0 + DEFAULT_TIMEOUT),
    ],
)
async def test_gap_cal_timout(
    mock_id_gap: UndulatorGap,
    velocity: float,
    readback: float,
    target: float,
    expected_timeout: float,
):
    set_mock_value(mock_id_gap.velocity, velocity)
    set_mock_value(mock_id_gap.user_readback, readback)
    set_mock_value(mock_id_gap.user_setpoint, target)

    assert await mock_id_gap.get_timeout() == pytest.approx(expected_timeout, rel=0.1)


async def test_given_gate_never_closes_then_setting_gaps_times_out(
    mock_id_gap: UndulatorGap,
):
    callback_on_mock_put(
        mock_id_gap.user_setpoint,
        lambda *_, **__: set_mock_value(mock_id_gap.gate, UndulatorGateStatus.OPEN),
    )
    mock_id_gap.get_timeout = AsyncMock(return_value=0.002)

    with pytest.raises(TimeoutError):
        await mock_id_gap.set(2)


async def test_gap_status_error(mock_id_gap: UndulatorGap):
    set_mock_value(mock_id_gap.fault, 1.0)
    with pytest.raises(RuntimeError):
        await mock_id_gap.set(2)


async def test_gap_success_scan(mock_id_gap: UndulatorGap, RE: RunEngine):
    callback_on_mock_put(
        mock_id_gap.user_setpoint,
        lambda *_, **__: set_mock_value(mock_id_gap.gate, UndulatorGateStatus.OPEN),
    )
    output = range(0, 11, 1)

    def new_pos():
        yield from output

    pos = new_pos()

    def set_complete_move():
        set_mock_value(mock_id_gap.user_readback, next(pos))
        set_mock_value(mock_id_gap.gate, UndulatorGateStatus.CLOSE)

    callback_on_mock_put(mock_id_gap.set_move, lambda *_, **__: set_complete_move())
    docs = defaultdict(list)

    def capture_emitted(name, doc):
        docs[name].append(doc)

    RE(scan([mock_id_gap], mock_id_gap, 0, 10, 11), capture_emitted)
    assert_emitted(docs, start=1, descriptor=1, event=11, stop=1)
    for i in output:
        assert docs["event"][i]["data"]["mock_id_gap"] == i


async def test_gap_read_config(mock_id_gap: UndulatorGap):
    set_mock_value(mock_id_gap.velocity, 2)
    set_mock_value(mock_id_gap.motor_egu, "c")
    await assert_configuration(
        mock_id_gap,
        {
            "mock_id_gap-velocity": {
                "value": 2.0,
            },
            "mock_id_gap-motor_egu": {
                "value": "c",
            },
            "mock_id_gap-offset": {
                "value": 0.0,
            },
        },
        full_match=False,
    )


async def test_gap_prepare_velocity_min_limit_error(mock_id_gap: UndulatorGap):
    set_mock_value(mock_id_gap.max_velocity, 20)
    set_mock_value(mock_id_gap.min_velocity, 11)
    with pytest.raises(ValueError):
        fly_info = FlyMotorInfo(start_position=25, end_position=35, time_for_move=1)
        await mock_id_gap.prepare(fly_info)


async def test_gap_prepare_success(mock_id_gap: UndulatorGap):
    set_mock_value(mock_id_gap.max_velocity, 30)
    set_mock_value(mock_id_gap.min_velocity, 1)
    set_mock_value(mock_id_gap.acceleration_time, 0.5)
    fly_info = FlyMotorInfo(start_position=25, end_position=35, time_for_move=1)
    await mock_id_gap.prepare(fly_info)
    get_mock_put(mock_id_gap.user_setpoint).assert_awaited_once_with(
        fly_info.ramp_up_start_pos(0.5), wait=True
    )

    assert await mock_id_gap.velocity.get_value() == 10


async def test_given_gate_never_closes_then_setting_phases_times_out(
    mock_phaseAxes: UndulatorPhaseAxes,
):
    setValue = Apple2PhasesVal(3, 2, 5, 7)

    callback_on_mock_put(
        mock_phaseAxes.top_outer.user_setpoint,
        lambda *_, **__: set_mock_value(mock_phaseAxes.gate, UndulatorGateStatus.OPEN),
    )
    mock_phaseAxes.get_timeout = AsyncMock(return_value=0.002)
    with pytest.raises(TimeoutError):
        await mock_phaseAxes.set(setValue)


<<<<<<< HEAD
async def test_phase_status_error(mock_phaseAxes: UndulatorPhaseAxes, RE: RunEngine):
    setValue = Apple2PhasesVal(3, 2, 5, 7)
=======
async def test_phase_status_error(mock_phaseAxes: UndulatorPhaseAxes):
    setValue = Apple2PhasesVal("3", "2", "5", "7")
>>>>>>> 0929c10a
    set_mock_value(mock_phaseAxes.fault, 1.0)
    with pytest.raises(RuntimeError):
        await mock_phaseAxes.set(setValue)


@pytest.mark.parametrize(
    "velocity, readback,target, expected_timeout",
    [
        (
            [-1, 2, 3, 4],
            [5, 2, 3, 4],
            [-2, 2, 3, 4],
            (14.0 + DEFAULT_TIMEOUT) * 2,
        ),
        (
            [-1, 0.8, 3, 4],
            [5, -8.5, 3, 4],
            [-2, 0, 3, 4],
            (21.2 + DEFAULT_TIMEOUT) * 2.0,
        ),
        (
            [-1, 0.8, 0.6, 4],
            [5, -8.5, 2, 4],
            [-2, 0, -5.5, 4],
            (25.0 + DEFAULT_TIMEOUT) * 2,
        ),
        (
            [-1, 0.8, 0.6, 2.7],
            [5, -8.5, 2, 30],
            [-2, 0, -5.5, -8.8],
            (28.74 + DEFAULT_TIMEOUT) * 2,
        ),
    ],
)
async def test_phase_cal_timout(
    mock_phaseAxes: UndulatorPhaseAxes,
    velocity: list,
    readback: list,
    target: list,
    expected_timeout: float,
):
    set_mock_value(mock_phaseAxes.top_inner.velocity, velocity[0])
    set_mock_value(mock_phaseAxes.top_outer.velocity, velocity[1])
    set_mock_value(mock_phaseAxes.btm_inner.velocity, velocity[2])
    set_mock_value(mock_phaseAxes.btm_outer.velocity, velocity[3])

    set_mock_value(mock_phaseAxes.top_inner.user_readback, readback[0])
    set_mock_value(mock_phaseAxes.top_outer.user_readback, readback[1])
    set_mock_value(mock_phaseAxes.btm_inner.user_readback, readback[2])
    set_mock_value(mock_phaseAxes.btm_outer.user_readback, readback[3])

    set_mock_value(mock_phaseAxes.top_inner.user_setpoint_readback, target[0])
    set_mock_value(mock_phaseAxes.top_outer.user_setpoint_readback, target[1])
    set_mock_value(mock_phaseAxes.btm_inner.user_setpoint_readback, target[2])
    set_mock_value(mock_phaseAxes.btm_outer.user_setpoint_readback, target[3])

    assert await mock_phaseAxes.get_timeout() == pytest.approx(
        expected_timeout, rel=0.01
    )


async def test_phase_success_set(mock_phaseAxes: UndulatorPhaseAxes, RE: RunEngine):
    set_value = Apple2PhasesVal(top_inner=3, top_outer=2, btm_inner=5, btm_outer=7)
    callback_on_mock_put(
        mock_phaseAxes.top_inner.user_setpoint,
        lambda *_, **__: set_mock_value(mock_phaseAxes.gate, UndulatorGateStatus.OPEN),
    )

    def set_complete_move():
        set_mock_value(
            mock_phaseAxes.top_inner.user_readback,
            3,
        )
        set_mock_value(
            mock_phaseAxes.top_outer.user_readback,
            2,
        )
        set_mock_value(
            mock_phaseAxes.btm_inner.user_readback,
            5,
        )
        set_mock_value(
            mock_phaseAxes.btm_outer.user_readback,
            7,
        )
        set_mock_value(mock_phaseAxes.gate, UndulatorGateStatus.CLOSE)

    callback_on_mock_put(mock_phaseAxes.set_move, lambda *_, **__: set_complete_move())
    RE(bps.abs_set(mock_phaseAxes, set_value, wait=True))
    get_mock_put(mock_phaseAxes.set_move).assert_called_once_with(1, wait=True)
    get_mock_put(mock_phaseAxes.top_inner.user_setpoint).assert_called_once_with(
        set_value.top_inner, wait=True
    )
    get_mock_put(mock_phaseAxes.top_outer.user_setpoint).assert_called_once_with(
        set_value.top_outer, wait=True
    )
    get_mock_put(mock_phaseAxes.btm_inner.user_setpoint).assert_called_once_with(
        set_value.btm_inner, wait=True
    )
    get_mock_put(mock_phaseAxes.btm_outer.user_setpoint).assert_called_once_with(
        set_value.btm_outer, wait=True
    )

    await assert_reading(
        mock_phaseAxes,
        {
            "mock_phaseAxes-top_inner": partial_reading(3),
            "mock_phaseAxes-top_outer": partial_reading(2),
            "mock_phaseAxes-btm_inner": partial_reading(5),
            "mock_phaseAxes-btm_outer": partial_reading(7),
        },
    )


async def test_given_gate_never_closes_then_setting_jaw_phases_times_out(
    mock_jaw_phase: UndulatorJawPhase,
):
    callback_on_mock_put(
        mock_jaw_phase.jaw_phase.user_setpoint,
        lambda *_, **__: set_mock_value(mock_jaw_phase.gate, UndulatorGateStatus.OPEN),
    )
    mock_jaw_phase.get_timeout = AsyncMock(return_value=0.002)
    with pytest.raises(TimeoutError):
        await mock_jaw_phase.set(2)


async def test_jaw_phase_status_error(mock_jaw_phase: UndulatorJawPhase):
    setValue = 5
    set_mock_value(mock_jaw_phase.fault, 1.0)
    with pytest.raises(RuntimeError):
        await mock_jaw_phase.set(setValue)


@pytest.mark.parametrize(
    "velocity, readback,target, expected_timeout",
    [
        (0.7, 20.1, 5.2, 42.5 + DEFAULT_TIMEOUT),
        (0.2, 2, 8, 60.0 + DEFAULT_TIMEOUT),
        (-0.2, 2, 8, 60.0 + DEFAULT_TIMEOUT),
    ],
)
async def test_jaw_phase_cal_timout(
    mock_jaw_phase: UndulatorJawPhase,
    velocity: float,
    readback: float,
    target: float,
    expected_timeout: float,
):
    set_mock_value(mock_jaw_phase.jaw_phase.velocity, velocity)
    set_mock_value(mock_jaw_phase.jaw_phase.user_readback, readback)
    set_mock_value(mock_jaw_phase.jaw_phase.user_setpoint_readback, target)

    assert await mock_jaw_phase.get_timeout() == pytest.approx(
        expected_timeout, rel=0.01
    )


async def test_jaw_phase_success_scan(mock_jaw_phase: UndulatorJawPhase, RE: RunEngine):
    callback_on_mock_put(
        mock_jaw_phase.jaw_phase.user_setpoint,
        lambda *_, **__: set_mock_value(mock_jaw_phase.gate, UndulatorGateStatus.OPEN),
    )
    output = range(0, 11, 1)

    def new_pos():
        yield from output

    pos = new_pos()

    def set_complete_move():
        set_mock_value(mock_jaw_phase.jaw_phase.user_readback, next(pos))
        set_mock_value(mock_jaw_phase.gate, UndulatorGateStatus.CLOSE)

    callback_on_mock_put(mock_jaw_phase.set_move, lambda *_, **__: set_complete_move())
    docs = defaultdict(list)

    def capture_emitted(name, doc):
        docs[name].append(doc)

    RE(scan([mock_jaw_phase], mock_jaw_phase, 0, 10, 11), capture_emitted)
    assert_emitted(docs, start=1, descriptor=1, event=11, stop=1)
    for i in output:
        assert docs["event"][i]["data"]["mock_jaw_phase-jaw_phase"] == i<|MERGE_RESOLUTION|>--- conflicted
+++ resolved
@@ -241,13 +241,8 @@
         await mock_phaseAxes.set(setValue)
 
 
-<<<<<<< HEAD
 async def test_phase_status_error(mock_phaseAxes: UndulatorPhaseAxes, RE: RunEngine):
     setValue = Apple2PhasesVal(3, 2, 5, 7)
-=======
-async def test_phase_status_error(mock_phaseAxes: UndulatorPhaseAxes):
-    setValue = Apple2PhasesVal("3", "2", "5", "7")
->>>>>>> 0929c10a
     set_mock_value(mock_phaseAxes.fault, 1.0)
     with pytest.raises(RuntimeError):
         await mock_phaseAxes.set(setValue)
