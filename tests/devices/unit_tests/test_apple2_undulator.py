from collections import defaultdict
<<<<<<< HEAD
from logging import getLogger
=======
>>>>>>> 5354f862
from unittest.mock import AsyncMock, MagicMock

import bluesky.plan_stubs as bps
import pytest
from bluesky.plans import scan
from bluesky.run_engine import RunEngine
from ophyd_async.core import AsyncStatus, FlyMotorInfo, init_devices
from ophyd_async.testing import (
    assert_configuration,
    assert_emitted,
    assert_reading,
    callback_on_mock_put,
    get_mock_put,
    partial_reading,
    set_mock_value,
)

from dodal.devices.apple2_undulator import (
<<<<<<< HEAD
    DEFAULT_MOTOR_MIN_TIMEOUT,
=======
    DEFAULT_TIMEOUT,
>>>>>>> 5354f862
    Apple2,
    Apple2PhasesVal,
    MotorWithoutStop,
    Pol,
    UndulatorGap,
    UndulatorGateStatus,
    UndulatorJawPhase,
    UndulatorPhaseAxes,
)


@pytest.fixture(scope="function")
def logger(caplog: pytest.LogCaptureFixture):
    logger = getLogger()
    _ = [logger.removeHandler(h) for h in logger.handlers if h != caplog.handler]  # type: ignore
    return logger


@pytest.fixture
async def unstoppable_motor():
    async with init_devices(mock=True):
        unstoppable_motor = MotorWithoutStop(prefix="MOTOR:", name="unstopable_motor")
    return unstoppable_motor


@pytest.fixture
async def unstoppable_motor():
    async with init_devices(mock=True):
        unstoppable_motor = MotorWithoutStop(prefix="MOTOR:", name="unstopable_motor")
    return unstoppable_motor


@pytest.fixture
async def mock_id_gap(prefix: str = "BLXX-EA-DET-007:") -> UndulatorGap:
    async with init_devices(mock=True):
        mock_id_gap = UndulatorGap(prefix, "mock_id_gap")
    assert mock_id_gap.name == "mock_id_gap"
    set_mock_value(mock_id_gap.gate, UndulatorGateStatus.CLOSE)
    set_mock_value(mock_id_gap.velocity, 1)
    set_mock_value(mock_id_gap.user_readback, 1)
<<<<<<< HEAD
    set_mock_value(mock_id_gap.user_setpoint, "1")
=======
    set_mock_value(mock_id_gap.user_setpoint, 1)
>>>>>>> 5354f862
    set_mock_value(mock_id_gap.high_limit_travel, 210)
    set_mock_value(mock_id_gap.low_limit_travel, 20)
    set_mock_value(mock_id_gap.max_velocity, 20)
    set_mock_value(mock_id_gap.min_velocity, 0.1)
    set_mock_value(mock_id_gap.fault, 0)
    return mock_id_gap


@pytest.fixture
async def mock_phaseAxes(prefix: str = "BLXX-EA-DET-007:") -> UndulatorPhaseAxes:
    async with init_devices(mock=True):
        mock_phaseAxes = UndulatorPhaseAxes(
            prefix=prefix,
            top_outer="RPQ1",
            top_inner="RPQ2",
            btm_outer="RPQ3",
            btm_inner="RPQ4",
        )
    assert mock_phaseAxes.name == "mock_phaseAxes"
    set_mock_value(mock_phaseAxes.gate, UndulatorGateStatus.CLOSE)
    set_mock_value(mock_phaseAxes.top_outer.velocity, 2)
    set_mock_value(mock_phaseAxes.top_inner.velocity, 2)
    set_mock_value(mock_phaseAxes.btm_outer.velocity, 2)
    set_mock_value(mock_phaseAxes.btm_inner.velocity, 2)
    set_mock_value(mock_phaseAxes.top_outer.user_readback, 2)
    set_mock_value(mock_phaseAxes.top_inner.user_readback, 2)
    set_mock_value(mock_phaseAxes.btm_outer.user_readback, 2)
    set_mock_value(mock_phaseAxes.btm_inner.user_readback, 2)
    set_mock_value(mock_phaseAxes.top_outer.user_setpoint_readback, 2)
    set_mock_value(mock_phaseAxes.top_inner.user_setpoint_readback, 2)
    set_mock_value(mock_phaseAxes.btm_outer.user_setpoint_readback, 2)
    set_mock_value(mock_phaseAxes.btm_inner.user_setpoint_readback, 2)
    set_mock_value(mock_phaseAxes.fault, 0)
    return mock_phaseAxes


@pytest.fixture
async def mock_jaw_phase(prefix: str = "BLXX-EA-DET-007:") -> UndulatorJawPhase:
    async with init_devices(mock=True):
        mock_jaw_phase = UndulatorJawPhase(
            prefix=prefix, move_pv="RPQ1", jaw_phase="JAW"
        )
    set_mock_value(mock_jaw_phase.gate, UndulatorGateStatus.CLOSE)
    set_mock_value(mock_jaw_phase.jaw_phase.velocity, 2)
    set_mock_value(mock_jaw_phase.jaw_phase.user_readback, 0)
    set_mock_value(mock_jaw_phase.jaw_phase.user_setpoint_readback, 0)
    set_mock_value(mock_jaw_phase.fault, 0)
    return mock_jaw_phase


class test_apple2(Apple2):
    def __init__(
        self,
        id_gap: UndulatorGap,
        id_phase: UndulatorPhaseAxes,
        prefix: str = "",
<<<<<<< HEAD
=======
        name: str = "",
>>>>>>> 5354f862
    ) -> None:
        super().__init__(id_gap, id_phase, prefix)

    @AsyncStatus.wrap
    async def set(self, value, *, wait: bool = False): ...

    def update_lookuptable(self) -> None: ...


@pytest.fixture
async def mock_apple2(
    mock_id_gap: UndulatorGap, mock_phaseAxes: UndulatorPhaseAxes
) -> test_apple2:
    async with init_devices(mock=True):
        mock_apple2 = test_apple2(id_gap=mock_id_gap, id_phase=mock_phaseAxes)
    return mock_apple2


async def test_in_motion_error(
    mock_id_gap: UndulatorGap,
    mock_phaseAxes: UndulatorPhaseAxes,
    mock_jaw_phase: UndulatorJawPhase,
):
    set_mock_value(mock_id_gap.gate, UndulatorGateStatus.OPEN)
    with pytest.raises(RuntimeError):
        await mock_id_gap.set(2)
    set_mock_value(mock_phaseAxes.gate, UndulatorGateStatus.OPEN)
    setValue = Apple2PhasesVal(3, 2, 5, 7)
    with pytest.raises(RuntimeError):
        await mock_phaseAxes.set(setValue)
    set_mock_value(mock_jaw_phase.gate, UndulatorGateStatus.OPEN)
    with pytest.raises(RuntimeError):
        await mock_jaw_phase.set(2)


async def test_unstoppable_motor_stop_not_implemented(
<<<<<<< HEAD
    unstoppable_motor: MotorWithoutStop, caplog
=======
    unstoppable_motor: MotorWithoutStop, caplog: pytest.LogCaptureFixture
>>>>>>> 5354f862
):
    await unstoppable_motor.stop()
    assert caplog.records[0].msg == "Stopping unstopable_motor is not supported."


@pytest.mark.parametrize(
    "velocity, readback,target, expected_timeout",
    [
        (0.7, 20.1, 5.2, 42.5 + DEFAULT_TIMEOUT),
        (0.2, 2, 8, 60.0 + DEFAULT_TIMEOUT),
        (-0.2, 2, 8, 60.0 + DEFAULT_TIMEOUT),
    ],
)
async def test_gap_cal_timout(
    mock_id_gap: UndulatorGap,
    velocity: float,
    readback: float,
    target: float,
    expected_timeout: float,
):
    set_mock_value(mock_id_gap.velocity, velocity)
    set_mock_value(mock_id_gap.user_readback, readback)
    set_mock_value(mock_id_gap.user_setpoint, target)

    assert await mock_id_gap.get_timeout() == pytest.approx(expected_timeout, rel=0.1)


async def test_given_gate_never_closes_then_setting_gaps_times_out(
    mock_id_gap: UndulatorGap,
):
    callback_on_mock_put(
        mock_id_gap.user_setpoint,
        lambda *_, **__: set_mock_value(mock_id_gap.gate, UndulatorGateStatus.OPEN),
    )
    mock_id_gap.get_timeout = AsyncMock(return_value=0.002)

    with pytest.raises(TimeoutError):
        await mock_id_gap.set(2)


async def test_gap_status_error(mock_id_gap: UndulatorGap):
    set_mock_value(mock_id_gap.fault, 1.0)
    with pytest.raises(RuntimeError):
        await mock_id_gap.set(2)


async def test_gap_success_scan(mock_id_gap: UndulatorGap, RE: RunEngine):
    callback_on_mock_put(
        mock_id_gap.user_setpoint,
        lambda *_, **__: set_mock_value(mock_id_gap.gate, UndulatorGateStatus.OPEN),
    )
    output = range(0, 11, 1)

    def new_pos():
        yield from output

    pos = new_pos()

    def set_complete_move():
        set_mock_value(mock_id_gap.user_readback, next(pos))
        set_mock_value(mock_id_gap.gate, UndulatorGateStatus.CLOSE)

    callback_on_mock_put(mock_id_gap.set_move, lambda *_, **__: set_complete_move())
    docs = defaultdict(list)

    def capture_emitted(name, doc):
        docs[name].append(doc)

    RE(scan([mock_id_gap], mock_id_gap, 0, 10, 11), capture_emitted)
    assert_emitted(docs, start=1, descriptor=1, event=11, stop=1)
    for i in output:
        assert docs["event"][i]["data"]["mock_id_gap"] == i


<<<<<<< HEAD
=======
async def test_gap_read_config(mock_id_gap: UndulatorGap):
    set_mock_value(mock_id_gap.velocity, 2)
    set_mock_value(mock_id_gap.motor_egu, "c")
    await assert_configuration(
        mock_id_gap,
        {
            "mock_id_gap-velocity": {
                "value": 2.0,
            },
            "mock_id_gap-motor_egu": {
                "value": "c",
            },
            "mock_id_gap-offset": {
                "value": 0.0,
            },
        },
        full_match=False,
    )


>>>>>>> 5354f862
async def test_gap_prepare_velocity_min_limit_error(mock_id_gap: UndulatorGap):
    set_mock_value(mock_id_gap.max_velocity, 20)
    set_mock_value(mock_id_gap.min_velocity, 11)
    with pytest.raises(ValueError):
        fly_info = FlyMotorInfo(start_position=25, end_position=35, time_for_move=1)
        await mock_id_gap.prepare(fly_info)


async def test_gap_prepare_success(mock_id_gap: UndulatorGap):
    set_mock_value(mock_id_gap.max_velocity, 30)
    set_mock_value(mock_id_gap.min_velocity, 1)
    set_mock_value(mock_id_gap.acceleration_time, 0.5)
    fly_info = FlyMotorInfo(start_position=25, end_position=35, time_for_move=1)
    await mock_id_gap.prepare(fly_info)
    get_mock_put(mock_id_gap.user_setpoint).assert_awaited_once_with(
<<<<<<< HEAD
        str(fly_info.ramp_up_start_pos(0.5)), wait=True
=======
        fly_info.ramp_up_start_pos(0.5), wait=True
>>>>>>> 5354f862
    )

    assert await mock_id_gap.velocity.get_value() == 10


async def test_given_gate_never_closes_then_setting_phases_times_out(
    mock_phaseAxes: UndulatorPhaseAxes,
):
    setValue = Apple2PhasesVal(3, 2, 5, 7)

    callback_on_mock_put(
        mock_phaseAxes.top_outer.user_setpoint,
        lambda *_, **__: set_mock_value(mock_phaseAxes.gate, UndulatorGateStatus.OPEN),
    )
    mock_phaseAxes.get_timeout = AsyncMock(return_value=0.002)
    with pytest.raises(TimeoutError):
        await mock_phaseAxes.set(setValue)


async def test_phase_status_error(mock_phaseAxes: UndulatorPhaseAxes, RE: RunEngine):
    setValue = Apple2PhasesVal(3, 2, 5, 7)
    set_mock_value(mock_phaseAxes.fault, 1.0)
    with pytest.raises(RuntimeError):
        await mock_phaseAxes.set(setValue)


@pytest.mark.parametrize(
    "velocity, readback,target, expected_timeout",
    [
        (
            [-1, 2, 3, 4],
            [5, 2, 3, 4],
            [-2, 2, 3, 4],
            (14.0 + DEFAULT_TIMEOUT) * 2,
        ),
        (
            [-1, 0.8, 3, 4],
            [5, -8.5, 3, 4],
            [-2, 0, 3, 4],
            (21.2 + DEFAULT_TIMEOUT) * 2.0,
        ),
        (
            [-1, 0.8, 0.6, 4],
            [5, -8.5, 2, 4],
            [-2, 0, -5.5, 4],
            (25.0 + DEFAULT_TIMEOUT) * 2,
        ),
        (
            [-1, 0.8, 0.6, 2.7],
            [5, -8.5, 2, 30],
            [-2, 0, -5.5, -8.8],
            (28.74 + DEFAULT_TIMEOUT) * 2,
        ),
    ],
)
async def test_phase_cal_timout(
    mock_phaseAxes: UndulatorPhaseAxes,
    velocity: list,
    readback: list,
    target: list,
    expected_timeout: float,
):
    set_mock_value(mock_phaseAxes.top_inner.velocity, velocity[0])
    set_mock_value(mock_phaseAxes.top_outer.velocity, velocity[1])
    set_mock_value(mock_phaseAxes.btm_inner.velocity, velocity[2])
    set_mock_value(mock_phaseAxes.btm_outer.velocity, velocity[3])

    set_mock_value(mock_phaseAxes.top_inner.user_readback, readback[0])
    set_mock_value(mock_phaseAxes.top_outer.user_readback, readback[1])
    set_mock_value(mock_phaseAxes.btm_inner.user_readback, readback[2])
    set_mock_value(mock_phaseAxes.btm_outer.user_readback, readback[3])

    set_mock_value(mock_phaseAxes.top_inner.user_setpoint_readback, target[0])
    set_mock_value(mock_phaseAxes.top_outer.user_setpoint_readback, target[1])
    set_mock_value(mock_phaseAxes.btm_inner.user_setpoint_readback, target[2])
    set_mock_value(mock_phaseAxes.btm_outer.user_setpoint_readback, target[3])

    assert await mock_phaseAxes.get_timeout() == pytest.approx(
        expected_timeout, rel=0.01
    )


async def test_phase_success_set(mock_phaseAxes: UndulatorPhaseAxes, RE: RunEngine):
    set_value = Apple2PhasesVal(top_inner=3, top_outer=2, btm_inner=5, btm_outer=7)
    callback_on_mock_put(
        mock_phaseAxes.top_inner.user_setpoint,
        lambda *_, **__: set_mock_value(mock_phaseAxes.gate, UndulatorGateStatus.OPEN),
    )

    def set_complete_move():
        set_mock_value(
            mock_phaseAxes.top_inner.user_readback,
            3,
        )
        set_mock_value(
            mock_phaseAxes.top_outer.user_readback,
            2,
        )
        set_mock_value(
            mock_phaseAxes.btm_inner.user_readback,
            5,
        )
        set_mock_value(
            mock_phaseAxes.btm_outer.user_readback,
            7,
        )
        set_mock_value(mock_phaseAxes.gate, UndulatorGateStatus.CLOSE)

    callback_on_mock_put(mock_phaseAxes.set_move, lambda *_, **__: set_complete_move())
    RE(bps.abs_set(mock_phaseAxes, set_value, wait=True))
    get_mock_put(mock_phaseAxes.set_move).assert_called_once_with(1, wait=True)
    get_mock_put(mock_phaseAxes.top_inner.user_setpoint).assert_called_once_with(
        set_value.top_inner, wait=True
    )
    get_mock_put(mock_phaseAxes.top_outer.user_setpoint).assert_called_once_with(
        set_value.top_outer, wait=True
    )
    get_mock_put(mock_phaseAxes.btm_inner.user_setpoint).assert_called_once_with(
        set_value.btm_inner, wait=True
    )
    get_mock_put(mock_phaseAxes.btm_outer.user_setpoint).assert_called_once_with(
        set_value.btm_outer, wait=True
    )

    await assert_reading(
        mock_phaseAxes,
        {
            "mock_phaseAxes-top_inner": partial_reading(3),
            "mock_phaseAxes-top_outer": partial_reading(2),
            "mock_phaseAxes-btm_inner": partial_reading(5),
            "mock_phaseAxes-btm_outer": partial_reading(7),
        },
    )


async def test_given_gate_never_closes_then_setting_jaw_phases_times_out(
    mock_jaw_phase: UndulatorJawPhase,
):
    callback_on_mock_put(
        mock_jaw_phase.jaw_phase.user_setpoint,
        lambda *_, **__: set_mock_value(mock_jaw_phase.gate, UndulatorGateStatus.OPEN),
    )
    mock_jaw_phase.get_timeout = AsyncMock(return_value=0.002)
    with pytest.raises(TimeoutError):
        await mock_jaw_phase.set(2)


async def test_jaw_phase_status_error(mock_jaw_phase: UndulatorJawPhase):
    setValue = 5
    set_mock_value(mock_jaw_phase.fault, 1.0)
    with pytest.raises(RuntimeError):
        await mock_jaw_phase.set(setValue)


@pytest.mark.parametrize(
    "velocity, readback,target, expected_timeout",
    [
        (0.7, 20.1, 5.2, 42.5 + DEFAULT_TIMEOUT),
        (0.2, 2, 8, 60.0 + DEFAULT_TIMEOUT),
        (-0.2, 2, 8, 60.0 + DEFAULT_TIMEOUT),
    ],
)
async def test_jaw_phase_cal_timout(
    mock_jaw_phase: UndulatorJawPhase,
    velocity: float,
    readback: float,
    target: float,
    expected_timeout: float,
):
    set_mock_value(mock_jaw_phase.jaw_phase.velocity, velocity)
    set_mock_value(mock_jaw_phase.jaw_phase.user_readback, readback)
    set_mock_value(mock_jaw_phase.jaw_phase.user_setpoint_readback, target)

    assert await mock_jaw_phase.get_timeout() == pytest.approx(
        expected_timeout, rel=0.01
    )


async def test_jaw_phase_success_scan(mock_jaw_phase: UndulatorJawPhase, RE: RunEngine):
    callback_on_mock_put(
        mock_jaw_phase.jaw_phase.user_setpoint,
        lambda *_, **__: set_mock_value(mock_jaw_phase.gate, UndulatorGateStatus.OPEN),
    )
    output = range(0, 11, 1)

    def new_pos():
        yield from output

    pos = new_pos()

    def set_complete_move():
        set_mock_value(mock_jaw_phase.jaw_phase.user_readback, next(pos))
        set_mock_value(mock_jaw_phase.gate, UndulatorGateStatus.CLOSE)

    callback_on_mock_put(mock_jaw_phase.set_move, lambda *_, **__: set_complete_move())
    docs = defaultdict(list)

    def capture_emitted(name, doc):
        docs[name].append(doc)

    RE(scan([mock_jaw_phase], mock_jaw_phase, 0, 10, 11), capture_emitted)
    assert_emitted(docs, start=1, descriptor=1, event=11, stop=1)
    for i in output:
        assert docs["event"][i]["data"]["mock_jaw_phase-jaw_phase"] == i


@pytest.mark.parametrize(
    "start_gap, end_gap,acceleration_time,time_for_move",
    [
        ((21.0, 2.0), (25.0, 2), 0.5, 1.0),
        ((35.0, 2.0), (15.0, 2), 1.5, 9.0),
    ],
)
async def test_apple2_prepare_success(
    mock_apple2: test_apple2,
    start_gap,
    end_gap,
    acceleration_time,
    time_for_move,
):
    set_mock_value(mock_apple2.gap.max_velocity, 30)
    set_mock_value(mock_apple2.gap.min_velocity, 1)
    set_mock_value(mock_apple2.gap.low_limit_travel, 0)
    set_mock_value(mock_apple2.gap.high_limit_travel, 200)
    set_mock_value(mock_apple2.gap.gate, UndulatorGateStatus.CLOSE)
    set_mock_value(mock_apple2.gap.acceleration_time, acceleration_time)
    mock_apple2._polarisation_setpoint_set(Pol.LH)
    mock_apple2.set = AsyncMock()
    mid_gap_position = end_gap[0] + start_gap[0] / 2.0
    mock_apple2._get_id_gap_phase = AsyncMock(
        side_effect=[start_gap, end_gap, mid_gap_position]
    )
    fly_info = FlyMotorInfo(
        start_position=700, end_position=800, time_for_move=time_for_move
    )
    await mock_apple2.prepare(fly_info)
    velocity = (end_gap[0] - start_gap[0]) / time_for_move
    ramp_up_start = start_gap[0] - acceleration_time * velocity / 2
    mock_apple2.set.assert_awaited_once_with(value=750)
    get_mock_put(mock_apple2.gap.user_setpoint).assert_awaited_once_with(
<<<<<<< HEAD
        str(ramp_up_start), wait=True
=======
        ramp_up_start, wait=True
>>>>>>> 5354f862
    )

    assert await mock_apple2.gap.velocity.get_value() == abs(velocity)


async def test_apple2_kickoff__call_gap_kickoff(
    mock_apple2: test_apple2,
):
    mock_apple2.gap.kickoff = AsyncMock()
    await mock_apple2.kickoff()
    mock_apple2.gap.kickoff.assert_awaited_once()


def test_apple2_complete__call_gap_complete(
    mock_apple2: test_apple2,
):
    mock_apple2.gap.complete = MagicMock()
    mock_apple2.complete()
    mock_apple2.gap.complete.assert_called_once()<|MERGE_RESOLUTION|>--- conflicted
+++ resolved
@@ -1,8 +1,4 @@
 from collections import defaultdict
-<<<<<<< HEAD
-from logging import getLogger
-=======
->>>>>>> 5354f862
 from unittest.mock import AsyncMock, MagicMock
 
 import bluesky.plan_stubs as bps
@@ -21,11 +17,7 @@
 )
 
 from dodal.devices.apple2_undulator import (
-<<<<<<< HEAD
-    DEFAULT_MOTOR_MIN_TIMEOUT,
-=======
     DEFAULT_TIMEOUT,
->>>>>>> 5354f862
     Apple2,
     Apple2PhasesVal,
     MotorWithoutStop,
@@ -37,20 +29,6 @@
 )
 
 
-@pytest.fixture(scope="function")
-def logger(caplog: pytest.LogCaptureFixture):
-    logger = getLogger()
-    _ = [logger.removeHandler(h) for h in logger.handlers if h != caplog.handler]  # type: ignore
-    return logger
-
-
-@pytest.fixture
-async def unstoppable_motor():
-    async with init_devices(mock=True):
-        unstoppable_motor = MotorWithoutStop(prefix="MOTOR:", name="unstopable_motor")
-    return unstoppable_motor
-
-
 @pytest.fixture
 async def unstoppable_motor():
     async with init_devices(mock=True):
@@ -66,11 +44,7 @@
     set_mock_value(mock_id_gap.gate, UndulatorGateStatus.CLOSE)
     set_mock_value(mock_id_gap.velocity, 1)
     set_mock_value(mock_id_gap.user_readback, 1)
-<<<<<<< HEAD
-    set_mock_value(mock_id_gap.user_setpoint, "1")
-=======
     set_mock_value(mock_id_gap.user_setpoint, 1)
->>>>>>> 5354f862
     set_mock_value(mock_id_gap.high_limit_travel, 210)
     set_mock_value(mock_id_gap.low_limit_travel, 20)
     set_mock_value(mock_id_gap.max_velocity, 20)
@@ -127,10 +101,6 @@
         id_gap: UndulatorGap,
         id_phase: UndulatorPhaseAxes,
         prefix: str = "",
-<<<<<<< HEAD
-=======
-        name: str = "",
->>>>>>> 5354f862
     ) -> None:
         super().__init__(id_gap, id_phase, prefix)
 
@@ -167,11 +137,7 @@
 
 
 async def test_unstoppable_motor_stop_not_implemented(
-<<<<<<< HEAD
-    unstoppable_motor: MotorWithoutStop, caplog
-=======
     unstoppable_motor: MotorWithoutStop, caplog: pytest.LogCaptureFixture
->>>>>>> 5354f862
 ):
     await unstoppable_motor.stop()
     assert caplog.records[0].msg == "Stopping unstopable_motor is not supported."
@@ -246,8 +212,6 @@
         assert docs["event"][i]["data"]["mock_id_gap"] == i
 
 
-<<<<<<< HEAD
-=======
 async def test_gap_read_config(mock_id_gap: UndulatorGap):
     set_mock_value(mock_id_gap.velocity, 2)
     set_mock_value(mock_id_gap.motor_egu, "c")
@@ -268,7 +232,6 @@
     )
 
 
->>>>>>> 5354f862
 async def test_gap_prepare_velocity_min_limit_error(mock_id_gap: UndulatorGap):
     set_mock_value(mock_id_gap.max_velocity, 20)
     set_mock_value(mock_id_gap.min_velocity, 11)
@@ -284,11 +247,7 @@
     fly_info = FlyMotorInfo(start_position=25, end_position=35, time_for_move=1)
     await mock_id_gap.prepare(fly_info)
     get_mock_put(mock_id_gap.user_setpoint).assert_awaited_once_with(
-<<<<<<< HEAD
-        str(fly_info.ramp_up_start_pos(0.5)), wait=True
-=======
         fly_info.ramp_up_start_pos(0.5), wait=True
->>>>>>> 5354f862
     )
 
     assert await mock_id_gap.velocity.get_value() == 10
@@ -529,11 +488,7 @@
     ramp_up_start = start_gap[0] - acceleration_time * velocity / 2
     mock_apple2.set.assert_awaited_once_with(value=750)
     get_mock_put(mock_apple2.gap.user_setpoint).assert_awaited_once_with(
-<<<<<<< HEAD
-        str(ramp_up_start), wait=True
-=======
         ramp_up_start, wait=True
->>>>>>> 5354f862
     )
 
     assert await mock_apple2.gap.velocity.get_value() == abs(velocity)
