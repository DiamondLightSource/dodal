--- conflicted
+++ resolved
@@ -125,12 +125,8 @@
         mock_id_gap.user_setpoint,
         lambda *_, **__: set_mock_value(mock_id_gap.gate, UndulatorGateStatus.OPEN),
     )
-<<<<<<< HEAD
-    mock_id_gap._cal_timeout = AsyncMock(return_value=0.002)
-
-=======
-    mock_id_gap._cal_timeout = AsyncMock(return_value=0.01)
->>>>>>> cdc66524
+    mock_id_gap.get_timeout = AsyncMock(return_value=0.002)
+
     with pytest.raises(asyncio.TimeoutError):
         await mock_id_gap.set("2")
 
@@ -179,12 +175,7 @@
         mock_phaseAxes.top_outer.user_setpoint,
         lambda *_, **__: set_mock_value(mock_phaseAxes.gate, UndulatorGateStatus.OPEN),
     )
-<<<<<<< HEAD
-    mock_phaseAxes._cal_timeout = AsyncMock(return_value=0.002)
-=======
-    mock_phaseAxes._cal_timeout = AsyncMock(return_value=0.01)
-
->>>>>>> cdc66524
+    mock_phaseAxes.get_timeout = AsyncMock(return_value=0.002)
     with pytest.raises(asyncio.TimeoutError):
         await mock_phaseAxes.set(setValue)
 
@@ -199,24 +190,29 @@
 @pytest.mark.parametrize(
     "velocity, readback,target, expected_timeout",
     [
-        ([-1, 2, 3, 4], [5, 2, 3, 4], [-2, 2, 3, 4], 28.0 + DEFAULT_MOTOR_MIN_TIMEOUT),
+        (
+            [-1, 2, 3, 4],
+            [5, 2, 3, 4],
+            [-2, 2, 3, 4],
+            (14.0 + DEFAULT_MOTOR_MIN_TIMEOUT) * 2,
+        ),
         (
             [-1, 0.8, 3, 4],
             [5, -8.5, 3, 4],
             [-2, 0, 3, 4],
-            42.4 + DEFAULT_MOTOR_MIN_TIMEOUT,
+            (21.2 + DEFAULT_MOTOR_MIN_TIMEOUT) * 2.0,
         ),
         (
             [-1, 0.8, 0.6, 4],
             [5, -8.5, 2, 4],
             [-2, 0, -5.5, 4],
-            50.0 + DEFAULT_MOTOR_MIN_TIMEOUT,
+            (25.0 + DEFAULT_MOTOR_MIN_TIMEOUT) * 2,
         ),
         (
             [-1, 0.8, 0.6, 2.7],
             [5, -8.5, 2, 30],
             [-2, 0, -5.5, -8.8],
-            57.4 + DEFAULT_MOTOR_MIN_TIMEOUT,
+            (28.74 + DEFAULT_MOTOR_MIN_TIMEOUT) * 2,
         ),
     ],
 )
@@ -243,7 +239,7 @@
     set_mock_value(mock_phaseAxes.btm_outer.user_setpoint_readback, target[3])
 
     assert await mock_phaseAxes.get_timeout() == pytest.approx(
-        expected_timeout, rel=0.1
+        expected_timeout, rel=0.01
     )
 
 
@@ -291,13 +287,8 @@
         set_value.btm_outer, wait=True
     )
 
-<<<<<<< HEAD
-    assert await mock_phaseAxes.read() == {
+    expected_in_reading = {
         "mock_phaseAxes-top_inner-user_readback": {
-=======
-    expected_in_reading = {
-        "mock_phaseAxes-top_inner-user_setpoint_readback": {
->>>>>>> cdc66524
             "value": 3,
             "timestamp": ANY,
             "alarm_severity": 0,
@@ -329,11 +320,7 @@
         mock_jaw_phase.jaw_phase.user_setpoint,
         lambda *_, **__: set_mock_value(mock_jaw_phase.gate, UndulatorGateStatus.OPEN),
     )
-<<<<<<< HEAD
-    mock_jaw_phase._cal_timeout = AsyncMock(return_value=0.002)
-=======
-    mock_jaw_phase._cal_timeout = AsyncMock(return_value=0.01)
->>>>>>> cdc66524
+    mock_jaw_phase.get_timeout = AsyncMock(return_value=0.002)
     with pytest.raises(asyncio.TimeoutError):
         await mock_jaw_phase.set(2)
 
@@ -365,7 +352,7 @@
     set_mock_value(mock_jaw_phase.jaw_phase.user_setpoint_readback, target)
 
     assert await mock_jaw_phase.get_timeout() == pytest.approx(
-        expected_timeout, rel=0.1
+        expected_timeout, rel=0.01
     )
 
 
