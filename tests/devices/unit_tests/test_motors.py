--- conflicted
+++ resolved
@@ -1,9 +1,5 @@
-<<<<<<< HEAD
 import math
-from unittest.mock import ANY
 
-=======
->>>>>>> 0141d631
 import pytest
 from bluesky.run_engine import RunEngine
 from ophyd_async.core import init_devices
@@ -29,55 +25,12 @@
     await assert_reading(
         six_axis_gonio,
         {
-<<<<<<< HEAD
-            "gonio-omega": {
-                "value": 0.0,
-                "timestamp": ANY,
-                "alarm_severity": 0,
-            },
-            "gonio-kappa": {
-                "value": 0.0,
-                "timestamp": ANY,
-                "alarm_severity": 0,
-            },
-            "gonio-phi": {
-                "value": 0.0,
-                "timestamp": ANY,
-                "alarm_severity": 0,
-            },
-            "gonio-z": {
-                "value": 0.0,
-                "timestamp": ANY,
-                "alarm_severity": 0,
-            },
-            "gonio-y": {
-                "value": 0.0,
-                "timestamp": ANY,
-                "alarm_severity": 0,
-            },
-            "gonio-x": {
-                "value": 0.0,
-                "timestamp": ANY,
-                "alarm_severity": 0,
-            },
-            "gonio-_horizontal_stage_axis": {
-                "alarm_severity": 0,
-                "timestamp": ANY,
-                "value": 0.0,
-            },
-            "gonio-_vertical_stage_axis": {
-                "alarm_severity": 0,
-                "timestamp": ANY,
-                "value": 0.0,
-            },
-=======
             "gonio-omega": partial_reading(0.0),
             "gonio-kappa": partial_reading(0.0),
             "gonio-phi": partial_reading(0.0),
             "gonio-z": partial_reading(0.0),
             "gonio-y": partial_reading(0.0),
             "gonio-x": partial_reading(0.0),
->>>>>>> 0141d631
         },
     )
 
@@ -116,9 +69,14 @@
         expected_vert * 2
     )
 
-@pytest.mark.parametrize("set_point",
+
+@pytest.mark.parametrize(
+    "set_point",
     [
-        -5, 0, 100, 0.7654,
+        -5,
+        0,
+        100,
+        0.7654,
     ],
 )
 async def test_lab_vertical_round_trip(six_axis_gonio: SixAxisGonio, set_point: float):
