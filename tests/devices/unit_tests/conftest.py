--- conflicted
+++ resolved
@@ -1,11 +1,6 @@
 import asyncio
 from functools import partial
-<<<<<<< HEAD
-from typing import Union
 from unittest.mock import AsyncMock, patch
-=======
-from unittest.mock import MagicMock, patch
->>>>>>> b6f73737
 
 from ophyd_async.epics.motion import Motor
 
@@ -16,14 +11,13 @@
     return asyncio.sleep(0)
 
 
-<<<<<<< HEAD
-def mock_move(motor: Union[ExtendedMotor, Motor], val, *args, **kwargs):
+def mock_move(motor: ExtendedMotor | Motor, val, *args, **kwargs):
     motor.setpoint._backend._set_value(val)  # type: ignore
     motor.readback._backend._set_value(val)  # type: ignore
     return mock_good_coroutine()  # type: ignore
 
 
-def patch_motor(motor: Union[ExtendedMotor, Motor], initial_position=0):
+def patch_motor(motor: ExtendedMotor | Motor, initial_position=0):
     motor.setpoint._backend._set_value(initial_position)  # type: ignore
     motor.readback._backend._set_value(initial_position)  # type: ignore
     if isinstance(motor, ExtendedMotor):
@@ -31,14 +25,4 @@
         motor.motor_done_move._backend._set_value(1)  # type: ignore
     return patch.object(
         motor, "_move", AsyncMock(side_effect=partial(mock_move, motor))
-    )
-=======
-def patch_motor(motor: EpicsMotor | ExtendedEpicsMotor, initial_position=0):
-    motor.user_setpoint.sim_put(initial_position)  # type: ignore
-    motor.user_readback.sim_put(initial_position)  # type: ignore
-    motor.motor_done_move.sim_put(1)  # type: ignore
-    motor.user_setpoint._use_limits = False
-    if isinstance(motor, ExtendedEpicsMotor):
-        motor.motor_resolution.sim_put(0.001)  # type: ignore
-    return patch.object(motor, "set", MagicMock(side_effect=partial(mock_set, motor)))
->>>>>>> b6f73737
+    )