--- conflicted
+++ resolved
@@ -18,17 +18,11 @@
     with DeviceCollector(mock=True):
         oav_forwarder = OAVToRedisForwarder("prefix", "host", "password")
     set_mock_value(
-<<<<<<< HEAD
         oav_forwarder._sources[Source.FULL_SCREEN.value].url,
         "test-full-screen-stream-url",
     )
     set_mock_value(oav_forwarder._sources[Source.ROI.value].url, "test-roi-stream-url")
     set_mock_value(oav_forwarder.selected_source, Source.FULL_SCREEN)
-=======
-        oav_forwarder._sources[Source.FULL_SCREEN.value], "test-full-screen-stream-url"
-    )
-    set_mock_value(oav_forwarder._sources[Source.ROI.value], "test-roi-stream-url")
->>>>>>> 0ba531ca
     return oav_forwarder
 
 
@@ -51,11 +45,6 @@
         mock_response := get_mock_response()
     )
     mock_response.content_type = "multipart/x-mixed-replace"
-<<<<<<< HEAD
-    # oav_forwarder._get_frame_and_put_to_redis = AsyncMock()
-=======
-    oav_forwarder._get_frame_and_put_to_redis = AsyncMock()
->>>>>>> 0ba531ca
     yield oav_forwarder, mock_response, mock_get
     client_session_patch.stop()
 
@@ -77,10 +66,7 @@
     oav_forwarder_with_valid_response,
 ):
     oav_forwarder, mock_response, _ = oav_forwarder_with_valid_response
-<<<<<<< HEAD
     oav_forwarder._get_frame_and_put_to_redis = AsyncMock()
-=======
->>>>>>> 0ba531ca
 
     await oav_forwarder.kickoff()
 
@@ -151,11 +137,7 @@
     await oav_forwarder.sample_id.set(SAMPLE_ID)
     await oav_forwarder._get_frame_and_put_to_redis(ANY, get_mock_response())
     redis_expire_call = oav_forwarder.redis_client.expire.call_args[0]
-<<<<<<< HEAD
     assert redis_expire_call[0] == "murko:100:raw"
-=======
-    assert redis_expire_call[0] == str(SAMPLE_ID)
->>>>>>> 0ba531ca
     assert redis_expire_call[1] == timedelta(days=oav_forwarder.DATA_EXPIRY_DAYS)
 
 
@@ -170,16 +152,11 @@
     oav_forwarder_with_valid_response, source, expected_url
 ):
     oav_forwarder, _, mock_get = oav_forwarder_with_valid_response
-<<<<<<< HEAD
     set_mock_value(oav_forwarder.selected_source, source)
-=======
-    oav_forwarder.selected_source.set(source)
->>>>>>> 0ba531ca
-
-    await oav_forwarder.kickoff()
-    await oav_forwarder.complete()
-
-<<<<<<< HEAD
+
+    await oav_forwarder.kickoff()
+    await oav_forwarder.complete()
+
     mock_get.assert_called_with(ANY, expected_url)
 
 
@@ -224,7 +201,4 @@
     assert oav_forwarder.redis_client.hset.call_count == 2
     second_call = oav_forwarder.redis_client.hset.call_args_list[1][0]
     assert second_call[1] == f"{expected_uuid_prefix}-1"
-    await oav_forwarder.complete()
-=======
-    mock_get.assert_called_with(ANY, expected_url)
->>>>>>> 0ba531ca
+    await oav_forwarder.complete()