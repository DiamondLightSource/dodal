--- conflicted
+++ resolved
@@ -3,13 +3,8 @@
 import pytest
 from bluesky import plan_stubs as bps
 from bluesky.run_engine import RunEngine
-<<<<<<< HEAD
 from ophyd_async.core import InOut, OnOff, init_devices
-from ophyd_async.testing import assert_reading, set_mock_value
-=======
-from ophyd_async.core import init_devices
 from ophyd_async.testing import assert_reading, partial_reading, set_mock_value
->>>>>>> aea522a1
 
 from dodal.devices.backlight import Backlight
 
@@ -27,17 +22,8 @@
     await assert_reading(
         fake_backlight,
         {
-<<<<<<< HEAD
-            "backlight-power": {
-                "value": OnOff.ON,
-            },
-            "backlight-position": {
-                "value": InOut.IN,
-            },
-=======
-            "backlight-power": partial_reading(BacklightPower.ON),
-            "backlight-position": partial_reading(BacklightPosition.IN),
->>>>>>> aea522a1
+            "backlight-power": partial_reading(OnOff.ON),
+            "backlight-position": partial_reading(InOut.IN),
         },
     )
 
