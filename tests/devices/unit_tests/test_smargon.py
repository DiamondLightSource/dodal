--- conflicted
+++ resolved
@@ -14,20 +14,9 @@
 @pytest.fixture
 async def smargon() -> AsyncGenerator[Smargon]:
     async with init_devices(mock=True):
-<<<<<<< HEAD
         smargon = Smargon("")
-    patch_motor(smargon.x)
-    patch_motor(smargon.y)
-    patch_motor(smargon.z)
-    patch_motor(smargon.omega)
-    patch_motor(smargon.phi)
-    patch_motor(smargon.chi)
-    return smargon
-=======
-        smargon = Smargon(name="smargon")
     with patch_all_motors(smargon):
         yield smargon
->>>>>>> 4e274f4c
 
 
 def set_smargon_pos(smargon: Smargon, pos: tuple[float, float, float]):
