from asyncio import TimeoutError, sleep
from unittest.mock import AsyncMock, MagicMock, patch

import pytest
from ophyd_async.core import set_mock_value

from dodal.devices.robot import BartRobot, PinMounted, SampleLocation


async def _get_bart_robot() -> BartRobot:
    device = BartRobot("robot", "-MO-ROBOT-01:")
    device.LOAD_TIMEOUT = 0.01  # type: ignore
    await device.connect(mock=True)
    return device


async def test_bart_robot_can_be_connected_in_sim_mode():
    device = await _get_bart_robot()
    await device.connect(mock=True)


<<<<<<< HEAD
=======
async def test_when_barcode_updates_then_new_barcode_read():
    device = await _get_bart_robot()
    expected_barcode = "expected"
    set_mock_value(device.barcode.bare_signal, [expected_barcode, "other_barcode"])
    assert (await device.barcode.read())["robot-barcode"]["value"] == expected_barcode


async def test_when_barcode_updates_with_empty_list_then_new_barcode_is_empty_string():
    device = await _get_bart_robot()
    expected_barcode = ""
    set_mock_value(device.barcode.bare_signal, [])
    assert (await device.barcode.read())["robot-barcode"]["value"] == expected_barcode


>>>>>>> 141e7c6d
@patch("dodal.devices.robot.LOGGER")
async def test_given_program_running_when_load_pin_then_logs_the_program_name_and_times_out(
    patch_logger: MagicMock,
):
    device = await _get_bart_robot()
    program_name = "BAD_PROGRAM"
    set_mock_value(device.program_running, True)
    set_mock_value(device.program_name, program_name)
    with pytest.raises(TimeoutError):
        await device.set(SampleLocation(0, 0))
    last_log = patch_logger.mock_calls[1].args[0]
    assert program_name in last_log


@patch("dodal.devices.robot.LOGGER")
async def test_given_program_not_running_but_pin_not_unmounting_when_load_pin_then_timeout(
    patch_logger: MagicMock,
):
    device = await _get_bart_robot()
    set_mock_value(device.program_running, False)
    set_mock_value(device.gonio_pin_sensor, PinMounted.PIN_MOUNTED)
    device.load = AsyncMock(side_effect=device.load)
    with pytest.raises(TimeoutError):
        await device.set(SampleLocation(15, 10))
    device.load.trigger.assert_called_once()  # type:ignore
    last_log = patch_logger.mock_calls[1].args[0]
    assert "Waiting on old pin unloaded" in last_log


@patch("dodal.devices.robot.LOGGER")
async def test_given_program_not_running_and_pin_unmounting_but_new_pin_not_mounting_when_load_pin_then_timeout(
    patch_logger: MagicMock,
):
    device = await _get_bart_robot()
    set_mock_value(device.program_running, False)
    set_mock_value(device.gonio_pin_sensor, PinMounted.NO_PIN_MOUNTED)
    device.load = AsyncMock(side_effect=device.load)
    with pytest.raises(TimeoutError):
        await device.set(SampleLocation(15, 10))
    device.load.trigger.assert_called_once()  # type:ignore
    last_log = patch_logger.mock_calls[1].args[0]
    assert "Waiting on new pin loaded" in last_log


async def test_given_program_not_running_and_pin_unmounts_then_mounts_when_load_pin_then_pin_loaded():
    device = await _get_bart_robot()
    device.LOAD_TIMEOUT = 0.03  # type: ignore
    set_mock_value(device.program_running, False)
    set_mock_value(device.gonio_pin_sensor, PinMounted.PIN_MOUNTED)

    device.load = AsyncMock(side_effect=device.load)
    status = device.set(SampleLocation(15, 10))
    await sleep(0.01)
    set_mock_value(device.gonio_pin_sensor, PinMounted.NO_PIN_MOUNTED)
    await sleep(0.005)
    set_mock_value(device.gonio_pin_sensor, PinMounted.PIN_MOUNTED)
    await status
    assert status.success
    assert (await device.next_puck.get_value()) == 15
    assert (await device.next_pin.get_value()) == 10
    device.load.trigger.assert_called_once()  # type:ignore<|MERGE_RESOLUTION|>--- conflicted
+++ resolved
@@ -19,23 +19,6 @@
     await device.connect(mock=True)
 
 
-<<<<<<< HEAD
-=======
-async def test_when_barcode_updates_then_new_barcode_read():
-    device = await _get_bart_robot()
-    expected_barcode = "expected"
-    set_mock_value(device.barcode.bare_signal, [expected_barcode, "other_barcode"])
-    assert (await device.barcode.read())["robot-barcode"]["value"] == expected_barcode
-
-
-async def test_when_barcode_updates_with_empty_list_then_new_barcode_is_empty_string():
-    device = await _get_bart_robot()
-    expected_barcode = ""
-    set_mock_value(device.barcode.bare_signal, [])
-    assert (await device.barcode.read())["robot-barcode"]["value"] == expected_barcode
-
-
->>>>>>> 141e7c6d
 @patch("dodal.devices.robot.LOGGER")
 async def test_given_program_running_when_load_pin_then_logs_the_program_name_and_times_out(
     patch_logger: MagicMock,
