from typing import Any

import pytest
from bluesky.run_engine import RunEngine
<<<<<<< HEAD
from ophyd_async.core import init_devices
from ophyd_async.testing import set_mock_value
=======
from ophyd_async.core import SignalR, init_devices
>>>>>>> 804e38fa

from dodal.devices.electron_analyser import (
    DualEnergySource,
    ElectronAnalyserDetector,
    EnergySource,
<<<<<<< HEAD
=======
    SelectedSource,
>>>>>>> 804e38fa
)
from dodal.devices.electron_analyser.abstract import (
    AbstractAnalyserDriverIO,
    AbstractBaseRegion,
    AbstractBaseSequence,
    TAbstractBaseSequence,
)
from dodal.devices.electron_analyser.specs import (
    SpecsAnalyserDriverIO,
    SpecsSequence,
)
from dodal.devices.electron_analyser.vgscienta import (
    VGScientaAnalyserDriverIO,
    VGScientaSequence,
)
from dodal.devices.i09 import DCM, Grating
from dodal.devices.pgm import PGM
from dodal.testing import patch_motor
from tests.devices.electron_analyser.helper_util import (
    get_test_sequence,
)


@pytest.fixture
<<<<<<< HEAD
async def single_energy_source(RE: RunEngine) -> EnergySource:
    with init_devices(mock=True):
        dcm = DCM("DCM:")
    set_mock_value(dcm.energy_in_kev.user_readback, 2.2)
    async with init_devices(mock=True):
        dcm_energy_source = EnergySource(dcm.energy_in_ev)
    return dcm_energy_source


@pytest.fixture
async def dual_energy_source(RE: RunEngine) -> DualEnergySource:
    async with init_devices(mock=True):
        dcm = DCM("DCM:")
    patch_motor(dcm.energy_in_kev, initial_position=2.2)

    async with init_devices(mock=True):
        pgm = PGM("PGM:", Grating)
    patch_motor(pgm.energy, initial_position=500)

=======
def dcm(RE: RunEngine) -> DCM:
    with init_devices(mock=True):
        dcm = DCM("DCM:")
    patch_motor(dcm.energy_in_kev, initial_position=2.2)
    return dcm


@pytest.fixture
def pgm(RE: RunEngine) -> PGM:
    with init_devices(mock=True):
        pgm = PGM("PGM:", Grating)
    patch_motor(pgm.energy, initial_position=500)
    return pgm


@pytest.fixture
async def single_energy_source(dcm: DCM, RE: RunEngine) -> EnergySource:
    with init_devices(mock=True):
        single_energy_source = EnergySource(dcm.energy_in_ev)
    return single_energy_source


@pytest.fixture
async def dual_energy_source(dcm: DCM, pgm: PGM, RE: RunEngine) -> DualEnergySource:
>>>>>>> 804e38fa
    async with init_devices(mock=True):
        dual_energy_source = DualEnergySource(
            source1=dcm.energy_in_ev, source2=pgm.energy.user_readback
        )
    return dual_energy_source
<<<<<<< HEAD
=======


# ToDo - This will be removed once existing devices use the energy source device rather
# than dict.
@pytest.fixture
async def energy_sources(dcm: DCM, pgm: PGM) -> dict[str, SignalR[float]]:
    return {
        SelectedSource.SOURCE1: dcm.energy_in_ev,
        SelectedSource.SOURCE2: pgm.energy.user_readback,
    }
>>>>>>> 804e38fa


@pytest.fixture
def sequence_class(
    sim_driver: AbstractAnalyserDriverIO,
) -> type[AbstractBaseSequence]:
    # We must include the pass energy, lens and psu mode types here, otherwise the
    # sequence file can't be loaded as pydantic won't be able to resolve the enums.
    if isinstance(sim_driver, VGScientaAnalyserDriverIO):
        return VGScientaSequence[
            sim_driver.lens_mode_type,
            sim_driver.psu_mode_type,
            sim_driver.pass_energy_type,
        ]
    elif isinstance(sim_driver, SpecsAnalyserDriverIO):
        return SpecsSequence[sim_driver.lens_mode_type, sim_driver.psu_mode_type]
    raise ValueError("class " + str(sim_driver) + " not recognised")


@pytest.fixture
def sequence(
    sim_driver: AbstractAnalyserDriverIO,
    sequence_class: type[TAbstractBaseSequence],
) -> AbstractBaseSequence:
    det = ElectronAnalyserDetector(
        driver=sim_driver,
        sequence_class=sequence_class,
    )
    return det.load_sequence(get_test_sequence(type(sim_driver)))


@pytest.fixture
def region(
    request: pytest.FixtureRequest,
    sequence: AbstractBaseSequence,
) -> AbstractBaseRegion:
    region = sequence.get_region_by_name(request.param)
    if region is None:
        raise ValueError("Region " + request.param + " is not found.")
    return region


@pytest.fixture
def expected_region_names(expected_region_values: list[dict[str, Any]]) -> list[str]:
    names = []
    for expected_region_value in expected_region_values:
        names.append(expected_region_value["name"])
    return names


@pytest.fixture
def expected_enabled_region_names(
    expected_region_values: list[dict[str, Any]],
) -> list[str]:
    names = []
    for expected_region_value in expected_region_values:
        if expected_region_value["enabled"]:
            names.append(expected_region_value["name"])
    return names<|MERGE_RESOLUTION|>--- conflicted
+++ resolved
@@ -2,21 +2,12 @@
 
 import pytest
 from bluesky.run_engine import RunEngine
-<<<<<<< HEAD
 from ophyd_async.core import init_devices
-from ophyd_async.testing import set_mock_value
-=======
-from ophyd_async.core import SignalR, init_devices
->>>>>>> 804e38fa
 
 from dodal.devices.electron_analyser import (
     DualEnergySource,
     ElectronAnalyserDetector,
     EnergySource,
-<<<<<<< HEAD
-=======
-    SelectedSource,
->>>>>>> 804e38fa
 )
 from dodal.devices.electron_analyser.abstract import (
     AbstractAnalyserDriverIO,
@@ -41,11 +32,10 @@
 
 
 @pytest.fixture
-<<<<<<< HEAD
 async def single_energy_source(RE: RunEngine) -> EnergySource:
     with init_devices(mock=True):
         dcm = DCM("DCM:")
-    set_mock_value(dcm.energy_in_kev.user_readback, 2.2)
+    patch_motor(dcm.energy_in_kev, initial_position=2.2)
     async with init_devices(mock=True):
         dcm_energy_source = EnergySource(dcm.energy_in_ev)
     return dcm_energy_source
@@ -61,50 +51,11 @@
         pgm = PGM("PGM:", Grating)
     patch_motor(pgm.energy, initial_position=500)
 
-=======
-def dcm(RE: RunEngine) -> DCM:
-    with init_devices(mock=True):
-        dcm = DCM("DCM:")
-    patch_motor(dcm.energy_in_kev, initial_position=2.2)
-    return dcm
-
-
-@pytest.fixture
-def pgm(RE: RunEngine) -> PGM:
-    with init_devices(mock=True):
-        pgm = PGM("PGM:", Grating)
-    patch_motor(pgm.energy, initial_position=500)
-    return pgm
-
-
-@pytest.fixture
-async def single_energy_source(dcm: DCM, RE: RunEngine) -> EnergySource:
-    with init_devices(mock=True):
-        single_energy_source = EnergySource(dcm.energy_in_ev)
-    return single_energy_source
-
-
-@pytest.fixture
-async def dual_energy_source(dcm: DCM, pgm: PGM, RE: RunEngine) -> DualEnergySource:
->>>>>>> 804e38fa
     async with init_devices(mock=True):
         dual_energy_source = DualEnergySource(
             source1=dcm.energy_in_ev, source2=pgm.energy.user_readback
         )
     return dual_energy_source
-<<<<<<< HEAD
-=======
-
-
-# ToDo - This will be removed once existing devices use the energy source device rather
-# than dict.
-@pytest.fixture
-async def energy_sources(dcm: DCM, pgm: PGM) -> dict[str, SignalR[float]]:
-    return {
-        SelectedSource.SOURCE1: dcm.energy_in_ev,
-        SelectedSource.SOURCE2: pgm.energy.user_readback,
-    }
->>>>>>> 804e38fa
 
 
 @pytest.fixture
