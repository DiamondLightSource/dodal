from typing import Any

import pytest
from bluesky import RunEngine
from ophyd_async.core import init_devices

from dodal.devices.common_dcm import (
    DoubleCrystalMonochromatorWithDSpacing,
    PitchAndRollCrystal,
    StationaryCrystal,
)
from dodal.devices.electron_analyser import (
    DualEnergySource,
    ElectronAnalyserDetector,
    EnergySource,
)
from dodal.devices.electron_analyser.abstract import (
    AbstractAnalyserDriverIO,
    AbstractBaseRegion,
    AbstractBaseSequence,
    TAbstractBaseSequence,
)
from dodal.devices.electron_analyser.specs import (
    SpecsAnalyserDriverIO,
    SpecsSequence,
)
from dodal.devices.electron_analyser.vgscienta import (
    VGScientaAnalyserDriverIO,
    VGScientaSequence,
)
from dodal.devices.i09 import Grating
from dodal.devices.pgm import PGM
from dodal.testing import patch_motor
from tests.devices.electron_analyser.helper_util import (
    get_test_sequence,
)


@pytest.fixture
<<<<<<< HEAD
async def single_energy_source(run_engine: RunEngine) -> EnergySource:
=======
async def single_energy_source() -> EnergySource:
>>>>>>> 8bb309b6
    async with init_devices(mock=True):
        dcm = DoubleCrystalMonochromatorWithDSpacing(
            "DCM:", PitchAndRollCrystal, StationaryCrystal
        )
    patch_motor(dcm.energy_in_kev, initial_position=2.2)
    async with init_devices(mock=True):
        dcm_energy_source = EnergySource(dcm.energy_in_ev)
    return dcm_energy_source


@pytest.fixture
async def dual_energy_source() -> DualEnergySource:
    async with init_devices(mock=True):
        dcm = DoubleCrystalMonochromatorWithDSpacing(
            "DCM:", PitchAndRollCrystal, StationaryCrystal
        )
    patch_motor(dcm.energy_in_kev, initial_position=2.2)

    async with init_devices(mock=True):
        pgm = PGM("PGM:", Grating)
    patch_motor(pgm.energy, initial_position=500)

    async with init_devices(mock=True):
        dual_energy_source = DualEnergySource(
            source1=dcm.energy_in_ev, source2=pgm.energy.user_readback
        )
    return dual_energy_source


@pytest.fixture
def sequence_class(
    sim_driver: AbstractAnalyserDriverIO,
) -> type[AbstractBaseSequence]:
    # We must include the pass energy, lens and psu mode types here, otherwise the
    # sequence file can't be loaded as pydantic won't be able to resolve the enums.
    if isinstance(sim_driver, VGScientaAnalyserDriverIO):
        return VGScientaSequence[
            sim_driver.lens_mode_type,
            sim_driver.psu_mode_type,
            sim_driver.pass_energy_type,
        ]
    elif isinstance(sim_driver, SpecsAnalyserDriverIO):
        return SpecsSequence[sim_driver.lens_mode_type, sim_driver.psu_mode_type]
    raise ValueError("class " + str(sim_driver) + " not recognised")


@pytest.fixture
def sequence(
    sim_driver: AbstractAnalyserDriverIO,
    sequence_class: type[TAbstractBaseSequence],
) -> AbstractBaseSequence:
    det = ElectronAnalyserDetector(
        driver=sim_driver,
        sequence_class=sequence_class,
    )
    return det.load_sequence(get_test_sequence(type(sim_driver)))


@pytest.fixture
def region(
    request: pytest.FixtureRequest,
    sequence: AbstractBaseSequence,
) -> AbstractBaseRegion:
    region = sequence.get_region_by_name(request.param)
    if region is None:
        raise ValueError("Region " + request.param + " is not found.")
    return region


@pytest.fixture
def expected_region_names(expected_region_values: list[dict[str, Any]]) -> list[str]:
    names = []
    for expected_region_value in expected_region_values:
        names.append(expected_region_value["name"])
    return names


@pytest.fixture
def expected_enabled_region_names(
    expected_region_values: list[dict[str, Any]],
) -> list[str]:
    names = []
    for expected_region_value in expected_region_values:
        if expected_region_value["enabled"]:
            names.append(expected_region_value["name"])
    return names<|MERGE_RESOLUTION|>--- conflicted
+++ resolved
@@ -37,11 +37,7 @@
 
 
 @pytest.fixture
-<<<<<<< HEAD
-async def single_energy_source(run_engine: RunEngine) -> EnergySource:
-=======
 async def single_energy_source() -> EnergySource:
->>>>>>> 8bb309b6
     async with init_devices(mock=True):
         dcm = DoubleCrystalMonochromatorWithDSpacing(
             "DCM:", PitchAndRollCrystal, StationaryCrystal
