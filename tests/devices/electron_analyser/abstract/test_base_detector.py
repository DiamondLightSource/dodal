--- conflicted
+++ resolved
@@ -48,25 +48,15 @@
     sim_detector: BaseElectronAnalyserDetector[AbstractAnalyserDriverIO],
     RE: RunEngine,
 ) -> None:
-<<<<<<< HEAD
-    sim_detector.controller.prepare = AsyncMock()
-    sim_detector.controller.arm = AsyncMock()
-    sim_detector.controller.wait_for_idle = AsyncMock()
-
-    RE(bps.trigger(sim_detector), wait=True)
-
-    sim_detector.controller.prepare.assert_awaited_once()
-    sim_detector.controller.arm.assert_awaited_once()
-    sim_detector.controller.wait_for_idle.assert_awaited_once()
-=======
+    sim_detector._controller.prepare = AsyncMock()
     sim_detector._controller.arm = AsyncMock()
     sim_detector._controller.wait_for_idle = AsyncMock()
 
     RE(bps.trigger(sim_detector), wait=True)
 
+    sim_detector._controller.prepare.assert_awaited_once()
     sim_detector._controller.arm.assert_awaited_once()
     sim_detector._controller.wait_for_idle.assert_awaited_once()
->>>>>>> 1e2a1001
 
 
 async def test_analyser_detector_read(
