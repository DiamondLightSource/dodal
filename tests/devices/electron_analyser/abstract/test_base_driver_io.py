--- conflicted
+++ resolved
@@ -1,20 +1,12 @@
 from typing import get_origin
-<<<<<<< HEAD
-from unittest.mock import AsyncMock, MagicMock
-=======
 from unittest.mock import AsyncMock, patch
->>>>>>> c59932bb
 
 import pytest
 from bluesky import plan_stubs as bps
 from bluesky.run_engine import RunEngine
 from bluesky.utils import FailedStatus
 from ophyd_async.core import StrictEnum, init_devices
-<<<<<<< HEAD
-=======
-from ophyd_async.epics.adcore import ADImageMode
 from ophyd_async.testing import get_mock_put
->>>>>>> c59932bb
 
 from dodal.devices import b07, i09
 from dodal.devices.electron_analyser import DualEnergySource, EnergyMode, EnergySource
