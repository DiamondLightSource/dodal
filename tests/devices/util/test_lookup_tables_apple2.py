<<<<<<< HEAD
from unittest.mock import MagicMock

=======
>>>>>>> f50aaaa2
import numpy as np
import pytest
from daq_config_server.client import ConfigServer

from dodal.devices.apple2_undulator import Pol
from dodal.devices.util.lookup_tables_apple2 import (
    AbstractEnergyMotorLookup,
    LookupTableConfig,
    convert_csv_to_lookup,
    generate_lookup_table,
    make_phase_tables,
    read_file_and_skip,
)

pytest_plugins = ["dodal.testing.fixtures.apple2"]


def test_generate_lookup_table_structure_and_poly() -> None:
    min_e = 100.0
    max_e = 200.0
    coeffs = [2.0, -1.0, 0.5]
    lut = generate_lookup_table(
        pol=Pol.LH, min_energy=min_e, max_energy=max_e, poly1d_param=coeffs
    )

    key = Pol.LH
    assert key in lut.root

    entry = lut.root[key]
    assert entry.limit.minimum == pytest.approx(min_e)
    assert entry.limit.maximum == pytest.approx(max_e)

    assert min_e in entry.energies.root

    ec = entry.energies.root[min_e]
    assert ec.low == pytest.approx(min_e)
    assert ec.high == pytest.approx(max_e)

    assert isinstance(ec.poly, np.poly1d)
    expected = np.poly1d(coeffs)(150.0)
    assert ec.poly(150.0) == pytest.approx(expected)


def test_make_phase_tables_multiple_entries() -> None:
    pols = [Pol.LH, Pol.LV]
    min_energies = [100.0, 200.0]
    max_energies = [150.0, 250.0]
    poly_params = [[1.0, 0.0], [0.5, 1.0]]

    lut = make_phase_tables(
        pols=pols,
        min_energies=min_energies,
        max_energies=max_energies,
        poly1d_params=poly_params,
    )

    for i, pol in enumerate(pols):
        key = pol
        assert key in lut.root
        entry = lut.root[key]
        assert entry.limit.minimum == pytest.approx(min_energies[i])
        assert entry.limit.maximum == pytest.approx(max_energies[i])

        assert min_energies[i] in entry.energies.root
        poly = entry.energies.root[min_energies[i]].poly
        assert isinstance(poly, np.poly1d)

        test_energy = (min_energies[i] + max_energies[i]) / 2.0
        assert poly(test_energy) == pytest.approx(
            np.poly1d(poly_params[i])(test_energy)
        )


class DummyEnergyMotorLookup(AbstractEnergyMotorLookup):
    """Concrete test subclass that only populates the Gap table (Phase left empty)."""

    def __init__(self) -> None:
        super().__init__()

    def update_lut(self) -> None:
        self.lut = generate_lookup_table(
            pol=Pol.LH,
            min_energy=100.0,
            max_energy=200.0,
            poly1d_param=[2.0, -1.0, 0.5],
        )
<<<<<<< HEAD
        self.available_pol = list(self.lut.root.keys())
=======
        self.available_pol = list(self.lookup_tables.gap.root.keys())
>>>>>>> f50aaaa2


@pytest.fixture
def lut_config() -> LookupTableConfig:
    return LookupTableConfig(
        mode="Mode",
        min_energy="MinEnergy",
        max_energy="MaxEnergy",
        poly_deg=["c1", "c0"],
        mode_name_convert={"hl": "lh", "vl": "lv"},
    )


@pytest.fixture
<<<<<<< HEAD
def mock_config_client() -> ConfigServer:
    mock_config_client = ConfigServer()

    mock_config_client.get_file_contents = MagicMock(spec=["get_file_contents"])

    def my_side_effect(file_path, reset_cached_result) -> str:
        assert reset_cached_result is True
        with open(file_path) as f:
            return f.read()

    mock_config_client.get_file_contents.side_effect = my_side_effect
    return mock_config_client


@pytest.fixture
def dummy_energy_motor_lookup() -> DummyEnergyMotorLookup:
    return DummyEnergyMotorLookup()
=======
def dummy_energy_motor_lookup(
    mock_config_client: ConfigServer,
    lut_config: LookupTableConfig,
) -> DummyEnergyMotorLookup:
    return DummyEnergyMotorLookup(
        config_client=mock_config_client,
        lut_config=lut_config,
    )


def test_energy_motor_lookup_with_phase_path_none(
    dummy_energy_motor_lookup: DummyEnergyMotorLookup,
) -> None:
    with pytest.raises(RuntimeError, match="Phase path is not provided"):
        dummy_energy_motor_lookup._update_phase_lut()


def test_energy_motor_lookup_with_gap_path_none(
    lut_config: LookupTableConfig,
    mock_config_client: ConfigServer,
) -> None:
    empty_energy_mortor_lookup = EnergyMotorLookup(
        config_client=mock_config_client,
        lut_config=lut_config,
    )

    with pytest.raises(RuntimeError, match="Gap path is not provided"):
        empty_energy_mortor_lookup.update_lookuptables()
>>>>>>> f50aaaa2


def test_read_file_and_skip_basic() -> None:
    content = (
        "# this is a comment line\n"
        "data_line_1,1,2,3\n"
        "# another comment\n"
        "data_line_2,4,5,6\n"
    )

    lines = list(read_file_and_skip(content))
    assert lines == ["data_line_1,1,2,3\n", "data_line_2,4,5,6\n"]


def test_convert_csv_to_lookup_overwrite_name_convert_default(
    lut_config: LookupTableConfig,
) -> None:
    csv_content = (
        "Mode,MinEnergy,MaxEnergy,c1,c0\nHL,100,200,2.0,1.0\nVL,200,300,1.0,0.0\n"
    )
    lut = convert_csv_to_lookup(csv_content, lut_config)
    assert Pol.LH in lut.root
    assert Pol.LV in lut.root
    # Check polynomials evaluate as expected
    poly_lh = lut.root[Pol.LH].energies.root[100.0].poly
    assert isinstance(poly_lh, np.poly1d)
    assert poly_lh(150.0) == pytest.approx(np.poly1d([2.0, 1.0])(150.0))

    poly_lv = lut.root[Pol.LV].energies.root[200.0].poly
    assert isinstance(poly_lv, np.poly1d)
    assert poly_lv(250.0) == pytest.approx(np.poly1d([1.0, 0.0])(250.0))

    # Assert phase dict is empty
    assert not lut.root


def test_lookup_table_is_serialisable() -> None:
    lut = generate_lookup_table(
        pol=Pol.LH, min_energy=100, max_energy=200, poly1d_param=[2.0, -1.0, 0.5]
    )
    # There should be no errors when calling the below functions
    lut.model_dump()
    lut.model_dump_json()


async def test_bad_file_contents_causes_convert_csv_to_lookup_fails(
    lut_config: LookupTableConfig,
) -> None:
    with pytest.raises(RuntimeError):
        convert_csv_to_lookup("fnslkfndlsnf", lut_config)<|MERGE_RESOLUTION|>--- conflicted
+++ resolved
@@ -1,11 +1,5 @@
-<<<<<<< HEAD
-from unittest.mock import MagicMock
-
-=======
->>>>>>> f50aaaa2
 import numpy as np
 import pytest
-from daq_config_server.client import ConfigServer
 
 from dodal.devices.apple2_undulator import Pol
 from dodal.devices.util.lookup_tables_apple2 import (
@@ -89,11 +83,7 @@
             max_energy=200.0,
             poly1d_param=[2.0, -1.0, 0.5],
         )
-<<<<<<< HEAD
         self.available_pol = list(self.lut.root.keys())
-=======
-        self.available_pol = list(self.lookup_tables.gap.root.keys())
->>>>>>> f50aaaa2
 
 
 @pytest.fixture
@@ -108,54 +98,8 @@
 
 
 @pytest.fixture
-<<<<<<< HEAD
-def mock_config_client() -> ConfigServer:
-    mock_config_client = ConfigServer()
-
-    mock_config_client.get_file_contents = MagicMock(spec=["get_file_contents"])
-
-    def my_side_effect(file_path, reset_cached_result) -> str:
-        assert reset_cached_result is True
-        with open(file_path) as f:
-            return f.read()
-
-    mock_config_client.get_file_contents.side_effect = my_side_effect
-    return mock_config_client
-
-
-@pytest.fixture
 def dummy_energy_motor_lookup() -> DummyEnergyMotorLookup:
     return DummyEnergyMotorLookup()
-=======
-def dummy_energy_motor_lookup(
-    mock_config_client: ConfigServer,
-    lut_config: LookupTableConfig,
-) -> DummyEnergyMotorLookup:
-    return DummyEnergyMotorLookup(
-        config_client=mock_config_client,
-        lut_config=lut_config,
-    )
-
-
-def test_energy_motor_lookup_with_phase_path_none(
-    dummy_energy_motor_lookup: DummyEnergyMotorLookup,
-) -> None:
-    with pytest.raises(RuntimeError, match="Phase path is not provided"):
-        dummy_energy_motor_lookup._update_phase_lut()
-
-
-def test_energy_motor_lookup_with_gap_path_none(
-    lut_config: LookupTableConfig,
-    mock_config_client: ConfigServer,
-) -> None:
-    empty_energy_mortor_lookup = EnergyMotorLookup(
-        config_client=mock_config_client,
-        lut_config=lut_config,
-    )
-
-    with pytest.raises(RuntimeError, match="Gap path is not provided"):
-        empty_energy_mortor_lookup.update_lookuptables()
->>>>>>> f50aaaa2
 
 
 def test_read_file_and_skip_basic() -> None:
