from itertools import dropwhile
from unittest.mock import MagicMock, Mock, call

import pytest
from bluesky import FailedStatus
from bluesky import plan_stubs as bps
from bluesky.preprocessors import run_decorator
from bluesky.run_engine import RunEngine
<<<<<<< HEAD
from ophyd_async.core import get_mock_put, set_mock_value

from dodal.common.beamlines.beamline_parameters import GDABeamlineParameters
from dodal.devices.i03 import Beamstop, BeamstopPositions
=======
from ophyd_async.testing import get_mock, get_mock_put, set_mock_value

from dodal.common.beamlines.beamline_parameters import GDABeamlineParameters
from dodal.devices.i03 import Beamstop, BeamstopPositions
from dodal.testing import patch_all_motors, patch_motor
>>>>>>> 143c2c3a
from tests.common.beamlines.test_beamline_parameters import TEST_BEAMLINE_PARAMETERS_TXT


@pytest.fixture
def beamline_parameters() -> GDABeamlineParameters:
    return GDABeamlineParameters.from_file(TEST_BEAMLINE_PARAMETERS_TXT)


@pytest.mark.parametrize(
    "x, y, z, expected_pos",
    [
        [0, 0, 0, BeamstopPositions.UNKNOWN],
        [1.52, 44.78, 30.0, BeamstopPositions.DATA_COLLECTION],
        [1.501, 44.776, 29.71, BeamstopPositions.DATA_COLLECTION],
        [1.52, 42.78, 29.71, BeamstopPositions.OUT_OF_BEAM],
        [1.499, 44.776, 29.71, BeamstopPositions.UNKNOWN],
        [1.501, 44.774, 29.71, BeamstopPositions.UNKNOWN],
        [1.501, 44.776, 29.69, BeamstopPositions.UNKNOWN],
    ],
)
async def test_beamstop_pos_read_selected_pos(
    beamline_parameters: GDABeamlineParameters,
    run_engine: RunEngine,
    x: float,
    y: float,
    z: float,
    expected_pos: BeamstopPositions,
):
    beamstop = Beamstop("-MO-BS-01:", beamline_parameters, name="beamstop")
    await beamstop.connect(mock=True)
    set_mock_value(beamstop.x_mm.user_readback, x)
    set_mock_value(beamstop.y_mm.user_readback, y)
    set_mock_value(beamstop.z_mm.user_readback, z)

    mock_callback = Mock()
    run_engine.subscribe(mock_callback, "event")

    @run_decorator()
    def check_in_beam():
        current_pos = yield from bps.rd(beamstop.selected_pos)
        assert current_pos == expected_pos
        yield from bps.create()
        yield from bps.read(beamstop)
        yield from bps.save()

    run_engine(check_in_beam())

    event_call = next(
        dropwhile(lambda c: c.args[0] != "event", mock_callback.mock_calls)
    )
    data = event_call.args[1]["data"]
    assert data["beamstop-x_mm"] == x
    assert data["beamstop-y_mm"] == y
    assert data["beamstop-z_mm"] == z
    assert data["beamstop-selected_pos"] == expected_pos


@pytest.mark.parametrize(
    "demanded_pos, expected_coords",
    [
        [BeamstopPositions.DATA_COLLECTION, (1.52, 44.78, 30.0)],
        [BeamstopPositions.OUT_OF_BEAM, (1.52, 42.78, 30.0)],
    ],
)
async def test_set_beamstop_position_to_data_collection_moves_beamstop(
    demanded_pos: BeamstopPositions,
    expected_coords: tuple[float, float, float],
    beamline_parameters: GDABeamlineParameters,
    run_engine: RunEngine,
):
    beamstop = Beamstop("-MO-BS-01:", beamline_parameters, name="beamstop")
    await beamstop.connect(mock=True)

    x_mock = beamstop.x_mm.user_setpoint
    y_mock = beamstop.y_mm.user_setpoint
    z_mock = beamstop.z_mm.user_setpoint

    parent_mock = MagicMock()
    parent_mock.attach_mock(get_mock_put(x_mock), "beamstop_x")
    parent_mock.attach_mock(get_mock_put(y_mock), "beamstop_y")
    parent_mock.attach_mock(get_mock_put(z_mock), "beamstop_z")

    run_engine(bps.abs_set(beamstop.selected_pos, demanded_pos, wait=True))

    assert get_mock_put(x_mock).call_args_list == [call(expected_coords[0], wait=True)]
    assert get_mock_put(y_mock).call_args_list == [call(expected_coords[1], wait=True)]
    assert get_mock_put(z_mock).call_args_list == [call(expected_coords[2], wait=True)]

    assert parent_mock.method_calls[0] == call.beamstop_z(30.0, wait=True)


async def test_set_beamstop_position_to_unknown_raises_error(
    beamline_parameters: GDABeamlineParameters, run_engine: RunEngine
):
    beamstop = Beamstop("-MO-BS-01:", beamline_parameters, name="beamstop")
    await beamstop.connect(mock=True)
    with pytest.raises(FailedStatus) as e:
        run_engine(
            bps.abs_set(beamstop.selected_pos, BeamstopPositions.UNKNOWN, wait=True)
        )
        assert isinstance(e.value.args[0].exception(), ValueError)


async def test_beamstop_select_pos_moves_z_axis_first(
    run_engine: RunEngine, beamline_parameters: GDABeamlineParameters
):
    beamstop = Beamstop("-MO-BS-01:", beamline_parameters, name="beamstop")
    await beamstop.connect(mock=True)
    patch_all_motors(beamstop)

    run_engine(
        bps.abs_set(beamstop.selected_pos, BeamstopPositions.DATA_COLLECTION, wait=True)
    )

    parent = get_mock(beamstop)
    parent.assert_has_calls(
        [
            call.selected_pos.put(BeamstopPositions.DATA_COLLECTION, wait=True),
            call.z_mm.user_setpoint.put(30.0, wait=True),
            call.x_mm.user_setpoint.put(1.52, wait=True),
            call.y_mm.user_setpoint.put(44.78, wait=True),
        ]
    )<|MERGE_RESOLUTION|>--- conflicted
+++ resolved
@@ -6,18 +6,10 @@
 from bluesky import plan_stubs as bps
 from bluesky.preprocessors import run_decorator
 from bluesky.run_engine import RunEngine
-<<<<<<< HEAD
-from ophyd_async.core import get_mock_put, set_mock_value
+from ophyd_async.core import get_mock, get_mock_put, set_mock_value
 
 from dodal.common.beamlines.beamline_parameters import GDABeamlineParameters
 from dodal.devices.i03 import Beamstop, BeamstopPositions
-=======
-from ophyd_async.testing import get_mock, get_mock_put, set_mock_value
-
-from dodal.common.beamlines.beamline_parameters import GDABeamlineParameters
-from dodal.devices.i03 import Beamstop, BeamstopPositions
-from dodal.testing import patch_all_motors, patch_motor
->>>>>>> 143c2c3a
 from tests.common.beamlines.test_beamline_parameters import TEST_BEAMLINE_PARAMETERS_TXT
 
 
@@ -126,7 +118,6 @@
 ):
     beamstop = Beamstop("-MO-BS-01:", beamline_parameters, name="beamstop")
     await beamstop.connect(mock=True)
-    patch_all_motors(beamstop)
 
     run_engine(
         bps.abs_set(beamstop.selected_pos, BeamstopPositions.DATA_COLLECTION, wait=True)
