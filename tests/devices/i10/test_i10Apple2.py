import os
import pickle
from collections import defaultdict
from unittest import mock
from unittest.mock import MagicMock, Mock

import pytest
from bluesky.plan_stubs import prepare
from bluesky.plans import scan
from bluesky.run_engine import RunEngine
<<<<<<< HEAD
from numpy import poly1d
from ophyd_async.core import FlyMotorInfo, init_devices
=======
from daq_config_server.client import ConfigServer
from numpy import linspace, poly1d
from ophyd_async.core import init_devices
>>>>>>> d68504fe
from ophyd_async.testing import (
    assert_emitted,
    callback_on_mock_put,
    get_mock_put,
    set_mock_value,
)

from dodal.devices.apple2_undulator import (
    BeamEnergy,
    InsertionDeviceEnergy,
    InsertionDevicePolarisation,
    Pol,
    UndulatorGap,
    UndulatorGateStatus,
    UndulatorJawPhase,
    UndulatorPhaseAxes,
)
from dodal.devices.i10.i10_apple2 import (
    DEFAULT_JAW_PHASE_POLY_PARAMS,
    I10Apple2,
    I10Apple2Controller,
    I10EnergyMotorLookup,
    LinearArbitraryAngle,
)
from dodal.devices.i10.i10_setting_data import I10Grating
from dodal.devices.pgm import PGM
from dodal.testing import patch_motor
from tests.devices.i10.test_data import (
    EXPECTED_ID_ENERGY_2_GAP_CALIBRATIONS_IDD_PKL,
    EXPECTED_ID_ENERGY_2_GAP_CALIBRATIONS_IDU_PKL,
    EXPECTED_ID_ENERGY_2_PHASE_CALIBRATIONS_IDD_PKL,
    EXPECTED_ID_ENERGY_2_PHASE_CALIBRATIONS_IDU_PKL,
    ID_ENERGY_2_GAP_CALIBRATIONS_CSV,
    ID_ENERGY_2_PHASE_CALIBRATIONS_CSV,
    LOOKUP_TABLE_PATH,
)

ID_ENERGY_2_GAP_CALIBRATIONS_FILE_CSV = os.path.split(ID_ENERGY_2_GAP_CALIBRATIONS_CSV)[
    1
]


@pytest.fixture
async def mock_id_gap(prefix: str = "BLXX-EA-DET-007:") -> UndulatorGap:
    async with init_devices(mock=True):
        mock_id_gap = UndulatorGap(prefix, "mock_id_gap")
    assert mock_id_gap.name == "mock_id_gap"
    set_mock_value(mock_id_gap.gate, UndulatorGateStatus.CLOSE)
    set_mock_value(mock_id_gap.velocity, 1)
    set_mock_value(mock_id_gap.user_readback, 20)
    set_mock_value(mock_id_gap.user_setpoint, "20")
    set_mock_value(mock_id_gap.fault, 0)
    return mock_id_gap


@pytest.fixture
async def mock_phaseAxes(prefix: str = "BLXX-EA-DET-007:") -> UndulatorPhaseAxes:
    async with init_devices(mock=True):
        mock_phaseAxes = UndulatorPhaseAxes(
            prefix=prefix,
            top_outer="RPQ1",
            top_inner="RPQ2",
            btm_outer="RPQ3",
            btm_inner="RPQ4",
        )
    assert mock_phaseAxes.name == "mock_phaseAxes"
    set_mock_value(mock_phaseAxes.gate, UndulatorGateStatus.CLOSE)
    set_mock_value(mock_phaseAxes.top_outer.velocity, 2)
    set_mock_value(mock_phaseAxes.top_inner.velocity, 2)
    set_mock_value(mock_phaseAxes.btm_outer.velocity, 2)
    set_mock_value(mock_phaseAxes.btm_inner.velocity, 2)
    set_mock_value(mock_phaseAxes.top_outer.user_readback, 0)
    set_mock_value(mock_phaseAxes.top_inner.user_readback, 0)
    set_mock_value(mock_phaseAxes.btm_outer.user_readback, 0)
    set_mock_value(mock_phaseAxes.btm_inner.user_readback, 0)
    set_mock_value(mock_phaseAxes.top_outer.user_setpoint_readback, 0)
    set_mock_value(mock_phaseAxes.top_inner.user_setpoint_readback, 0)
    set_mock_value(mock_phaseAxes.btm_outer.user_setpoint_readback, 0)
    set_mock_value(mock_phaseAxes.btm_inner.user_setpoint_readback, 0)
    set_mock_value(mock_phaseAxes.fault, 0)
    return mock_phaseAxes


@pytest.fixture
async def mock_pgm(prefix: str = "BLXX-EA-DET-007:") -> PGM:
    async with init_devices(mock=True):
        mock_pgm = PGM(prefix=prefix, grating=I10Grating, gratingPv="NLINES2")
    patch_motor(mock_pgm.energy)
    return mock_pgm


@pytest.fixture
async def mock_jaw_phase(prefix: str = "BLXX-EA-DET-007:") -> UndulatorJawPhase:
    async with init_devices(mock=True):
        mock_jaw_phase = UndulatorJawPhase(
            prefix=prefix, move_pv="RPQ1", jaw_phase="JAW"
        )
    set_mock_value(mock_jaw_phase.gate, UndulatorGateStatus.CLOSE)
    set_mock_value(mock_jaw_phase.jaw_phase.velocity, 2)
    set_mock_value(mock_jaw_phase.jaw_phase.user_readback, 0)
    set_mock_value(mock_jaw_phase.fault, 0)
    return mock_jaw_phase


@pytest.fixture
def mock_config_client() -> ConfigServer:
    mock.patch("dodal.devices.i10.i10_apple2.ConfigServer")
    mock_config_client = ConfigServer()

    mock_config_client.get_file_contents = MagicMock(spec=["get_file_contents"])

    def my_side_effect(file_path, reset_cached_result) -> str:
        assert reset_cached_result is True
        with open(file_path) as f:
            return f.read()

    mock_config_client.get_file_contents.side_effect = my_side_effect
    return mock_config_client


@pytest.fixture
async def mock_id(
    mock_id_gap: UndulatorGap,
    mock_phaseAxes: UndulatorPhaseAxes,
    mock_jaw_phase: UndulatorJawPhase,
) -> I10Apple2:
    async with init_devices(mock=True):
        mock_id = I10Apple2(
            id_gap=mock_id_gap, id_phase=mock_phaseAxes, id_jaw_phase=mock_jaw_phase
        )
    return mock_id


@pytest.fixture
async def mock_id_controller(
    mock_id: I10Apple2,
    mock_config_client: ConfigServer,
) -> I10Apple2Controller:
    async with init_devices(mock=True):
        mock_id_controller = I10Apple2Controller(
            apple2=mock_id,
            lookuptable_dir=LOOKUP_TABLE_PATH,
            source=("Source", "idu"),
            config_client=mock_config_client,
        )
    set_mock_value(mock_id_controller.apple2().gap.gate, UndulatorGateStatus.CLOSE)
    set_mock_value(mock_id_controller.apple2().phase.gate, UndulatorGateStatus.CLOSE)
    set_mock_value(
        mock_id_controller.apple2().jaw_phase.gate, UndulatorGateStatus.CLOSE
    )
    set_mock_value(mock_id_controller.apple2().gap.velocity, 1)
    set_mock_value(mock_id_controller.apple2().jaw_phase.jaw_phase.velocity, 1)
    set_mock_value(mock_id_controller.apple2().phase.btm_inner.velocity, 1)
    set_mock_value(mock_id_controller.apple2().phase.top_inner.velocity, 1)
    set_mock_value(mock_id_controller.apple2().phase.btm_outer.velocity, 1)
    set_mock_value(mock_id_controller.apple2().phase.top_outer.velocity, 1)
    return mock_id_controller


@pytest.fixture
async def mock_id_energy(
    mock_id_controller: I10Apple2Controller,
) -> InsertionDeviceEnergy:
    async with init_devices(mock=True):
        mock_id_energy = InsertionDeviceEnergy(
            id_controller=mock_id_controller,
        )
    return mock_id_energy


@pytest.fixture
async def beam_energy(
    mock_id_energy: InsertionDeviceEnergy, mock_pgm: PGM
) -> BeamEnergy:
    async with init_devices(mock=True):
        beam_energy = BeamEnergy(id_energy=mock_id_energy, mono=mock_pgm.energy)
    return beam_energy


@pytest.fixture
async def mock_id_pol(
    mock_id_controller: I10Apple2Controller,
) -> InsertionDevicePolarisation:
    async with init_devices(mock=True):
        mock_id_pol = InsertionDevicePolarisation(id_controller=mock_id_controller)

    return mock_id_pol


@pytest.fixture
async def mock_linear_arbitrary_angle(
    mock_id_controller: I10Apple2Controller,
) -> LinearArbitraryAngle:
    async with init_devices(mock=True):
        mock_linear_arbitrary_angle = LinearArbitraryAngle(
            id_controller=mock_id_controller
        )
    return mock_linear_arbitrary_angle


@pytest.fixture
def mock_i10_energy_motor_lookup_idu(mock_config_client) -> I10EnergyMotorLookup:
    return I10EnergyMotorLookup(
        lookuptable_dir=LOOKUP_TABLE_PATH,
        source=("Source", "idu"),
        config_client=mock_config_client,
    )


@pytest.mark.parametrize(
    "pol, top_outer_phase,top_inner_phase,btm_inner_phase, btm_outer_phase",
    [
        (Pol.LH, 0, 0, 0, 0),
        (Pol.LV, 24.0, 0, 24.0, 0),
        (Pol.PC, 12, 0, 12, 0),
        (Pol.NC, -12, 0, -12, 0),
        (Pol.LA, 12, 0, -12, 0),
        (Pol.LA, 0, 12, 0, -12),
        (Pol.LA, -11, 0, 11, 0),
        (Pol.NONE, 8, 12, 2, -12),
        (Pol.NONE, 11, 0, 10, 0),
    ],
)
async def test_i10_apple2_controller_determine_pol(
    mock_id_controller: I10Apple2Controller,
    pol: None | str,
    top_inner_phase: float,
    top_outer_phase: float,
    btm_inner_phase: float,
    btm_outer_phase: float,
):
    assert await mock_id_controller.polarisation_setpoint.get_value() == Pol.NONE
    set_mock_value(
        mock_id_controller.apple2().phase.top_inner.user_readback, top_inner_phase
    )
    set_mock_value(
        mock_id_controller.apple2().phase.top_outer.user_readback, top_outer_phase
    )
    set_mock_value(
        mock_id_controller.apple2().phase.btm_inner.user_readback, btm_inner_phase
    )
    set_mock_value(
        mock_id_controller.apple2().phase.btm_outer.user_readback, btm_outer_phase
    )
    if pol == Pol.NONE:
        with pytest.raises(ValueError):
            await mock_id_controller.energy.set(800)
    else:
        await mock_id_controller.energy.set(800)
        assert await mock_id_controller.polarisation.get_value() == pol


async def test_fail_i10_apple2_controller_set_undefined_pol(
    mock_id_controller: I10Apple2Controller,
):
    set_mock_value(mock_id_controller.apple2().gap.user_readback, 101)
    with pytest.raises(RuntimeError) as e:
        await mock_id_controller.energy.set(600)
    assert (
        str(e.value)
        == mock_id_controller.name
        + " is not in use, close gap or set polarisation to use this ID"
    )


async def test_fail_i10_apple2_controller_set_id_not_ready(
    mock_id_controller: I10Apple2Controller,
):
    set_mock_value(mock_id_controller.apple2().gap.fault, 1)
    with pytest.raises(RuntimeError) as e:
        await mock_id_controller.energy.set(600)
    assert str(e.value) == mock_id_controller.apple2().gap.name + " is in fault state"
    set_mock_value(mock_id_controller.apple2().gap.fault, 0)
    set_mock_value(mock_id_controller.apple2().gap.gate, UndulatorGateStatus.OPEN)
    with pytest.raises(RuntimeError) as e:
        await mock_id_controller.energy.set(600)
    assert (
        str(e.value) == mock_id_controller.apple2().gap.name + " is already in motion."
    )


async def test_beam_energy_re_scan(beam_energy: BeamEnergy, RE: RunEngine):
    docs = defaultdict(list)

    def capture_emitted(name, doc):
        docs[name].append(doc)

    RE(scan([], beam_energy, 500, 600, num=11), capture_emitted)
    assert_emitted(docs, start=1, descriptor=1, event=11, stop=1)

    for cnt, data in enumerate(docs["event"]):
        assert data["data"]["mock_id_controller-energy"] == 500 + cnt * 10
        assert data["data"]["mock_pgm-energy"] == 500 + cnt * 10


async def test_beam_energy_re_scan_with_offset(
    beam_energy: BeamEnergy, mock_id_controller: I10Apple2Controller, RE: RunEngine
):
    docs = defaultdict(list)

    def capture_emitted(name, doc):
        docs[name].append(doc)

    mock_id_controller._polarisation_setpoint_set(Pol("lh3"))
    # with energy offset
    await beam_energy.id_energy_offset.set(20)
    rbv_mocks = Mock()
    rbv_mocks.get.side_effect = range(1700, 1810, 10)
    callback_on_mock_put(
        beam_energy._mono_energy().user_setpoint,
        lambda *_, **__: set_mock_value(
            beam_energy._mono_energy().user_readback, rbv_mocks.get()
        ),
    )
    RE(
        scan(
            [],
            beam_energy,
            1700,
            1800,
            num=11,
        ),
        capture_emitted,
    )
    for cnt, data in enumerate(docs["event"]):
        assert data["data"]["mock_id_controller-energy"] == 1700 + cnt * 10 + 20
        assert data["data"]["mock_pgm-energy"] == 1700 + cnt * 10


@pytest.mark.parametrize(
    "pol,energy, expect_top_outer, expect_top_inner, expect_btm_inner,expect_btm_outer, expect_gap",
    [
        (Pol.LH, 500, 0.0, 0.0, 0.0, 0.0, 23.0),
        (Pol.LH, 700, 0.0, 0.0, 0.0, 0.0, 26.0),
        (Pol.LH, 1000, 0.0, 0.0, 0.0, 0.0, 32.0),
        (Pol.LH, 1400, 0.0, 0.0, 0.0, 0.0, 40.11),
        (Pol.LH3, 1400, 0.0, 0.0, 0.0, 0.0, 21.8),  # force LH3 lookup table to be used
        (Pol.LH3, 1700, 0.0, 0.0, 0.0, 0.0, 23.93),
        (Pol.LH3, 1900, 0.0, 0.0, 0.0, 0.0, 25.0),
        (Pol.LH3, 2090, 0.0, 0.0, 0.0, 0.0, 26.0),
        (Pol.LV, 600, 24.0, 0.0, 24.0, 0.0, 17.0),
        (Pol.LV, 900, 24.0, 0.0, 24.0, 0.0, 21.0),
        (Pol.LV, 1200, 24.0, 0.0, 24.0, 0.0, 25.0),
        (Pol.PC, 500, 15.5, 0.0, 15.5, 0.0, 17.0),
        (Pol.PC, 700, 16, 0.0, 16, 0.0, 21.0),
        (Pol.PC, 1000, 16.5, 0.0, 16.5, 0.0, 25.0),
        (Pol.NC, 500, -15.5, 0.0, -15.5, 0.0, 17.0),
        (Pol.NC, 800, -16, 0.0, -16, 0.0, 22.0),
        (Pol.NC, 1000, -16.5, 0.0, -16.5, 0.0, 25.0),
        (Pol.LA, 700, -15.2, 0.0, 15.2, 0.0, 16.5),
        (Pol.LA, 900, -15.6, 0.0, 15.6, 0.0, 19.0),
        (Pol.LA, 1300, -16.4, 0.0, 16.4, 0.0, 25.0),
        ("dsf", 0.0, 0.0, 0.0, 0.0, 0.0, 0.0),
    ],
)
async def test_id_polarisation_set(
    mock_id_pol: InsertionDevicePolarisation,
    mock_id_controller: I10Apple2Controller,
    pol: Pol,
    energy: float,
    expect_top_inner: float,
    expect_top_outer: float,
    expect_btm_inner: float,
    expect_btm_outer: float,
    expect_gap: float,
):
    set_mock_value(mock_id_controller._energy, energy)

    if pol == "dsf":
        with pytest.raises(ValueError):
            await mock_id_pol.set(pol)
    else:
        await mock_id_pol.set(pol)

        top_inner = get_mock_put(
            mock_id_controller.apple2().phase.top_inner.user_setpoint
        )
        top_inner.assert_called_once()
        assert float(top_inner.call_args[0][0]) == pytest.approx(expect_top_inner, 0.01)

        top_outer = get_mock_put(
            mock_id_controller.apple2().phase.top_outer.user_setpoint
        )
        top_outer.assert_called_once()
        assert float(top_outer.call_args[0][0]) == pytest.approx(expect_top_outer, 0.01)

        btm_inner = get_mock_put(
            mock_id_controller.apple2().phase.btm_inner.user_setpoint
        )
        btm_inner.assert_called_once()
        assert float(btm_inner.call_args[0][0]) == pytest.approx(expect_btm_inner, 0.01)

        btm_outer = get_mock_put(
            mock_id_controller.apple2().phase.btm_outer.user_setpoint
        )
        btm_outer.assert_called_once()
        assert float(btm_outer.call_args[0][0]) == pytest.approx(expect_btm_outer, 0.01)

        gap = get_mock_put(mock_id_controller.apple2().gap.user_setpoint)
        gap.assert_called_once()
        assert float(gap.call_args[0][0]) == pytest.approx(expect_gap, 0.05)


@pytest.mark.parametrize(
    "pol,energy, top_outer, top_inner, btm_inner,btm_outer",
    [
        (Pol.LH, 550, 0.0, 0.0, 0.0, 0.0),
        (Pol.LV, 600, 24.0, 0.0, 24.0, 0.0),
        (Pol.PC, 550, 15.5, 0.0, 15.5, 0.0),
        (Pol.NC, 550, -15.5, 0.0, -15.5, 0.0),
        (Pol.LA, 1300, -16.4, 0.0, 16.4, 0.0),
    ],
)
async def test_id_polarisation_locate(
    mock_id_pol: InsertionDevicePolarisation,
    mock_id_controller: I10Apple2Controller,
    pol: Pol,
    energy: float,
    top_inner: float,
    top_outer: float,
    btm_inner: float,
    btm_outer: float,
):
    await mock_id_controller.energy.set(energy)

    await mock_id_pol.set(pol=pol)
    assert await mock_id_pol.locate() == {"setpoint": pol, "readback": Pol.LH}
    # move the motor
    set_mock_value(mock_id_controller.apple2().phase.top_inner.user_readback, top_inner)
    set_mock_value(mock_id_controller.apple2().phase.top_outer.user_readback, top_outer)
    set_mock_value(mock_id_controller.apple2().phase.btm_inner.user_readback, btm_inner)
    set_mock_value(mock_id_controller.apple2().phase.btm_outer.user_readback, btm_outer)
    assert await mock_id_pol.locate() == {"setpoint": pol, "readback": pol}


@pytest.mark.parametrize(
    "pol,energy, top_outer, top_inner, btm_inner,btm_outer",
    [
        (Pol.LH, 500, 0.0, 0.0, 0.0, 0.0),
        (Pol.LV, 600, 24.0, 0.0, 24.0, 0.0),
        (Pol.PC, 500, 15.5, 0.0, 15.5, 0.0),
        (Pol.NC, 500, -15.5, 0.0, -15.5, 0.0),
        (Pol.LA, 1300, -16.4, 0.0, 16.4, 0.0),
    ],
)
async def test_id_polarisation_read_check_pol_from_hardware(
    mock_id_pol: InsertionDevicePolarisation,
    mock_id_controller: I10Apple2Controller,
    pol: str,
    energy: float,
    top_inner: float,
    top_outer: float,
    btm_inner: float,
    btm_outer: float,
):
    set_mock_value(mock_id_controller._energy, energy)

    set_mock_value(mock_id_controller.apple2().phase.top_inner.user_readback, top_inner)
    set_mock_value(mock_id_controller.apple2().phase.top_outer.user_readback, top_outer)
    set_mock_value(mock_id_controller.apple2().phase.btm_inner.user_readback, btm_inner)
    set_mock_value(mock_id_controller.apple2().phase.btm_outer.user_readback, btm_outer)

    assert (await mock_id_pol.read())["mock_id_controller-polarisation"]["value"] == pol


@pytest.mark.parametrize(
    "pol,energy, top_outer, top_inner, btm_inner,btm_outer",
    [
        ("lh3", 500, 0.0, 0.0, 0.0, 0.0),
    ],
)
async def test_id_polarisation_read_leave_lh3_unchanged_when_hardware_match(
    mock_id_pol: InsertionDevicePolarisation,
    mock_id_controller: I10Apple2Controller,
    pol: str,
    energy: float,
    top_inner: float,
    top_outer: float,
    btm_inner: float,
    btm_outer: float,
):
    set_mock_value(mock_id_controller._energy, energy)
    mock_id_controller._polarisation_setpoint_set(Pol("lh3"))
    set_mock_value(mock_id_controller.apple2().phase.top_inner.user_readback, top_inner)
    set_mock_value(mock_id_controller.apple2().phase.top_outer.user_readback, top_outer)
    set_mock_value(mock_id_controller.apple2().phase.btm_inner.user_readback, btm_inner)
    set_mock_value(mock_id_controller.apple2().phase.btm_outer.user_readback, btm_outer)
    assert (await mock_id_pol.read())["mock_id_controller-polarisation"]["value"] == pol


async def test_linear_arbitrary_pol_fail_set(
    mock_linear_arbitrary_angle: LinearArbitraryAngle,
    mock_id_controller: I10Apple2Controller,
):
    with pytest.raises(RuntimeError) as e:
        await mock_linear_arbitrary_angle.set(20)
    assert str(e.value) == (
        f"Angle control is not available in polarisation"
        f" {await mock_id_controller.polarisation.get_value()}"
        + f" with {mock_id_controller.name}"
    )


async def test_linear_arbitrary_pol_fail_read(
    mock_linear_arbitrary_angle: LinearArbitraryAngle,
    mock_id_controller: I10Apple2Controller,
):
    with pytest.raises(RuntimeError) as e:
        await mock_linear_arbitrary_angle.read()
    assert str(e.value) == (
        f"Angle control is not available in polarisation"
        f" {await mock_id_controller.polarisation.get_value()}"
        + f" with {mock_id_controller.name}"
    )


@pytest.mark.parametrize(
    "poly",
    [18, -18, 12.01, -12.01],
)
async def test_linear_arbitrary_limit_fail(
    mock_linear_arbitrary_angle: LinearArbitraryAngle,
    mock_id_controller: I10Apple2Controller,
    poly: float,
):
    set_mock_value(
        mock_id_controller.apple2().phase.top_inner.user_readback,
        16.4,
    )
    set_mock_value(
        mock_id_controller.apple2().phase.top_outer.user_readback,
        0,
    )
    set_mock_value(
        mock_id_controller.apple2().phase.btm_inner.user_readback,
        0,
    )
    set_mock_value(
        mock_id_controller.apple2().phase.btm_outer.user_readback,
        -16.4,
    )
    mock_id_controller.jaw_phase_from_angle = poly1d([poly])
    with pytest.raises(RuntimeError) as e:
        await mock_linear_arbitrary_angle.set(20.0)
    assert (
        str(e.value)
        == f"jaw_phase position for angle (20.0) is outside permitted range"
        f" [-{mock_id_controller.jaw_phase_limit},"
        f" {mock_id_controller.jaw_phase_limit}]"
    )


@pytest.mark.parametrize(
    "start, stop, num_point",
    [
        (-1, 180, 11),
        (-20, 170, 31),
        (-90, -25, 18),
    ],
)
async def test_linear_arbitrary_RE_scan(
    mock_linear_arbitrary_angle: LinearArbitraryAngle,
    mock_id_controller: I10Apple2Controller,
    RE: RunEngine,
    start: float,
    stop: float,
    num_point: int,
):
    angles = linspace(start, stop, num_point, endpoint=True)
    docs = defaultdict(list)

    def capture_emitted(name, doc):
        docs[name].append(doc)

    set_mock_value(
        mock_id_controller.apple2().phase.top_inner.user_readback,
        16.4,
    )
    set_mock_value(
        mock_id_controller.apple2().phase.top_outer.user_readback,
        0,
    )
    set_mock_value(
        mock_id_controller.apple2().phase.btm_inner.user_readback,
        0,
    )
    set_mock_value(
        mock_id_controller.apple2().phase.btm_outer.user_readback,
        -16.4,
    )
    RE(
        scan(
            [],
            mock_linear_arbitrary_angle,
            start,
            stop,
            num=num_point,
        ),
        capture_emitted,
    )
    assert_emitted(docs, start=1, descriptor=1, event=num_point, stop=1)
    set_mock_value(
        mock_id_controller.apple2().gap.gate,
        UndulatorGateStatus.CLOSE,
    )
    set_mock_value(
        mock_id_controller.apple2().phase.gate,
        UndulatorGateStatus.CLOSE,
    )
    jaw_phase = get_mock_put(
        mock_id_controller.apple2().jaw_phase.jaw_phase.user_setpoint
    )

    poly = poly1d(
        DEFAULT_JAW_PHASE_POLY_PARAMS
    )  # default setting for i10 jaw phase to angle
    for cnt, data in enumerate(docs["event"]):
        temp_angle = angles[cnt]
        print(data["data"])
        assert data["data"]["mock_id_controller-linear_arbitrary_angle"] == temp_angle
        alpha_real = (
            temp_angle
            if temp_angle > mock_id_controller.angle_threshold_deg
            else temp_angle + 180.0
        )  # convert angle to jawphase.
        assert jaw_phase.call_args_list[cnt] == mock.call(
            str(poly(alpha_real)), wait=True
        )


@pytest.mark.parametrize(
    "fileName, expected_dict_file_name, source",
    [
        (
            ID_ENERGY_2_GAP_CALIBRATIONS_CSV,
            EXPECTED_ID_ENERGY_2_GAP_CALIBRATIONS_IDU_PKL,
            ("Source", "idu"),
        ),
        (
            ID_ENERGY_2_GAP_CALIBRATIONS_CSV,
            EXPECTED_ID_ENERGY_2_GAP_CALIBRATIONS_IDD_PKL,
            ("Source", "idd"),
        ),
        (
            ID_ENERGY_2_PHASE_CALIBRATIONS_CSV,
            EXPECTED_ID_ENERGY_2_PHASE_CALIBRATIONS_IDU_PKL,
            ("Source", "idu"),
        ),
        (
            ID_ENERGY_2_PHASE_CALIBRATIONS_CSV,
            EXPECTED_ID_ENERGY_2_PHASE_CALIBRATIONS_IDD_PKL,
            ("Source", "idd"),
        ),
    ],
)
def test_i10_energy_motor_lookup_convert_csv_to_lookup_success(
    mock_i10_energy_motor_lookup_idu: I10EnergyMotorLookup,
    fileName: str,
    expected_dict_file_name: str,
    source: tuple[str, str],
):
    data = mock_i10_energy_motor_lookup_idu.convert_csv_to_lookup(
        file=fileName,
        source=source,
    )
    with open(expected_dict_file_name, "rb") as f:
        loaded_dict = pickle.load(f)
    assert data == loaded_dict


def test_i10_energy_motor_lookup_convert_csv_to_lookup_failed(
    mock_i10_energy_motor_lookup_idu: I10EnergyMotorLookup,
):
    with pytest.raises(RuntimeError):
        mock_i10_energy_motor_lookup_idu.convert_csv_to_lookup(
            file=ID_ENERGY_2_GAP_CALIBRATIONS_CSV,
            source=("Source", "idw"),
        )


<<<<<<< HEAD
async def test_i10apple2_prepare_success(RE: RunEngine, mock_id: I10Apple2):
    fly_motor_info = FlyMotorInfo(
        start_position=600,
        end_position=700,
        time_for_move=60,
    )
    RE(prepare(mock_id, fly_motor_info))
=======
async def test_fail_i10_energy_motor_lookup_no_lookup(
    mock_i10_energy_motor_lookup_idu: I10EnergyMotorLookup,
):
    wrong_path = "fnslkfndlsnf"
    with pytest.raises(FileNotFoundError) as e:
        mock_i10_energy_motor_lookup_idu.convert_csv_to_lookup(
            file=wrong_path,
            source=("Source", "idd"),
        )
    assert str(e.value) == f"[Errno 2] No such file or directory: '{wrong_path}'"


@pytest.mark.parametrize("energy", [(100), (5500), (-299)])
async def test_fail_i10_energy_motor_lookup_outside_energy_limits(
    mock_id_controller: I10Apple2Controller,
    energy: float,
):
    with pytest.raises(ValueError) as e:
        await mock_id_controller.energy.set(energy)
    assert str(e.value) == "Demanding energy must lie between {} and {} eV!".format(
        mock_id_controller.lookup_table_client.lookup_tables["Gap"][
            await mock_id_controller.polarisation_setpoint.get_value()
        ]["Limit"]["Minimum"],
        mock_id_controller.lookup_table_client.lookup_tables["Gap"][
            await mock_id_controller.polarisation_setpoint.get_value()
        ]["Limit"]["Maximum"],
    )


async def test_fail_i10_energy_motor_lookup_with_lookup_gap(
    mock_id_controller: I10Apple2Controller,
):
    mock_id_controller.lookup_table_client.update_lookuptable()
    # make gap in energy
    mock_id_controller.lookup_table_client.lookup_tables["Gap"]["lh"]["Energies"] = {
        "1": {
            "Low": 255.3,
            "High": 500,
            "Poly": poly1d([4.33435e-08, -7.52562e-05, 6.41791e-02, 3.88755e00]),
        }
    }
    mock_id_controller.lookup_table_client.lookup_tables["Gap"]["lh"]["Energies"] = {
        "2": {
            "Low": 600,
            "High": 1000,
            "Poly": poly1d([4.33435e-08, -7.52562e-05, 6.41791e-02, 3.88755e00]),
        }
    }
    with pytest.raises(ValueError) as e:
        await mock_id_controller.energy.set(555)
    assert (
        str(e.value)
        == """Cannot find polynomial coefficients for your requested energy.
        There might be gap in the calibration lookup table."""
    )
>>>>>>> d68504fe
<|MERGE_RESOLUTION|>--- conflicted
+++ resolved
@@ -8,14 +8,9 @@
 from bluesky.plan_stubs import prepare
 from bluesky.plans import scan
 from bluesky.run_engine import RunEngine
-<<<<<<< HEAD
-from numpy import poly1d
-from ophyd_async.core import FlyMotorInfo, init_devices
-=======
 from daq_config_server.client import ConfigServer
 from numpy import linspace, poly1d
-from ophyd_async.core import init_devices
->>>>>>> d68504fe
+from ophyd_async.core import FlyMotorInfo, init_devices
 from ophyd_async.testing import (
     assert_emitted,
     callback_on_mock_put,
@@ -696,15 +691,6 @@
         )
 
 
-<<<<<<< HEAD
-async def test_i10apple2_prepare_success(RE: RunEngine, mock_id: I10Apple2):
-    fly_motor_info = FlyMotorInfo(
-        start_position=600,
-        end_position=700,
-        time_for_move=60,
-    )
-    RE(prepare(mock_id, fly_motor_info))
-=======
 async def test_fail_i10_energy_motor_lookup_no_lookup(
     mock_i10_energy_motor_lookup_idu: I10EnergyMotorLookup,
 ):
@@ -760,4 +746,12 @@
         == """Cannot find polynomial coefficients for your requested energy.
         There might be gap in the calibration lookup table."""
     )
->>>>>>> d68504fe
+
+
+async def test_i10apple2_prepare_success(RE: RunEngine, mock_id: I10Apple2):
+    fly_motor_info = FlyMotorInfo(
+        start_position=600,
+        end_position=700,
+        time_for_move=60,
+    )
+    RE(prepare(mock_id, fly_motor_info))