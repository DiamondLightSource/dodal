import os
import pickle
from collections import defaultdict
from unittest import mock
from unittest.mock import MagicMock, Mock

import pytest
from bluesky.plans import scan
from bluesky.run_engine import RunEngine
from daq_config_server.client import ConfigServer
from numpy import linspace, poly1d
from ophyd_async.core import init_devices
from ophyd_async.testing import (
    assert_emitted,
    callback_on_mock_put,
    get_mock_put,
    set_mock_value,
)

from dodal.devices.apple2_undulator import (
    BeamEnergy,
    InsertionDeviceEnergy,
    InsertionDevicePolarisation,
    Pol,
    UndulatorGap,
    UndulatorGateStatus,
    UndulatorJawPhase,
    UndulatorPhaseAxes,
)
from dodal.devices.i10.i10_apple2 import (
    DEFAULT_JAW_PHASE_POLY_PARAMS,
    I10Apple2,
    I10Apple2Controller,
    I10EnergyMotorLookup,
    LinearArbitraryAngle,
)
from dodal.devices.i10.i10_setting_data import I10Grating
from dodal.devices.pgm import PGM
from dodal.testing import patch_motor
from tests.devices.i10.test_data import (
    EXPECTED_ID_ENERGY_2_GAP_CALIBRATIONS_IDD_PKL,
    EXPECTED_ID_ENERGY_2_GAP_CALIBRATIONS_IDU_PKL,
    EXPECTED_ID_ENERGY_2_PHASE_CALIBRATIONS_IDD_PKL,
    EXPECTED_ID_ENERGY_2_PHASE_CALIBRATIONS_IDU_PKL,
    ID_ENERGY_2_GAP_CALIBRATIONS_CSV,
    ID_ENERGY_2_PHASE_CALIBRATIONS_CSV,
    LOOKUP_TABLE_PATH,
)

ID_ENERGY_2_GAP_CALIBRATIONS_FILE_CSV = os.path.split(ID_ENERGY_2_GAP_CALIBRATIONS_CSV)[
    1
]


@pytest.fixture
async def mock_id_gap(prefix: str = "BLXX-EA-DET-007:") -> UndulatorGap:
    async with init_devices(mock=True):
        mock_id_gap = UndulatorGap(prefix, "mock_id_gap")
    assert mock_id_gap.name == "mock_id_gap"
    set_mock_value(mock_id_gap.gate, UndulatorGateStatus.CLOSE)
    set_mock_value(mock_id_gap.velocity, 1)
    set_mock_value(mock_id_gap.user_readback, 20)
    set_mock_value(mock_id_gap.user_setpoint, "20")
    set_mock_value(mock_id_gap.fault, 0)
    return mock_id_gap


@pytest.fixture
async def mock_phaseAxes(prefix: str = "BLXX-EA-DET-007:") -> UndulatorPhaseAxes:
    async with init_devices(mock=True):
        mock_phaseAxes = UndulatorPhaseAxes(
            prefix=prefix,
            top_outer="RPQ1",
            top_inner="RPQ2",
            btm_outer="RPQ3",
            btm_inner="RPQ4",
        )
    assert mock_phaseAxes.name == "mock_phaseAxes"
    set_mock_value(mock_phaseAxes.gate, UndulatorGateStatus.CLOSE)
    set_mock_value(mock_phaseAxes.top_outer.velocity, 2)
    set_mock_value(mock_phaseAxes.top_inner.velocity, 2)
    set_mock_value(mock_phaseAxes.btm_outer.velocity, 2)
    set_mock_value(mock_phaseAxes.btm_inner.velocity, 2)
    set_mock_value(mock_phaseAxes.top_outer.user_readback, 0)
    set_mock_value(mock_phaseAxes.top_inner.user_readback, 0)
    set_mock_value(mock_phaseAxes.btm_outer.user_readback, 0)
    set_mock_value(mock_phaseAxes.btm_inner.user_readback, 0)
    set_mock_value(mock_phaseAxes.top_outer.user_setpoint_readback, 0)
    set_mock_value(mock_phaseAxes.top_inner.user_setpoint_readback, 0)
    set_mock_value(mock_phaseAxes.btm_outer.user_setpoint_readback, 0)
    set_mock_value(mock_phaseAxes.btm_inner.user_setpoint_readback, 0)
    set_mock_value(mock_phaseAxes.fault, 0)
    return mock_phaseAxes


@pytest.fixture
async def mock_pgm(prefix: str = "BLXX-EA-DET-007:") -> PGM:
    async with init_devices(mock=True):
        mock_pgm = PGM(prefix=prefix, grating=I10Grating, gratingPv="NLINES2")
    patch_motor(mock_pgm.energy)
    return mock_pgm


@pytest.fixture
async def mock_jaw_phase(prefix: str = "BLXX-EA-DET-007:") -> UndulatorJawPhase:
    async with init_devices(mock=True):
        mock_jaw_phase = UndulatorJawPhase(
            prefix=prefix, move_pv="RPQ1", jaw_phase="JAW"
        )
    set_mock_value(mock_jaw_phase.gate, UndulatorGateStatus.CLOSE)
    set_mock_value(mock_jaw_phase.jaw_phase.velocity, 2)
    set_mock_value(mock_jaw_phase.jaw_phase.user_readback, 0)
    set_mock_value(mock_jaw_phase.fault, 0)
    return mock_jaw_phase


@pytest.fixture
def mock_config_client() -> ConfigServer:
    mock.patch("dodal.devices.i10.i10_apple2.ConfigServer")
    mock_config_client = ConfigServer()

    mock_config_client.get_file_contents = MagicMock(spec=["get_file_contents"])

    def my_side_effect(file_path, reset_cached_result) -> str:
        assert reset_cached_result is True
        with open(file_path) as f:
            return f.read()

    mock_config_client.get_file_contents.side_effect = my_side_effect
    return mock_config_client


@pytest.fixture
async def mock_id(
    mock_id_gap: UndulatorGap,
    mock_phaseAxes: UndulatorPhaseAxes,
    mock_jaw_phase: UndulatorJawPhase,
) -> I10Apple2:
    async with init_devices(mock=True):
        mock_id = I10Apple2(
            id_gap=mock_id_gap, id_phase=mock_phaseAxes, id_jaw_phase=mock_jaw_phase
        )
    return mock_id


@pytest.fixture
async def mock_id_controller(
    mock_id: I10Apple2,
    mock_config_client: ConfigServer,
) -> I10Apple2Controller:
    async with init_devices(mock=True):
        mock_id_controller = I10Apple2Controller(
            apple2=mock_id,
            lookuptable_dir=LOOKUP_TABLE_PATH,
            source=("Source", "idu"),
            config_client=mock_config_client,
        )
    set_mock_value(mock_id_controller.apple2().gap.gate, UndulatorGateStatus.CLOSE)
    set_mock_value(mock_id_controller.apple2().phase.gate, UndulatorGateStatus.CLOSE)
    set_mock_value(
        mock_id_controller.apple2().jaw_phase.gate, UndulatorGateStatus.CLOSE
    )
    set_mock_value(mock_id_controller.apple2().gap.velocity, 1)
    set_mock_value(mock_id_controller.apple2().jaw_phase.jaw_phase.velocity, 1)
    set_mock_value(mock_id_controller.apple2().phase.btm_inner.velocity, 1)
    set_mock_value(mock_id_controller.apple2().phase.top_inner.velocity, 1)
    set_mock_value(mock_id_controller.apple2().phase.btm_outer.velocity, 1)
    set_mock_value(mock_id_controller.apple2().phase.top_outer.velocity, 1)
    return mock_id_controller


@pytest.fixture
async def mock_id_energy(
    mock_id_controller: I10Apple2Controller,
) -> InsertionDeviceEnergy:
    async with init_devices(mock=True):
        mock_id_energy = InsertionDeviceEnergy(
            id_controller=mock_id_controller,
        )
    return mock_id_energy


@pytest.fixture
async def beam_energy(
    mock_id_energy: InsertionDeviceEnergy, mock_pgm: PGM
) -> BeamEnergy:
    async with init_devices(mock=True):
        beam_energy = BeamEnergy(id_energy=mock_id_energy, mono=mock_pgm.energy)
    return beam_energy


@pytest.fixture
async def mock_id_pol(
    mock_id_controller: I10Apple2Controller,
) -> InsertionDevicePolarisation:
    async with init_devices(mock=True):
        mock_id_pol = InsertionDevicePolarisation(id_controller=mock_id_controller)

    return mock_id_pol


@pytest.fixture
async def mock_linear_arbitrary_angle(
    mock_id_controller: I10Apple2Controller,
) -> LinearArbitraryAngle:
    async with init_devices(mock=True):
        mock_linear_arbitrary_angle = LinearArbitraryAngle(
            id_controller=mock_id_controller
        )
    return mock_linear_arbitrary_angle


@pytest.fixture
def mock_i10_energy_motor_lookup_idu(mock_config_client) -> I10EnergyMotorLookup:
    return I10EnergyMotorLookup(
        lookuptable_dir=LOOKUP_TABLE_PATH,
        source=("Source", "idu"),
        config_client=mock_config_client,
    )


@pytest.mark.parametrize(
    "pol, top_outer_phase,top_inner_phase,btm_inner_phase, btm_outer_phase",
    [
        (Pol.LH, 0, 0, 0, 0),
        (Pol.LV, 24.0, 0, 24.0, 0),
        (Pol.PC, 12, 0, 12, 0),
        (Pol.NC, -12, 0, -12, 0),
        (Pol.LA, 12, 0, -12, 0),
        (Pol.LA, 0, 12, 0, -12),
        (Pol.LA, -11, 0, 11, 0),
        (Pol.NONE, 8, 12, 2, -12),
        (Pol.NONE, 11, 0, 10, 0),
    ],
)
async def test_i10_apple2_controller_determine_pol(
    mock_id_controller: I10Apple2Controller,
    pol: None | str,
    top_inner_phase: float,
    top_outer_phase: float,
    btm_inner_phase: float,
    btm_outer_phase: float,
):
    assert await mock_id_controller.polarisation_setpoint.get_value() == Pol.NONE
    set_mock_value(
        mock_id_controller.apple2().phase.top_inner.user_readback, top_inner_phase
    )
    set_mock_value(
        mock_id_controller.apple2().phase.top_outer.user_readback, top_outer_phase
    )
    set_mock_value(
        mock_id_controller.apple2().phase.btm_inner.user_readback, btm_inner_phase
    )
    set_mock_value(
        mock_id_controller.apple2().phase.btm_outer.user_readback, btm_outer_phase
    )
    if pol == Pol.NONE:
        with pytest.raises(ValueError):
            await mock_id_controller.energy.set(800)
    else:
        await mock_id_controller.energy.set(800)
        assert await mock_id_controller.polarisation.get_value() == pol


async def test_fail_i10_apple2_controller_set_undefined_pol(
    mock_id_controller: I10Apple2Controller,
):
    set_mock_value(mock_id_controller.apple2().gap.user_readback, 101)
    with pytest.raises(RuntimeError) as e:
        await mock_id_controller.energy.set(600)
    assert (
        str(e.value)
        == mock_id_controller.name
        + " is not in use, close gap or set polarisation to use this ID"
    )


async def test_fail_i10_apple2_controller_set_id_not_ready(
    mock_id_controller: I10Apple2Controller,
):
    set_mock_value(mock_id_controller.apple2().gap.fault, 1)
    with pytest.raises(RuntimeError) as e:
        await mock_id_controller.energy.set(600)
    assert str(e.value) == mock_id_controller.apple2().gap.name + " is in fault state"
    set_mock_value(mock_id_controller.apple2().gap.fault, 0)
    set_mock_value(mock_id_controller.apple2().gap.gate, UndulatorGateStatus.OPEN)
    with pytest.raises(RuntimeError) as e:
        await mock_id_controller.energy.set(600)
    assert (
        str(e.value) == mock_id_controller.apple2().gap.name + " is already in motion."
    )


async def test_beam_energy_re_scan(beam_energy: BeamEnergy, RE: RunEngine):
    docs = defaultdict(list)

    def capture_emitted(name, doc):
        docs[name].append(doc)

    RE(scan([], beam_energy, 500, 600, num=11), capture_emitted)
    assert_emitted(docs, start=1, descriptor=1, event=11, stop=1)

    for cnt, data in enumerate(docs["event"]):
        assert data["data"]["mock_id_controller-energy"] == 500 + cnt * 10
        assert data["data"]["mock_pgm-energy"] == 500 + cnt * 10


async def test_beam_energy_re_scan_with_offset(
    beam_energy: BeamEnergy, mock_id_controller: I10Apple2Controller, RE: RunEngine
):
    docs = defaultdict(list)

    def capture_emitted(name, doc):
        docs[name].append(doc)

<<<<<<< HEAD
    mock_id_pgm.id._polarisation_setpoint_set(Pol("lh3"))
    RE(scan([], mock_id_pgm, 1700, 1800, num=11), capture_emitted)
    assert_emitted(docs, start=1, descriptor=1, event=11, stop=1)
=======
    mock_id_controller._polarisation_setpoint_set(Pol("lh3"))
>>>>>>> 4451ac5b
    # with energy offset
    await beam_energy.id_energy_offset.set(20)
    rbv_mocks = Mock()
    rbv_mocks.get.side_effect = range(1700, 1810, 10)
    callback_on_mock_put(
        beam_energy._mono_energy().user_setpoint,
        lambda *_, **__: set_mock_value(
            beam_energy._mono_energy().user_readback, rbv_mocks.get()
        ),
    )
    RE(
        scan(
            [],
            beam_energy,
            1700,
            1800,
            num=11,
        ),
        capture_emitted,
    )
    for cnt, data in enumerate(docs["event"]):
        assert data["data"]["mock_id_controller-energy"] == 1700 + cnt * 10 + 20
        assert data["data"]["mock_pgm-energy"] == 1700 + cnt * 10


@pytest.mark.parametrize(
    "pol,energy, expect_top_outer, expect_top_inner, expect_btm_inner,expect_btm_outer, expect_gap",
    [
        (Pol.LH, 500, 0.0, 0.0, 0.0, 0.0, 23.0),
        (Pol.LH, 700, 0.0, 0.0, 0.0, 0.0, 26.0),
        (Pol.LH, 1000, 0.0, 0.0, 0.0, 0.0, 32.0),
        (Pol.LH, 1400, 0.0, 0.0, 0.0, 0.0, 40.11),
        (Pol.LH3, 1400, 0.0, 0.0, 0.0, 0.0, 21.8),  # force LH3 lookup table to be used
        (Pol.LH3, 1700, 0.0, 0.0, 0.0, 0.0, 23.93),
        (Pol.LH3, 1900, 0.0, 0.0, 0.0, 0.0, 25.0),
        (Pol.LH3, 2090, 0.0, 0.0, 0.0, 0.0, 26.0),
        (Pol.LV, 600, 24.0, 0.0, 24.0, 0.0, 17.0),
        (Pol.LV, 900, 24.0, 0.0, 24.0, 0.0, 21.0),
        (Pol.LV, 1200, 24.0, 0.0, 24.0, 0.0, 25.0),
        (Pol.PC, 500, 15.5, 0.0, 15.5, 0.0, 17.0),
        (Pol.PC, 700, 16, 0.0, 16, 0.0, 21.0),
        (Pol.PC, 1000, 16.5, 0.0, 16.5, 0.0, 25.0),
        (Pol.NC, 500, -15.5, 0.0, -15.5, 0.0, 17.0),
        (Pol.NC, 800, -16, 0.0, -16, 0.0, 22.0),
        (Pol.NC, 1000, -16.5, 0.0, -16.5, 0.0, 25.0),
        (Pol.LA, 700, -15.2, 0.0, 15.2, 0.0, 16.5),
        (Pol.LA, 900, -15.6, 0.0, 15.6, 0.0, 19.0),
        (Pol.LA, 1300, -16.4, 0.0, 16.4, 0.0, 25.0),
        ("dsf", 0.0, 0.0, 0.0, 0.0, 0.0, 0.0),
    ],
)
async def test_id_polarisation_set(
    mock_id_pol: InsertionDevicePolarisation,
    mock_id_controller: I10Apple2Controller,
    pol: Pol,
    energy: float,
    expect_top_inner: float,
    expect_top_outer: float,
    expect_btm_inner: float,
    expect_btm_outer: float,
    expect_gap: float,
):
    set_mock_value(mock_id_controller._energy, energy)

    if pol == "dsf":
        with pytest.raises(ValueError):
            await mock_id_pol.set(pol)
    else:
        await mock_id_pol.set(pol)

        top_inner = get_mock_put(
            mock_id_controller.apple2().phase.top_inner.user_setpoint
        )
        top_inner.assert_called_once()
        assert float(top_inner.call_args[0][0]) == pytest.approx(expect_top_inner, 0.01)

        top_outer = get_mock_put(
            mock_id_controller.apple2().phase.top_outer.user_setpoint
        )
        top_outer.assert_called_once()
        assert float(top_outer.call_args[0][0]) == pytest.approx(expect_top_outer, 0.01)

        btm_inner = get_mock_put(
            mock_id_controller.apple2().phase.btm_inner.user_setpoint
        )
        btm_inner.assert_called_once()
        assert float(btm_inner.call_args[0][0]) == pytest.approx(expect_btm_inner, 0.01)

        btm_outer = get_mock_put(
            mock_id_controller.apple2().phase.btm_outer.user_setpoint
        )
        btm_outer.assert_called_once()
        assert float(btm_outer.call_args[0][0]) == pytest.approx(expect_btm_outer, 0.01)

        gap = get_mock_put(mock_id_controller.apple2().gap.user_setpoint)
        gap.assert_called_once()
        assert float(gap.call_args[0][0]) == pytest.approx(expect_gap, 0.05)


@pytest.mark.parametrize(
    "pol,energy, top_outer, top_inner, btm_inner,btm_outer",
    [
        (Pol.LH, 550, 0.0, 0.0, 0.0, 0.0),
        (Pol.LV, 600, 24.0, 0.0, 24.0, 0.0),
        (Pol.PC, 550, 15.5, 0.0, 15.5, 0.0),
        (Pol.NC, 550, -15.5, 0.0, -15.5, 0.0),
        (Pol.LA, 1300, -16.4, 0.0, 16.4, 0.0),
    ],
)
async def test_id_polarisation_locate(
    mock_id_pol: InsertionDevicePolarisation,
    mock_id_controller: I10Apple2Controller,
    pol: Pol,
    energy: float,
    top_inner: float,
    top_outer: float,
    btm_inner: float,
    btm_outer: float,
):
    await mock_id_controller.energy.set(energy)

    await mock_id_pol.set(pol=pol)
    assert await mock_id_pol.locate() == {"setpoint": pol, "readback": Pol.LH}
    # move the motor
    set_mock_value(mock_id_controller.apple2().phase.top_inner.user_readback, top_inner)
    set_mock_value(mock_id_controller.apple2().phase.top_outer.user_readback, top_outer)
    set_mock_value(mock_id_controller.apple2().phase.btm_inner.user_readback, btm_inner)
    set_mock_value(mock_id_controller.apple2().phase.btm_outer.user_readback, btm_outer)
    assert await mock_id_pol.locate() == {"setpoint": pol, "readback": pol}


@pytest.mark.parametrize(
    "pol,energy, top_outer, top_inner, btm_inner,btm_outer",
    [
        (Pol.LH, 500, 0.0, 0.0, 0.0, 0.0),
        (Pol.LV, 600, 24.0, 0.0, 24.0, 0.0),
        (Pol.PC, 500, 15.5, 0.0, 15.5, 0.0),
        (Pol.NC, 500, -15.5, 0.0, -15.5, 0.0),
        (Pol.LA, 1300, -16.4, 0.0, 16.4, 0.0),
    ],
)
async def test_id_polarisation_read_check_pol_from_hardware(
    mock_id_pol: InsertionDevicePolarisation,
    mock_id_controller: I10Apple2Controller,
    pol: str,
    energy: float,
    top_inner: float,
    top_outer: float,
    btm_inner: float,
    btm_outer: float,
):
    set_mock_value(mock_id_controller._energy, energy)

    set_mock_value(mock_id_controller.apple2().phase.top_inner.user_readback, top_inner)
    set_mock_value(mock_id_controller.apple2().phase.top_outer.user_readback, top_outer)
    set_mock_value(mock_id_controller.apple2().phase.btm_inner.user_readback, btm_inner)
    set_mock_value(mock_id_controller.apple2().phase.btm_outer.user_readback, btm_outer)

    assert (await mock_id_pol.read())["mock_id_controller-polarisation"]["value"] == pol


@pytest.mark.parametrize(
    "pol,energy, top_outer, top_inner, btm_inner,btm_outer",
    [
        ("lh3", 500, 0.0, 0.0, 0.0, 0.0),
    ],
)
async def test_id_polarisation_read_leave_lh3_unchanged_when_hardware_match(
    mock_id_pol: InsertionDevicePolarisation,
    mock_id_controller: I10Apple2Controller,
    pol: str,
    energy: float,
    top_inner: float,
    top_outer: float,
    btm_inner: float,
    btm_outer: float,
):
<<<<<<< HEAD
    mock_id_pol.id_ref()._set_energy_rbv(energy)
    mock_id_pol.id_ref()._polarisation_setpoint_set(Pol("lh3"))
    set_mock_value(mock_id_pol.id_ref().phase.top_inner.user_readback, top_inner)
    set_mock_value(mock_id_pol.id_ref().phase.top_outer.user_readback, top_outer)
    set_mock_value(mock_id_pol.id_ref().phase.btm_inner.user_readback, btm_inner)
    set_mock_value(mock_id_pol.id_ref().phase.btm_outer.user_readback, btm_outer)
    assert (await mock_id_pol.read())["mock_id-polarisation"]["value"] == pol
=======
    set_mock_value(mock_id_controller._energy, energy)
    mock_id_controller._polarisation_setpoint_set(Pol("lh3"))
    set_mock_value(mock_id_controller.apple2().phase.top_inner.user_readback, top_inner)
    set_mock_value(mock_id_controller.apple2().phase.top_outer.user_readback, top_outer)
    set_mock_value(mock_id_controller.apple2().phase.btm_inner.user_readback, btm_inner)
    set_mock_value(mock_id_controller.apple2().phase.btm_outer.user_readback, btm_outer)
    assert (await mock_id_pol.read())["mock_id_controller-polarisation"]["value"] == pol
>>>>>>> 4451ac5b


async def test_linear_arbitrary_pol_fail_set(
    mock_linear_arbitrary_angle: LinearArbitraryAngle,
    mock_id_controller: I10Apple2Controller,
):
    with pytest.raises(RuntimeError) as e:
        await mock_linear_arbitrary_angle.set(20)
    assert str(e.value) == (
        f"Angle control is not available in polarisation"
        f" {await mock_id_controller.polarisation.get_value()}"
        + f" with {mock_id_controller.name}"
    )


async def test_linear_arbitrary_pol_fail_read(
    mock_linear_arbitrary_angle: LinearArbitraryAngle,
    mock_id_controller: I10Apple2Controller,
):
    with pytest.raises(RuntimeError) as e:
        await mock_linear_arbitrary_angle.read()
    assert str(e.value) == (
        f"Angle control is not available in polarisation"
        f" {await mock_id_controller.polarisation.get_value()}"
        + f" with {mock_id_controller.name}"
    )


@pytest.mark.parametrize(
    "poly",
    [18, -18, 12.01, -12.01],
)
async def test_linear_arbitrary_limit_fail(
    mock_linear_arbitrary_angle: LinearArbitraryAngle,
    mock_id_controller: I10Apple2Controller,
    poly: float,
):
    set_mock_value(
        mock_id_controller.apple2().phase.top_inner.user_readback,
        16.4,
    )
    set_mock_value(
        mock_id_controller.apple2().phase.top_outer.user_readback,
        0,
    )
    set_mock_value(
        mock_id_controller.apple2().phase.btm_inner.user_readback,
        0,
    )
    set_mock_value(
        mock_id_controller.apple2().phase.btm_outer.user_readback,
        -16.4,
    )
    mock_id_controller.jaw_phase_from_angle = poly1d([poly])
    with pytest.raises(RuntimeError) as e:
        await mock_linear_arbitrary_angle.set(20.0)
    assert (
        str(e.value)
        == f"jaw_phase position for angle (20.0) is outside permitted range"
        f" [-{mock_id_controller.jaw_phase_limit},"
        f" {mock_id_controller.jaw_phase_limit}]"
    )


@pytest.mark.parametrize(
    "start, stop, num_point",
    [
        (-1, 180, 11),
        (-20, 170, 31),
        (-90, -25, 18),
    ],
)
async def test_linear_arbitrary_RE_scan(
    mock_linear_arbitrary_angle: LinearArbitraryAngle,
    mock_id_controller: I10Apple2Controller,
    RE: RunEngine,
    start: float,
    stop: float,
    num_point: int,
):
    angles = linspace(start, stop, num_point, endpoint=True)
    docs = defaultdict(list)

    def capture_emitted(name, doc):
        docs[name].append(doc)

    set_mock_value(
        mock_id_controller.apple2().phase.top_inner.user_readback,
        16.4,
    )
    set_mock_value(
        mock_id_controller.apple2().phase.top_outer.user_readback,
        0,
    )
    set_mock_value(
        mock_id_controller.apple2().phase.btm_inner.user_readback,
        0,
    )
    set_mock_value(
        mock_id_controller.apple2().phase.btm_outer.user_readback,
        -16.4,
    )
    RE(
        scan(
            [],
            mock_linear_arbitrary_angle,
            start,
            stop,
            num=num_point,
        ),
        capture_emitted,
    )
    assert_emitted(docs, start=1, descriptor=1, event=num_point, stop=1)
    set_mock_value(
        mock_id_controller.apple2().gap.gate,
        UndulatorGateStatus.CLOSE,
    )
    set_mock_value(
        mock_id_controller.apple2().phase.gate,
        UndulatorGateStatus.CLOSE,
    )
    jaw_phase = get_mock_put(
        mock_id_controller.apple2().jaw_phase.jaw_phase.user_setpoint
    )

    poly = poly1d(
        DEFAULT_JAW_PHASE_POLY_PARAMS
    )  # default setting for i10 jaw phase to angle
    for cnt, data in enumerate(docs["event"]):
        temp_angle = angles[cnt]
        print(data["data"])
        assert data["data"]["mock_id_controller-linear_arbitrary_angle"] == temp_angle
        alpha_real = (
            temp_angle
            if temp_angle > mock_id_controller.angle_threshold_deg
            else temp_angle + 180.0
        )  # convert angle to jawphase.
        assert jaw_phase.call_args_list[cnt] == mock.call(
            str(poly(alpha_real)), wait=True
        )


@pytest.mark.parametrize(
    "fileName, expected_dict_file_name, source",
    [
        (
            ID_ENERGY_2_GAP_CALIBRATIONS_CSV,
            EXPECTED_ID_ENERGY_2_GAP_CALIBRATIONS_IDU_PKL,
            ("Source", "idu"),
        ),
        (
            ID_ENERGY_2_GAP_CALIBRATIONS_CSV,
            EXPECTED_ID_ENERGY_2_GAP_CALIBRATIONS_IDD_PKL,
            ("Source", "idd"),
        ),
        (
            ID_ENERGY_2_PHASE_CALIBRATIONS_CSV,
            EXPECTED_ID_ENERGY_2_PHASE_CALIBRATIONS_IDU_PKL,
            ("Source", "idu"),
        ),
        (
            ID_ENERGY_2_PHASE_CALIBRATIONS_CSV,
            EXPECTED_ID_ENERGY_2_PHASE_CALIBRATIONS_IDD_PKL,
            ("Source", "idd"),
        ),
    ],
)
def test_i10_energy_motor_lookup_convert_csv_to_lookup_success(
    mock_i10_energy_motor_lookup_idu: I10EnergyMotorLookup,
    fileName: str,
    expected_dict_file_name: str,
    source: tuple[str, str],
):
    data = mock_i10_energy_motor_lookup_idu.convert_csv_to_lookup(
        file=fileName,
        source=source,
    )
    with open(expected_dict_file_name, "rb") as f:
        loaded_dict = pickle.load(f)
    assert data == loaded_dict


def test_i10_energy_motor_lookup_convert_csv_to_lookup_failed(
    mock_i10_energy_motor_lookup_idu: I10EnergyMotorLookup,
):
    with pytest.raises(RuntimeError):
        mock_i10_energy_motor_lookup_idu.convert_csv_to_lookup(
            file=ID_ENERGY_2_GAP_CALIBRATIONS_CSV,
            source=("Source", "idw"),
        )


async def test_fail_i10_energy_motor_lookup_no_lookup(
    mock_i10_energy_motor_lookup_idu: I10EnergyMotorLookup,
):
    wrong_path = "fnslkfndlsnf"
    with pytest.raises(FileNotFoundError) as e:
        mock_i10_energy_motor_lookup_idu.convert_csv_to_lookup(
            file=wrong_path,
            source=("Source", "idd"),
        )
    assert str(e.value) == f"[Errno 2] No such file or directory: '{wrong_path}'"


@pytest.mark.parametrize("energy", [(100), (5500), (-299)])
async def test_fail_i10_energy_motor_lookup_outside_energy_limits(
    mock_id_controller: I10Apple2Controller,
    energy: float,
):
    with pytest.raises(ValueError) as e:
        await mock_id_controller.energy.set(energy)
    assert str(e.value) == "Demanding energy must lie between {} and {} eV!".format(
        mock_id_controller.lookup_table_client.lookup_tables["Gap"][
            await mock_id_controller.polarisation_setpoint.get_value()
        ]["Limit"]["Minimum"],
        mock_id_controller.lookup_table_client.lookup_tables["Gap"][
            await mock_id_controller.polarisation_setpoint.get_value()
        ]["Limit"]["Maximum"],
    )


async def test_fail_i10_energy_motor_lookup_with_lookup_gap(
    mock_id_controller: I10Apple2Controller,
):
    mock_id_controller.lookup_table_client.update_lookuptable()
    # make gap in energy
    mock_id_controller.lookup_table_client.lookup_tables["Gap"]["lh"]["Energies"] = {
        "1": {
            "Low": 255.3,
            "High": 500,
            "Poly": poly1d([4.33435e-08, -7.52562e-05, 6.41791e-02, 3.88755e00]),
        }
    }
    mock_id_controller.lookup_table_client.lookup_tables["Gap"]["lh"]["Energies"] = {
        "2": {
            "Low": 600,
            "High": 1000,
            "Poly": poly1d([4.33435e-08, -7.52562e-05, 6.41791e-02, 3.88755e00]),
        }
    }
    with pytest.raises(ValueError) as e:
        await mock_id_controller.energy.set(555)
    assert (
        str(e.value)
        == """Cannot find polynomial coefficients for your requested energy.
        There might be gap in the calibration lookup table."""
    )<|MERGE_RESOLUTION|>--- conflicted
+++ resolved
@@ -313,13 +313,7 @@
     def capture_emitted(name, doc):
         docs[name].append(doc)
 
-<<<<<<< HEAD
-    mock_id_pgm.id._polarisation_setpoint_set(Pol("lh3"))
-    RE(scan([], mock_id_pgm, 1700, 1800, num=11), capture_emitted)
-    assert_emitted(docs, start=1, descriptor=1, event=11, stop=1)
-=======
     mock_id_controller._polarisation_setpoint_set(Pol("lh3"))
->>>>>>> 4451ac5b
     # with energy offset
     await beam_energy.id_energy_offset.set(20)
     rbv_mocks = Mock()
@@ -497,15 +491,6 @@
     btm_inner: float,
     btm_outer: float,
 ):
-<<<<<<< HEAD
-    mock_id_pol.id_ref()._set_energy_rbv(energy)
-    mock_id_pol.id_ref()._polarisation_setpoint_set(Pol("lh3"))
-    set_mock_value(mock_id_pol.id_ref().phase.top_inner.user_readback, top_inner)
-    set_mock_value(mock_id_pol.id_ref().phase.top_outer.user_readback, top_outer)
-    set_mock_value(mock_id_pol.id_ref().phase.btm_inner.user_readback, btm_inner)
-    set_mock_value(mock_id_pol.id_ref().phase.btm_outer.user_readback, btm_outer)
-    assert (await mock_id_pol.read())["mock_id-polarisation"]["value"] == pol
-=======
     set_mock_value(mock_id_controller._energy, energy)
     mock_id_controller._polarisation_setpoint_set(Pol("lh3"))
     set_mock_value(mock_id_controller.apple2().phase.top_inner.user_readback, top_inner)
@@ -513,7 +498,6 @@
     set_mock_value(mock_id_controller.apple2().phase.btm_inner.user_readback, btm_inner)
     set_mock_value(mock_id_controller.apple2().phase.btm_outer.user_readback, btm_outer)
     assert (await mock_id_pol.read())["mock_id_controller-polarisation"]["value"] == pol
->>>>>>> 4451ac5b
 
 
 async def test_linear_arbitrary_pol_fail_set(
