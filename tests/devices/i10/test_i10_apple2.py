import os
import pickle
from collections import defaultdict
from unittest import mock
from unittest.mock import MagicMock, Mock

import pytest
from bluesky.plans import scan
from bluesky.run_engine import RunEngine
from daq_config_server.client import ConfigServer
from numpy import linspace, poly1d
from ophyd_async.core import init_devices
from ophyd_async.testing import (
    assert_emitted,
    callback_on_mock_put,
    get_mock_put,
    set_mock_value,
)

from dodal.devices.apple2_undulator import (
    BeamEnergy,
    EnabledDisabledUpper,
    InsertionDeviceEnergy,
    InsertionDevicePolarisation,
    Pol,
    UndulatorGap,
    UndulatorGateStatus,
    UndulatorJawPhase,
    UndulatorPhaseAxes,
)
from dodal.devices.i10.i10_apple2 import (
    DEFAULT_JAW_PHASE_POLY_PARAMS,
    I10Apple2,
    I10Apple2Controller,
    I10EnergyMotorLookup,
    LinearArbitraryAngle,
)
from dodal.devices.i10.i10_setting_data import I10Grating
from dodal.devices.pgm import PGM
from dodal.testing import patch_motor
from tests.devices.i10.test_data import (
    EXPECTED_ID_ENERGY_2_GAP_CALIBRATIONS_IDD_PKL,
    EXPECTED_ID_ENERGY_2_GAP_CALIBRATIONS_IDU_PKL,
    EXPECTED_ID_ENERGY_2_PHASE_CALIBRATIONS_IDD_PKL,
    EXPECTED_ID_ENERGY_2_PHASE_CALIBRATIONS_IDU_PKL,
    ID_ENERGY_2_GAP_CALIBRATIONS_CSV,
    ID_ENERGY_2_PHASE_CALIBRATIONS_CSV,
    LOOKUP_TABLE_PATH,
)

ID_ENERGY_2_GAP_CALIBRATIONS_FILE_CSV = os.path.split(ID_ENERGY_2_GAP_CALIBRATIONS_CSV)[
    1
]


@pytest.fixture
async def mock_id_gap(prefix: str = "BLXX-EA-DET-007:") -> UndulatorGap:
    async with init_devices(mock=True):
        mock_id_gap = UndulatorGap(prefix, "mock_id_gap")
    assert mock_id_gap.name == "mock_id_gap"
    set_mock_value(mock_id_gap.gate, UndulatorGateStatus.CLOSE)
    set_mock_value(mock_id_gap.velocity, 1)
    set_mock_value(mock_id_gap.user_readback, 20)
    set_mock_value(mock_id_gap.user_setpoint, "20")
    set_mock_value(mock_id_gap.status, EnabledDisabledUpper.ENABLED)
    return mock_id_gap


@pytest.fixture
async def mock_phase_axes(prefix: str = "BLXX-EA-DET-007:") -> UndulatorPhaseAxes:
    async with init_devices(mock=True):
        mock_phase_axes = UndulatorPhaseAxes(
            prefix=prefix,
            top_outer="RPQ1",
            top_inner="RPQ2",
            btm_outer="RPQ3",
            btm_inner="RPQ4",
        )
    assert mock_phase_axes.name == "mock_phase_axes"
    set_mock_value(mock_phase_axes.gate, UndulatorGateStatus.CLOSE)
    set_mock_value(mock_phase_axes.top_outer.velocity, 2)
    set_mock_value(mock_phase_axes.top_inner.velocity, 2)
    set_mock_value(mock_phase_axes.btm_outer.velocity, 2)
    set_mock_value(mock_phase_axes.btm_inner.velocity, 2)
    set_mock_value(mock_phase_axes.top_outer.user_readback, 0)
    set_mock_value(mock_phase_axes.top_inner.user_readback, 0)
    set_mock_value(mock_phase_axes.btm_outer.user_readback, 0)
    set_mock_value(mock_phase_axes.btm_inner.user_readback, 0)
    set_mock_value(mock_phase_axes.top_outer.user_setpoint_readback, 0)
    set_mock_value(mock_phase_axes.top_inner.user_setpoint_readback, 0)
    set_mock_value(mock_phase_axes.btm_outer.user_setpoint_readback, 0)
    set_mock_value(mock_phase_axes.btm_inner.user_setpoint_readback, 0)
    set_mock_value(mock_phase_axes.status, EnabledDisabledUpper.ENABLED)
    return mock_phase_axes


@pytest.fixture
async def mock_pgm(prefix: str = "BLXX-EA-DET-007:") -> PGM:
    async with init_devices(mock=True):
        mock_pgm = PGM(prefix=prefix, grating=I10Grating, grating_pv="NLINES2")
    patch_motor(mock_pgm.energy)
    return mock_pgm


@pytest.fixture
async def mock_jaw_phase(prefix: str = "BLXX-EA-DET-007:") -> UndulatorJawPhase:
    async with init_devices(mock=True):
        mock_jaw_phase = UndulatorJawPhase(
            prefix=prefix, move_pv="RPQ1", jaw_phase="JAW"
        )
    set_mock_value(mock_jaw_phase.gate, UndulatorGateStatus.CLOSE)
    set_mock_value(mock_jaw_phase.jaw_phase.velocity, 2)
    set_mock_value(mock_jaw_phase.jaw_phase.user_readback, 0)
    set_mock_value(mock_jaw_phase.status, EnabledDisabledUpper.ENABLED)
    return mock_jaw_phase


@pytest.fixture
def mock_config_client() -> ConfigServer:
    mock.patch("dodal.devices.i10.i10_apple2.ConfigServer")
    mock_config_client = ConfigServer()

    mock_config_client.get_file_contents = MagicMock(spec=["get_file_contents"])

    def my_side_effect(file_path, reset_cached_result) -> str:
        assert reset_cached_result is True
        with open(file_path) as f:
            return f.read()

    mock_config_client.get_file_contents.side_effect = my_side_effect
    return mock_config_client


@pytest.fixture
async def mock_id(
    mock_id_gap: UndulatorGap,
    mock_phase_axes: UndulatorPhaseAxes,
    mock_jaw_phase: UndulatorJawPhase,
) -> I10Apple2:
    async with init_devices(mock=True):
        mock_id = I10Apple2(
            id_gap=mock_id_gap, id_phase=mock_phase_axes, id_jaw_phase=mock_jaw_phase
        )
    return mock_id


@pytest.fixture
async def mock_id_controller(
    mock_id: I10Apple2,
    mock_config_client: ConfigServer,
) -> I10Apple2Controller:
    async with init_devices(mock=True):
        mock_id_controller = I10Apple2Controller(
            apple2=mock_id,
            lookuptable_dir=LOOKUP_TABLE_PATH,
            source=("Source", "idu"),
            config_client=mock_config_client,
        )
    set_mock_value(mock_id_controller.apple2().gap().gate, UndulatorGateStatus.CLOSE)
    set_mock_value(mock_id_controller.apple2().phase().gate, UndulatorGateStatus.CLOSE)
    set_mock_value(
        mock_id_controller.apple2().jaw_phase().gate, UndulatorGateStatus.CLOSE
    )
    set_mock_value(mock_id_controller.apple2().gap().velocity, 1)
    set_mock_value(mock_id_controller.apple2().jaw_phase().jaw_phase.velocity, 1)
    set_mock_value(mock_id_controller.apple2().phase().btm_inner.velocity, 1)
    set_mock_value(mock_id_controller.apple2().phase().top_inner.velocity, 1)
    set_mock_value(mock_id_controller.apple2().phase().btm_outer.velocity, 1)
    set_mock_value(mock_id_controller.apple2().phase().top_outer.velocity, 1)
    return mock_id_controller


@pytest.fixture
async def mock_id_energy(
    mock_id_controller: I10Apple2Controller,
) -> InsertionDeviceEnergy:
    async with init_devices(mock=True):
        mock_id_energy = InsertionDeviceEnergy(
            id_controller=mock_id_controller,
        )
    return mock_id_energy


@pytest.fixture
async def beam_energy(
    mock_id_energy: InsertionDeviceEnergy, mock_pgm: PGM
) -> BeamEnergy:
    async with init_devices(mock=True):
        beam_energy = BeamEnergy(id_energy=mock_id_energy, mono=mock_pgm.energy)
    return beam_energy


@pytest.fixture
async def mock_id_pol(
    mock_id_controller: I10Apple2Controller,
) -> InsertionDevicePolarisation:
    async with init_devices(mock=True):
        mock_id_pol = InsertionDevicePolarisation(id_controller=mock_id_controller)

    return mock_id_pol


@pytest.fixture
async def mock_linear_arbitrary_angle(
    mock_id_controller: I10Apple2Controller,
) -> LinearArbitraryAngle:
    async with init_devices(mock=True):
        mock_linear_arbitrary_angle = LinearArbitraryAngle(
            id_controller=mock_id_controller
        )
    return mock_linear_arbitrary_angle


@pytest.fixture
def mock_i10_energy_motor_lookup_idu(mock_config_client) -> I10EnergyMotorLookup:
    return I10EnergyMotorLookup(
        lookuptable_dir=LOOKUP_TABLE_PATH,
        source=("Source", "idu"),
        config_client=mock_config_client,
    )


@pytest.mark.parametrize(
    "pol, top_outer_phase,top_inner_phase,btm_inner_phase, btm_outer_phase",
    [
        (Pol.LH, 0, 0, 0, 0),
        (Pol.LV, 24.0, 0, 24.0, 0),
        (Pol.PC, 12, 0, 12, 0),
        (Pol.NC, -12, 0, -12, 0),
        (Pol.LA, 12, 0, -12, 0),
        (Pol.LA, 0, 12, 0, -12),
        (Pol.LA, -11, 0, 11, 0),
        (Pol.NONE, 8, 12, 2, -12),
        (Pol.NONE, 11, 0, 10, 0),
    ],
)
async def test_i10_apple2_controller_determine_pol(
    mock_id_controller: I10Apple2Controller,
    pol: None | str,
    top_inner_phase: float,
    top_outer_phase: float,
    btm_inner_phase: float,
    btm_outer_phase: float,
):
    assert await mock_id_controller.polarisation_setpoint.get_value() == Pol.NONE
    set_mock_value(
        mock_id_controller.apple2().phase().top_inner.user_readback, top_inner_phase
    )
    set_mock_value(
        mock_id_controller.apple2().phase().top_outer.user_readback, top_outer_phase
    )
    set_mock_value(
        mock_id_controller.apple2().phase().btm_inner.user_readback, btm_inner_phase
    )
    set_mock_value(
        mock_id_controller.apple2().phase().btm_outer.user_readback, btm_outer_phase
    )
    if pol == Pol.NONE:
        with pytest.raises(ValueError):
            await mock_id_controller.energy.set(800)
    else:
        await mock_id_controller.energy.set(800)
        assert await mock_id_controller.polarisation.get_value() == pol


async def test_fail_i10_apple2_controller_set_undefined_pol(
    mock_id_controller: I10Apple2Controller,
):
    set_mock_value(mock_id_controller.apple2().gap().user_readback, 101)
    with pytest.raises(RuntimeError) as e:
        await mock_id_controller.energy.set(600)
    assert (
        str(e.value)
        == mock_id_controller.name
        + " is not in use, close gap or set polarisation to use this ID"
    )


async def test_fail_i10_apple2_controller_set_id_not_ready(
    mock_id_controller: I10Apple2Controller,
):
<<<<<<< HEAD
    set_mock_value(
        mock_id_controller.apple2().gap.status, EnabledDisabledUpper.DISABLED
    )
    with pytest.raises(RuntimeError) as e:
        await mock_id_controller.energy.set(600)
    assert (
        str(e.value)
        == mock_id_controller.apple2().gap.name + " is DISABLED and cannot move."
    )
    set_mock_value(mock_id_controller.apple2().gap.status, EnabledDisabledUpper.ENABLED)
    set_mock_value(mock_id_controller.apple2().gap.gate, UndulatorGateStatus.OPEN)
=======
    set_mock_value(mock_id_controller.apple2().gap().fault, 1)
    with pytest.raises(RuntimeError) as e:
        await mock_id_controller.energy.set(600)
    assert str(e.value) == mock_id_controller.apple2().gap().name + " is in fault state"
    set_mock_value(mock_id_controller.apple2().gap().fault, 0)
    set_mock_value(mock_id_controller.apple2().gap().gate, UndulatorGateStatus.OPEN)
>>>>>>> 4bdbb052
    with pytest.raises(RuntimeError) as e:
        await mock_id_controller.energy.set(600)
    assert (
        str(e.value)
        == mock_id_controller.apple2().gap().name + " is already in motion."
    )


async def test_beam_energy_re_scan(beam_energy: BeamEnergy, run_engine: RunEngine):
    docs = defaultdict(list)

    def capture_emitted(name, doc):
        docs[name].append(doc)

    run_engine(scan([], beam_energy, 500, 600, num=11), capture_emitted)
    assert_emitted(docs, start=1, descriptor=1, event=11, stop=1)

    for cnt, data in enumerate(docs["event"]):
        assert data["data"]["mock_id_controller-energy"] == 500 + cnt * 10
        assert data["data"]["mock_pgm-energy"] == 500 + cnt * 10


async def test_beam_energy_re_scan_with_offset(
    beam_energy: BeamEnergy,
    mock_id_controller: I10Apple2Controller,
    run_engine: RunEngine,
):
    docs = defaultdict(list)

    def capture_emitted(name, doc):
        docs[name].append(doc)

    mock_id_controller._polarisation_setpoint_set(Pol("lh3"))
    # with energy offset
    await beam_energy.id_energy_offset.set(20)
    rbv_mocks = Mock()
    rbv_mocks.get.side_effect = range(1700, 1810, 10)
    callback_on_mock_put(
        beam_energy._mono_energy().user_setpoint,
        lambda *_, **__: set_mock_value(
            beam_energy._mono_energy().user_readback, rbv_mocks.get()
        ),
    )
    run_engine(
        scan(
            [],
            beam_energy,
            1700,
            1800,
            num=11,
        ),
        capture_emitted,
    )
    for cnt, data in enumerate(docs["event"]):
        assert data["data"]["mock_id_controller-energy"] == 1700 + cnt * 10 + 20
        assert data["data"]["mock_pgm-energy"] == 1700 + cnt * 10


@pytest.mark.parametrize(
    "pol,energy, expect_top_outer, expect_top_inner, expect_btm_inner,expect_btm_outer, expect_gap",
    [
        (Pol.LH, 500, 0.0, 0.0, 0.0, 0.0, 23.0),
        (Pol.LH, 700, 0.0, 0.0, 0.0, 0.0, 26.0),
        (Pol.LH, 1000, 0.0, 0.0, 0.0, 0.0, 32.0),
        (Pol.LH, 1400, 0.0, 0.0, 0.0, 0.0, 40.11),
        (Pol.LH3, 1400, 0.0, 0.0, 0.0, 0.0, 21.8),  # force LH3 lookup table to be used
        (Pol.LH3, 1700, 0.0, 0.0, 0.0, 0.0, 23.93),
        (Pol.LH3, 1900, 0.0, 0.0, 0.0, 0.0, 25.0),
        (Pol.LH3, 2090, 0.0, 0.0, 0.0, 0.0, 26.0),
        (Pol.LV, 600, 24.0, 0.0, 24.0, 0.0, 17.0),
        (Pol.LV, 900, 24.0, 0.0, 24.0, 0.0, 21.0),
        (Pol.LV, 1200, 24.0, 0.0, 24.0, 0.0, 25.0),
        (Pol.PC, 500, 15.5, 0.0, 15.5, 0.0, 17.0),
        (Pol.PC, 700, 16, 0.0, 16, 0.0, 21.0),
        (Pol.PC, 1000, 16.5, 0.0, 16.5, 0.0, 25.0),
        (Pol.NC, 500, -15.5, 0.0, -15.5, 0.0, 17.0),
        (Pol.NC, 800, -16, 0.0, -16, 0.0, 22.0),
        (Pol.NC, 1000, -16.5, 0.0, -16.5, 0.0, 25.0),
        (Pol.LA, 700, -15.2, 0.0, 15.2, 0.0, 16.5),
        (Pol.LA, 900, -15.6, 0.0, 15.6, 0.0, 19.0),
        (Pol.LA, 1300, -16.4, 0.0, 16.4, 0.0, 25.0),
        ("dsf", 0.0, 0.0, 0.0, 0.0, 0.0, 0.0),
    ],
)
async def test_id_polarisation_set(
    mock_id_pol: InsertionDevicePolarisation,
    mock_id_controller: I10Apple2Controller,
    pol: Pol,
    energy: float,
    expect_top_inner: float,
    expect_top_outer: float,
    expect_btm_inner: float,
    expect_btm_outer: float,
    expect_gap: float,
):
    set_mock_value(mock_id_controller._energy, energy)

    if pol == "dsf":
        with pytest.raises(ValueError):
            await mock_id_pol.set(pol)
    else:
        await mock_id_pol.set(pol)

        top_inner = get_mock_put(
            mock_id_controller.apple2().phase().top_inner.user_setpoint
        )
        top_inner.assert_called_once()
        assert float(top_inner.call_args[0][0]) == pytest.approx(expect_top_inner, 0.01)

        top_outer = get_mock_put(
            mock_id_controller.apple2().phase().top_outer.user_setpoint
        )
        top_outer.assert_called_once()
        assert float(top_outer.call_args[0][0]) == pytest.approx(expect_top_outer, 0.01)

        btm_inner = get_mock_put(
            mock_id_controller.apple2().phase().btm_inner.user_setpoint
        )
        btm_inner.assert_called_once()
        assert float(btm_inner.call_args[0][0]) == pytest.approx(expect_btm_inner, 0.01)

        btm_outer = get_mock_put(
            mock_id_controller.apple2().phase().btm_outer.user_setpoint
        )
        btm_outer.assert_called_once()
        assert float(btm_outer.call_args[0][0]) == pytest.approx(expect_btm_outer, 0.01)

        gap = get_mock_put(mock_id_controller.apple2().gap().user_setpoint)
        gap.assert_called_once()
        assert float(gap.call_args[0][0]) == pytest.approx(expect_gap, 0.05)


@pytest.mark.parametrize(
    "pol,energy, top_outer, top_inner, btm_inner,btm_outer",
    [
        (Pol.LH, 550, 0.0, 0.0, 0.0, 0.0),
        (Pol.LV, 600, 24.0, 0.0, 24.0, 0.0),
        (Pol.PC, 550, 15.5, 0.0, 15.5, 0.0),
        (Pol.NC, 550, -15.5, 0.0, -15.5, 0.0),
        (Pol.LA, 1300, -16.4, 0.0, 16.4, 0.0),
    ],
)
async def test_id_polarisation_locate(
    mock_id_pol: InsertionDevicePolarisation,
    mock_id_controller: I10Apple2Controller,
    pol: Pol,
    energy: float,
    top_inner: float,
    top_outer: float,
    btm_inner: float,
    btm_outer: float,
):
    await mock_id_controller.energy.set(energy)

    await mock_id_pol.set(pol=pol)
    assert await mock_id_pol.locate() == {"setpoint": pol, "readback": Pol.LH}
    # move the motor
    set_mock_value(
        mock_id_controller.apple2().phase().top_inner.user_readback, top_inner
    )
    set_mock_value(
        mock_id_controller.apple2().phase().top_outer.user_readback, top_outer
    )
    set_mock_value(
        mock_id_controller.apple2().phase().btm_inner.user_readback, btm_inner
    )
    set_mock_value(
        mock_id_controller.apple2().phase().btm_outer.user_readback, btm_outer
    )
    assert await mock_id_pol.locate() == {"setpoint": pol, "readback": pol}


@pytest.mark.parametrize(
    "pol,energy, top_outer, top_inner, btm_inner,btm_outer",
    [
        (Pol.LH, 500, 0.0, 0.0, 0.0, 0.0),
        (Pol.LV, 600, 24.0, 0.0, 24.0, 0.0),
        (Pol.PC, 500, 15.5, 0.0, 15.5, 0.0),
        (Pol.NC, 500, -15.5, 0.0, -15.5, 0.0),
        (Pol.LA, 1300, -16.4, 0.0, 16.4, 0.0),
    ],
)
async def test_id_polarisation_read_check_pol_from_hardware(
    mock_id_pol: InsertionDevicePolarisation,
    mock_id_controller: I10Apple2Controller,
    pol: str,
    energy: float,
    top_inner: float,
    top_outer: float,
    btm_inner: float,
    btm_outer: float,
):
    set_mock_value(mock_id_controller._energy, energy)

    set_mock_value(
        mock_id_controller.apple2().phase().top_inner.user_readback, top_inner
    )
    set_mock_value(
        mock_id_controller.apple2().phase().top_outer.user_readback, top_outer
    )
    set_mock_value(
        mock_id_controller.apple2().phase().btm_inner.user_readback, btm_inner
    )
    set_mock_value(
        mock_id_controller.apple2().phase().btm_outer.user_readback, btm_outer
    )

    assert (await mock_id_pol.read())["mock_id_controller-polarisation"]["value"] == pol


@pytest.mark.parametrize(
    "pol,energy, top_outer, top_inner, btm_inner,btm_outer",
    [
        ("lh3", 500, 0.0, 0.0, 0.0, 0.0),
    ],
)
async def test_id_polarisation_read_leave_lh3_unchanged_when_hardware_match(
    mock_id_pol: InsertionDevicePolarisation,
    mock_id_controller: I10Apple2Controller,
    pol: str,
    energy: float,
    top_inner: float,
    top_outer: float,
    btm_inner: float,
    btm_outer: float,
):
    set_mock_value(mock_id_controller._energy, energy)
    mock_id_controller._polarisation_setpoint_set(Pol("lh3"))
    set_mock_value(
        mock_id_controller.apple2().phase().top_inner.user_readback, top_inner
    )
    set_mock_value(
        mock_id_controller.apple2().phase().top_outer.user_readback, top_outer
    )
    set_mock_value(
        mock_id_controller.apple2().phase().btm_inner.user_readback, btm_inner
    )
    set_mock_value(
        mock_id_controller.apple2().phase().btm_outer.user_readback, btm_outer
    )
    assert (await mock_id_pol.read())["mock_id_controller-polarisation"]["value"] == pol


async def test_linear_arbitrary_pol_fail_set(
    mock_linear_arbitrary_angle: LinearArbitraryAngle,
    mock_id_controller: I10Apple2Controller,
):
    with pytest.raises(RuntimeError) as e:
        await mock_linear_arbitrary_angle.set(20)
    assert str(e.value) == (
        f"Angle control is not available in polarisation"
        f" {await mock_id_controller.polarisation.get_value()}"
        + f" with {mock_id_controller.name}"
    )


async def test_linear_arbitrary_pol_fail_read(
    mock_linear_arbitrary_angle: LinearArbitraryAngle,
    mock_id_controller: I10Apple2Controller,
):
    with pytest.raises(RuntimeError) as e:
        await mock_linear_arbitrary_angle.read()
    assert str(e.value) == (
        f"Angle control is not available in polarisation"
        f" {await mock_id_controller.polarisation.get_value()}"
        + f" with {mock_id_controller.name}"
    )


@pytest.mark.parametrize(
    "poly",
    [18, -18, 12.01, -12.01],
)
async def test_linear_arbitrary_limit_fail(
    mock_linear_arbitrary_angle: LinearArbitraryAngle,
    mock_id_controller: I10Apple2Controller,
    poly: float,
):
    set_mock_value(
        mock_id_controller.apple2().phase().top_inner.user_readback,
        16.4,
    )
    set_mock_value(
        mock_id_controller.apple2().phase().top_outer.user_readback,
        0,
    )
    set_mock_value(
        mock_id_controller.apple2().phase().btm_inner.user_readback,
        0,
    )
    set_mock_value(
        mock_id_controller.apple2().phase().btm_outer.user_readback,
        -16.4,
    )
    mock_id_controller.jaw_phase_from_angle = poly1d([poly])
    with pytest.raises(RuntimeError) as e:
        await mock_linear_arbitrary_angle.set(20.0)
    assert (
        str(e.value)
        == f"jaw_phase position for angle (20.0) is outside permitted range"
        f" [-{mock_id_controller.jaw_phase_limit},"
        f" {mock_id_controller.jaw_phase_limit}]"
    )


@pytest.mark.parametrize(
    "start, stop, num_point",
    [
        (-1, 180, 11),
        (-20, 170, 31),
        (-90, -25, 18),
    ],
)
async def test_linear_arbitrary_run_engine_scan(
    mock_linear_arbitrary_angle: LinearArbitraryAngle,
    mock_id_controller: I10Apple2Controller,
    run_engine: RunEngine,
    start: float,
    stop: float,
    num_point: int,
):
    angles = linspace(start, stop, num_point, endpoint=True)
    docs = defaultdict(list)

    def capture_emitted(name, doc):
        docs[name].append(doc)

    set_mock_value(
        mock_id_controller.apple2().phase().top_inner.user_readback,
        16.4,
    )
    set_mock_value(
        mock_id_controller.apple2().phase().top_outer.user_readback,
        0,
    )
    set_mock_value(
        mock_id_controller.apple2().phase().btm_inner.user_readback,
        0,
    )
    set_mock_value(
        mock_id_controller.apple2().phase().btm_outer.user_readback,
        -16.4,
    )
    run_engine(
        scan(
            [],
            mock_linear_arbitrary_angle,
            start,
            stop,
            num=num_point,
        ),
        capture_emitted,
    )
    assert_emitted(docs, start=1, descriptor=1, event=num_point, stop=1)
    set_mock_value(
        mock_id_controller.apple2().gap().gate,
        UndulatorGateStatus.CLOSE,
    )
    set_mock_value(
        mock_id_controller.apple2().phase().gate,
        UndulatorGateStatus.CLOSE,
    )
    jaw_phase = get_mock_put(
        mock_id_controller.apple2().jaw_phase().jaw_phase.user_setpoint
    )

    poly = poly1d(
        DEFAULT_JAW_PHASE_POLY_PARAMS
    )  # default setting for i10 jaw phase to angle
    for cnt, data in enumerate(docs["event"]):
        temp_angle = angles[cnt]
        print(data["data"])
        assert data["data"]["mock_id_controller-linear_arbitrary_angle"] == temp_angle
        alpha_real = (
            temp_angle
            if temp_angle > mock_id_controller.angle_threshold_deg
            else temp_angle + 180.0
        )  # convert angle to jawphase.
        assert jaw_phase.call_args_list[cnt] == mock.call(
            str(poly(alpha_real)), wait=True
        )


@pytest.mark.parametrize(
    "file_name, expected_dict_file_name, source",
    [
        (
            ID_ENERGY_2_GAP_CALIBRATIONS_CSV,
            EXPECTED_ID_ENERGY_2_GAP_CALIBRATIONS_IDU_PKL,
            ("Source", "idu"),
        ),
        (
            ID_ENERGY_2_GAP_CALIBRATIONS_CSV,
            EXPECTED_ID_ENERGY_2_GAP_CALIBRATIONS_IDD_PKL,
            ("Source", "idd"),
        ),
        (
            ID_ENERGY_2_PHASE_CALIBRATIONS_CSV,
            EXPECTED_ID_ENERGY_2_PHASE_CALIBRATIONS_IDU_PKL,
            ("Source", "idu"),
        ),
        (
            ID_ENERGY_2_PHASE_CALIBRATIONS_CSV,
            EXPECTED_ID_ENERGY_2_PHASE_CALIBRATIONS_IDD_PKL,
            ("Source", "idd"),
        ),
    ],
)
def test_i10_energy_motor_lookup_convert_csv_to_lookup_success(
    mock_i10_energy_motor_lookup_idu: I10EnergyMotorLookup,
    file_name: str,
    expected_dict_file_name: str,
    source: tuple[str, str],
):
    data = mock_i10_energy_motor_lookup_idu.convert_csv_to_lookup(
        file=file_name,
        source=source,
    )
    with open(expected_dict_file_name, "rb") as f:
        loaded_dict = pickle.load(f)
    assert data == loaded_dict


def test_i10_energy_motor_lookup_convert_csv_to_lookup_failed(
    mock_i10_energy_motor_lookup_idu: I10EnergyMotorLookup,
):
    with pytest.raises(RuntimeError):
        mock_i10_energy_motor_lookup_idu.convert_csv_to_lookup(
            file=ID_ENERGY_2_GAP_CALIBRATIONS_CSV,
            source=("Source", "idw"),
        )


async def test_fail_i10_energy_motor_lookup_no_lookup(
    mock_i10_energy_motor_lookup_idu: I10EnergyMotorLookup,
):
    wrong_path = "fnslkfndlsnf"
    with pytest.raises(FileNotFoundError) as e:
        mock_i10_energy_motor_lookup_idu.convert_csv_to_lookup(
            file=wrong_path,
            source=("Source", "idd"),
        )
    assert str(e.value) == f"[Errno 2] No such file or directory: '{wrong_path}'"


@pytest.mark.parametrize("energy", [(100), (5500), (-299)])
async def test_fail_i10_energy_motor_lookup_outside_energy_limits(
    mock_id_controller: I10Apple2Controller,
    energy: float,
):
    with pytest.raises(ValueError) as e:
        await mock_id_controller.energy.set(energy)
    assert str(e.value) == "Demanding energy must lie between {} and {} eV!".format(
        mock_id_controller.lookup_table_client.lookup_tables["Gap"][
            await mock_id_controller.polarisation_setpoint.get_value()
        ]["Limit"]["Minimum"],
        mock_id_controller.lookup_table_client.lookup_tables["Gap"][
            await mock_id_controller.polarisation_setpoint.get_value()
        ]["Limit"]["Maximum"],
    )


async def test_fail_i10_energy_motor_lookup_with_lookup_gap(
    mock_id_controller: I10Apple2Controller,
):
    mock_id_controller.lookup_table_client.update_lookuptable()
    # make gap in energy
    mock_id_controller.lookup_table_client.lookup_tables["Gap"]["lh"]["Energies"] = {
        "1": {
            "Low": 255.3,
            "High": 500,
            "Poly": poly1d([4.33435e-08, -7.52562e-05, 6.41791e-02, 3.88755e00]),
        }
    }
    mock_id_controller.lookup_table_client.lookup_tables["Gap"]["lh"]["Energies"] = {
        "2": {
            "Low": 600,
            "High": 1000,
            "Poly": poly1d([4.33435e-08, -7.52562e-05, 6.41791e-02, 3.88755e00]),
        }
    }
    with pytest.raises(ValueError) as e:
        await mock_id_controller.energy.set(555)
    assert (
        str(e.value)
        == """Cannot find polynomial coefficients for your requested energy.
        There might be gap in the calibration lookup table."""
    )<|MERGE_RESOLUTION|>--- conflicted
+++ resolved
@@ -279,26 +279,19 @@
 async def test_fail_i10_apple2_controller_set_id_not_ready(
     mock_id_controller: I10Apple2Controller,
 ):
-<<<<<<< HEAD
-    set_mock_value(
-        mock_id_controller.apple2().gap.status, EnabledDisabledUpper.DISABLED
+    set_mock_value(
+        mock_id_controller.apple2().gap().status, EnabledDisabledUpper.DISABLED
     )
     with pytest.raises(RuntimeError) as e:
         await mock_id_controller.energy.set(600)
     assert (
         str(e.value)
-        == mock_id_controller.apple2().gap.name + " is DISABLED and cannot move."
-    )
-    set_mock_value(mock_id_controller.apple2().gap.status, EnabledDisabledUpper.ENABLED)
-    set_mock_value(mock_id_controller.apple2().gap.gate, UndulatorGateStatus.OPEN)
-=======
-    set_mock_value(mock_id_controller.apple2().gap().fault, 1)
-    with pytest.raises(RuntimeError) as e:
-        await mock_id_controller.energy.set(600)
-    assert str(e.value) == mock_id_controller.apple2().gap().name + " is in fault state"
-    set_mock_value(mock_id_controller.apple2().gap().fault, 0)
+        == mock_id_controller.apple2().gap().name + " is DISABLED and cannot move."
+    )
+    set_mock_value(
+        mock_id_controller.apple2().gap().status, EnabledDisabledUpper.ENABLED
+    )
     set_mock_value(mock_id_controller.apple2().gap().gate, UndulatorGateStatus.OPEN)
->>>>>>> 4bdbb052
     with pytest.raises(RuntimeError) as e:
         await mock_id_controller.energy.set(600)
     assert (
