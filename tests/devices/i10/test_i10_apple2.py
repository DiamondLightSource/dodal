import os
import pickle
from collections.abc import Mapping
from unittest import mock
<<<<<<< HEAD
from unittest.mock import Mock
=======
from unittest.mock import AsyncMock, MagicMock, Mock
>>>>>>> b68dfe87

import pytest
from bluesky.plans import scan
from bluesky.run_engine import RunEngine
from daq_config_server.client import ConfigServer
from numpy import linspace, poly1d
from ophyd_async.core import init_devices
from ophyd_async.testing import (
    assert_emitted,
    callback_on_mock_put,
    get_mock_put,
    set_mock_value,
)

from dodal.devices.apple2_undulator import (
    MAXIMUM_MOVE_TIME,
    BeamEnergy,
    EnabledDisabledUpper,
    InsertionDeviceEnergy,
    InsertionDevicePolarisation,
    Pol,
    UndulatorGap,
    UndulatorGateStatus,
    UndulatorJawPhase,
    UndulatorPhaseAxes,
)
from dodal.devices.i10.i10_apple2 import (
    DEFAULT_JAW_PHASE_POLY_PARAMS,
    I10Apple2,
    I10Apple2Controller,
    I10EnergyMotorLookup,
    LinearArbitraryAngle,
)
from dodal.devices.i10.i10_setting_data import I10Grating
from dodal.devices.pgm import PlaneGratingMonochromator
from dodal.devices.util.lookup_tables_apple2 import (
    EnergyCoverage,
    EnergyCoverageEntry,
    LookupPath,
    LookupTable,
    LookupTableConfig,
    convert_csv_to_lookup,
)
from dodal.testing import patch_motor
from tests.devices.i10.test_data import (
    EXPECTED_ID_ENERGY_2_GAP_CALIBRATIONS_IDD_PKL,
    EXPECTED_ID_ENERGY_2_GAP_CALIBRATIONS_IDU_PKL,
    EXPECTED_ID_ENERGY_2_PHASE_CALIBRATIONS_IDD_PKL,
    EXPECTED_ID_ENERGY_2_PHASE_CALIBRATIONS_IDU_PKL,
    ID_ENERGY_2_GAP_CALIBRATIONS_CSV,
    ID_ENERGY_2_PHASE_CALIBRATIONS_CSV,
    LOOKUP_TABLE_PATH,
)

ID_ENERGY_2_GAP_CALIBRATIONS_FILE_CSV = os.path.split(ID_ENERGY_2_GAP_CALIBRATIONS_CSV)[
    1
]


@pytest.fixture
async def mock_pgm(prefix: str = "BLXX-EA-DET-007:") -> PlaneGratingMonochromator:
    async with init_devices(mock=True):
        mock_pgm = PlaneGratingMonochromator(
            prefix=prefix, grating=I10Grating, grating_pv="NLINES2"
        )
    patch_motor(mock_pgm.energy)
    return mock_pgm


@pytest.fixture
async def mock_id(
    mock_id_gap: UndulatorGap,
    mock_phase_axes: UndulatorPhaseAxes,
    mock_jaw_phase: UndulatorJawPhase,
) -> I10Apple2:
    async with init_devices(mock=True):
        mock_id = I10Apple2(
            id_gap=mock_id_gap, id_phase=mock_phase_axes, id_jaw_phase=mock_jaw_phase
        )
    return mock_id


@pytest.fixture
async def mock_id_controller(
    mock_id: I10Apple2,
    mock_config_client: ConfigServer,
) -> I10Apple2Controller:
    async with init_devices(mock=True):
        mock_id_controller = I10Apple2Controller(
            apple2=mock_id,
            lut_config=LookupTableConfig(
                path=LookupPath.create(LOOKUP_TABLE_PATH),
                source=("Source", "idu"),
            ),
            config_client=mock_config_client,
        )

    return mock_id_controller


@pytest.fixture
async def mock_id_energy(
    mock_id_controller: I10Apple2Controller,
) -> InsertionDeviceEnergy:
    async with init_devices(mock=True):
        mock_id_energy = InsertionDeviceEnergy(
            id_controller=mock_id_controller,
        )
    return mock_id_energy


@pytest.fixture
async def beam_energy(
    mock_id_energy: InsertionDeviceEnergy, mock_pgm: PlaneGratingMonochromator
) -> BeamEnergy:
    async with init_devices(mock=True):
        beam_energy = BeamEnergy(id_energy=mock_id_energy, mono=mock_pgm.energy)
    return beam_energy


@pytest.fixture
async def mock_id_pol(
    mock_id_controller: I10Apple2Controller,
) -> InsertionDevicePolarisation:
    async with init_devices(mock=True):
        mock_id_pol = InsertionDevicePolarisation(id_controller=mock_id_controller)

    return mock_id_pol


@pytest.fixture
async def mock_linear_arbitrary_angle(
    mock_id_controller: I10Apple2Controller,
) -> LinearArbitraryAngle:
    async with init_devices(mock=True):
        mock_linear_arbitrary_angle = LinearArbitraryAngle(
            id_controller=mock_id_controller
        )
    return mock_linear_arbitrary_angle


@pytest.fixture
def mock_i10_energy_motor_lookup_idu(
    mock_config_client: ConfigServer,
) -> I10EnergyMotorLookup:
    return I10EnergyMotorLookup(
        lut_config=LookupTableConfig(
            path=LookupPath.create(LOOKUP_TABLE_PATH),
            source=("Source", "idu"),
        ),
        config_client=mock_config_client,
    )


@pytest.fixture
def mock_i10_energy_motor_lookup_idd(
    mock_config_client: ConfigServer,
) -> I10EnergyMotorLookup:
    return I10EnergyMotorLookup(
        lut_config=LookupTableConfig(
            path=LookupPath.create(LOOKUP_TABLE_PATH),
            source=("Source", "idd"),
        ),
        config_client=mock_config_client,
    )


@pytest.mark.parametrize(
    "pol, top_outer_phase,top_inner_phase,btm_inner_phase, btm_outer_phase",
    [
        (Pol.LH, 0, 0, 0, 0),
        (Pol.LV, 24.0, 0, 24.0, 0),
        (Pol.PC, 12, 0, 12, 0),
        (Pol.NC, -12, 0, -12, 0),
        (Pol.LA, 12, 0, -12, 0),
        (Pol.LA, 0, 12, 0, -12),
        (Pol.LA, -11, 0, 11, 0),
        (Pol.NONE, 8, 12, 2, -12),
        (Pol.NONE, 11, 0, 10, 0),
    ],
)
async def test_i10_apple2_controller_determine_pol(
    mock_id_controller: I10Apple2Controller,
    pol: None | str,
    top_inner_phase: float,
    top_outer_phase: float,
    btm_inner_phase: float,
    btm_outer_phase: float,
):
    assert await mock_id_controller.polarisation_setpoint.get_value() == Pol.NONE
    set_mock_value(
        mock_id_controller.apple2().phase().top_inner.user_readback, top_inner_phase
    )
    set_mock_value(
        mock_id_controller.apple2().phase().top_outer.user_readback, top_outer_phase
    )
    set_mock_value(
        mock_id_controller.apple2().phase().btm_inner.user_readback, btm_inner_phase
    )
    set_mock_value(
        mock_id_controller.apple2().phase().btm_outer.user_readback, btm_outer_phase
    )
    if pol == Pol.NONE:
        with pytest.raises(ValueError):
            await mock_id_controller.energy.set(800)
    else:
        await mock_id_controller.energy.set(800)
        assert await mock_id_controller.polarisation.get_value() == pol


async def test_fail_i10_apple2_controller_set_undefined_pol(
    mock_id_controller: I10Apple2Controller,
):
    set_mock_value(mock_id_controller.apple2().gap().user_readback, 101)
    with pytest.raises(RuntimeError) as e:
        await mock_id_controller.energy.set(600)
    assert (
        str(e.value)
        == mock_id_controller.name
        + " is not in use, close gap or set polarisation to use this ID"
    )


async def test_fail_i10_apple2_controller_set_id_not_ready(
    mock_id_controller: I10Apple2Controller,
):
    set_mock_value(
        mock_id_controller.apple2().gap().status, EnabledDisabledUpper.DISABLED
    )
    with pytest.raises(RuntimeError) as e:
        await mock_id_controller.energy.set(600)
    assert (
        str(e.value)
        == mock_id_controller.apple2().gap().name + " is DISABLED and cannot move."
    )
    set_mock_value(
        mock_id_controller.apple2().gap().status, EnabledDisabledUpper.ENABLED
    )
    set_mock_value(mock_id_controller.apple2().gap().gate, UndulatorGateStatus.OPEN)
    with pytest.raises(RuntimeError) as e:
        await mock_id_controller.energy.set(600)
    assert (
        str(e.value)
        == mock_id_controller.apple2().gap().name + " is already in motion."
    )


async def test_fail_i10_apple2_controller_set_energy_has_default(
    mock_id_energy: InsertionDeviceEnergy,
    mock_id_controller: I10Apple2Controller,
):
    mock_id_controller.energy.set = AsyncMock()
    await mock_id_energy.set(600)
    mock_id_controller.energy.set.assert_awaited_once_with(
        600, timeout=MAXIMUM_MOVE_TIME
    )


async def test_beam_energy_re_scan(
    run_engine: RunEngine,
    run_engine_documents: Mapping[str, list[dict]],
    beam_energy: BeamEnergy,
):
    run_engine(scan([], beam_energy, 500, 600, num=11))
    assert_emitted(run_engine_documents, start=1, descriptor=1, event=11, stop=1)

    for cnt, data in enumerate(run_engine_documents["event"]):
        assert data["data"]["mock_id_controller-energy"] == 500 + cnt * 10
        assert data["data"]["mock_pgm-energy"] == 500 + cnt * 10


async def test_beam_energy_re_scan_with_offset(
    run_engine: RunEngine,
    run_engine_documents: Mapping[str, list[dict]],
    beam_energy: BeamEnergy,
    mock_id_controller: I10Apple2Controller,
):
    mock_id_controller._polarisation_setpoint_set(Pol("lh3"))
    # with energy offset
    await beam_energy.id_energy_offset.set(20)
    rbv_mocks = Mock()
    rbv_mocks.get.side_effect = range(1700, 1810, 10)
    callback_on_mock_put(
        beam_energy._mono_energy().user_setpoint,
        lambda *_, **__: set_mock_value(
            beam_energy._mono_energy().user_readback, rbv_mocks.get()
        ),
    )
    run_engine(scan([], beam_energy, 1700, 1800, num=11))

    for cnt, data in enumerate(run_engine_documents["event"]):
        assert data["data"]["mock_id_controller-energy"] == 1700 + cnt * 10 + 20
        assert data["data"]["mock_pgm-energy"] == 1700 + cnt * 10


@pytest.mark.parametrize(
    "pol,energy, expect_top_outer, expect_top_inner, expect_btm_inner,expect_btm_outer, expect_gap",
    [
        (Pol.LH, 500, 0.0, 0.0, 0.0, 0.0, 23.0),
        (Pol.LH, 700, 0.0, 0.0, 0.0, 0.0, 26.0),
        (Pol.LH, 1000, 0.0, 0.0, 0.0, 0.0, 32.0),
        (Pol.LH, 1400, 0.0, 0.0, 0.0, 0.0, 40.11),
        (Pol.LH3, 1400, 0.0, 0.0, 0.0, 0.0, 21.8),  # force LH3 lookup table to be used
        (Pol.LH3, 1700, 0.0, 0.0, 0.0, 0.0, 23.93),
        (Pol.LH3, 1900, 0.0, 0.0, 0.0, 0.0, 25.0),
        (Pol.LH3, 2090, 0.0, 0.0, 0.0, 0.0, 26.0),
        (Pol.LV, 600, 24.0, 0.0, 24.0, 0.0, 17.0),
        (Pol.LV, 900, 24.0, 0.0, 24.0, 0.0, 21.0),
        (Pol.LV, 1200, 24.0, 0.0, 24.0, 0.0, 25.0),
        (Pol.PC, 500, 15.5, 0.0, 15.5, 0.0, 17.0),
        (Pol.PC, 700, 16, 0.0, 16, 0.0, 21.0),
        (Pol.PC, 1000, 16.5, 0.0, 16.5, 0.0, 25.0),
        (Pol.NC, 500, -15.5, 0.0, -15.5, 0.0, 17.0),
        (Pol.NC, 800, -16, 0.0, -16, 0.0, 22.0),
        (Pol.NC, 1000, -16.5, 0.0, -16.5, 0.0, 25.0),
        (Pol.LA, 700, -15.2, 0.0, 15.2, 0.0, 16.5),
        (Pol.LA, 900, -15.6, 0.0, 15.6, 0.0, 19.0),
        (Pol.LA, 1300, -16.4, 0.0, 16.4, 0.0, 25.0),
        ("dsf", 0.0, 0.0, 0.0, 0.0, 0.0, 0.0),
    ],
)
async def test_id_polarisation_set(
    mock_id_pol: InsertionDevicePolarisation,
    mock_id_controller: I10Apple2Controller,
    pol: Pol,
    energy: float,
    expect_top_inner: float,
    expect_top_outer: float,
    expect_btm_inner: float,
    expect_btm_outer: float,
    expect_gap: float,
):
    set_mock_value(mock_id_controller._energy, energy)

    if pol == "dsf":
        with pytest.raises(ValueError):
            await mock_id_pol.set(pol)
    else:
        await mock_id_pol.set(pol)

        top_inner = get_mock_put(
            mock_id_controller.apple2().phase().top_inner.user_setpoint
        )
        top_inner.assert_called_once()
        assert float(top_inner.call_args[0][0]) == pytest.approx(expect_top_inner, 0.01)

        top_outer = get_mock_put(
            mock_id_controller.apple2().phase().top_outer.user_setpoint
        )
        top_outer.assert_called_once()
        assert float(top_outer.call_args[0][0]) == pytest.approx(expect_top_outer, 0.01)

        btm_inner = get_mock_put(
            mock_id_controller.apple2().phase().btm_inner.user_setpoint
        )
        btm_inner.assert_called_once()
        assert float(btm_inner.call_args[0][0]) == pytest.approx(expect_btm_inner, 0.01)

        btm_outer = get_mock_put(
            mock_id_controller.apple2().phase().btm_outer.user_setpoint
        )
        btm_outer.assert_called_once()
        assert float(btm_outer.call_args[0][0]) == pytest.approx(expect_btm_outer, 0.01)

        gap = get_mock_put(mock_id_controller.apple2().gap().user_setpoint)
        gap.assert_called_once()
        assert float(gap.call_args[0][0]) == pytest.approx(expect_gap, 0.05)


async def test_id_polarisation_set_has_default_timeout(
    mock_id_pol: InsertionDevicePolarisation,
    mock_id_controller: I10Apple2Controller,
):
    set_mock_value(mock_id_controller._energy, 700)
    mock_id_controller.polarisation.set = AsyncMock()
    await mock_id_pol.set(Pol.LV)
    mock_id_controller.polarisation.set.assert_awaited_once_with(
        Pol.LV, timeout=MAXIMUM_MOVE_TIME
    )


@pytest.mark.parametrize(
    "pol,energy, top_outer, top_inner, btm_inner,btm_outer",
    [
        (Pol.LH, 550, 0.0, 0.0, 0.0, 0.0),
        (Pol.LV, 600, 24.0, 0.0, 24.0, 0.0),
        (Pol.PC, 550, 15.5, 0.0, 15.5, 0.0),
        (Pol.NC, 550, -15.5, 0.0, -15.5, 0.0),
        (Pol.LA, 1300, -16.4, 0.0, 16.4, 0.0),
    ],
)
async def test_id_polarisation_locate(
    mock_id_pol: InsertionDevicePolarisation,
    mock_id_controller: I10Apple2Controller,
    pol: Pol,
    energy: float,
    top_inner: float,
    top_outer: float,
    btm_inner: float,
    btm_outer: float,
):
    await mock_id_controller.energy.set(energy)

    await mock_id_pol.set(pol=pol)
    assert await mock_id_pol.locate() == {"setpoint": pol, "readback": Pol.LH}
    # move the motor
    set_mock_value(
        mock_id_controller.apple2().phase().top_inner.user_readback, top_inner
    )
    set_mock_value(
        mock_id_controller.apple2().phase().top_outer.user_readback, top_outer
    )
    set_mock_value(
        mock_id_controller.apple2().phase().btm_inner.user_readback, btm_inner
    )
    set_mock_value(
        mock_id_controller.apple2().phase().btm_outer.user_readback, btm_outer
    )
    assert await mock_id_pol.locate() == {"setpoint": pol, "readback": pol}


@pytest.mark.parametrize(
    "pol,energy, top_outer, top_inner, btm_inner,btm_outer",
    [
        (Pol.LH, 500, 0.0, 0.0, 0.0, 0.0),
        (Pol.LV, 600, 24.0, 0.0, 24.0, 0.0),
        (Pol.PC, 500, 15.5, 0.0, 15.5, 0.0),
        (Pol.NC, 500, -15.5, 0.0, -15.5, 0.0),
        (Pol.LA, 1300, -16.4, 0.0, 16.4, 0.0),
    ],
)
async def test_id_polarisation_read_check_pol_from_hardware(
    mock_id_pol: InsertionDevicePolarisation,
    mock_id_controller: I10Apple2Controller,
    pol: str,
    energy: float,
    top_inner: float,
    top_outer: float,
    btm_inner: float,
    btm_outer: float,
):
    set_mock_value(mock_id_controller._energy, energy)

    set_mock_value(
        mock_id_controller.apple2().phase().top_inner.user_readback, top_inner
    )
    set_mock_value(
        mock_id_controller.apple2().phase().top_outer.user_readback, top_outer
    )
    set_mock_value(
        mock_id_controller.apple2().phase().btm_inner.user_readback, btm_inner
    )
    set_mock_value(
        mock_id_controller.apple2().phase().btm_outer.user_readback, btm_outer
    )

    assert (await mock_id_pol.read())["mock_id_controller-polarisation"]["value"] == pol


@pytest.mark.parametrize(
    "pol,energy, top_outer, top_inner, btm_inner,btm_outer",
    [
        (Pol.LH3, 500, 0.0, 0.0, 0.0, 0.0),
    ],
)
async def test_id_polarisation_read_leave_lh3_unchanged_when_hardware_match(
    mock_id_pol: InsertionDevicePolarisation,
    mock_id_controller: I10Apple2Controller,
    pol: Pol,
    energy: float,
    top_inner: float,
    top_outer: float,
    btm_inner: float,
    btm_outer: float,
):
    set_mock_value(mock_id_controller._energy, energy)
    mock_id_controller._polarisation_setpoint_set(Pol.LH3)
    set_mock_value(
        mock_id_controller.apple2().phase().top_inner.user_readback, top_inner
    )
    set_mock_value(
        mock_id_controller.apple2().phase().top_outer.user_readback, top_outer
    )
    set_mock_value(
        mock_id_controller.apple2().phase().btm_inner.user_readback, btm_inner
    )
    set_mock_value(
        mock_id_controller.apple2().phase().btm_outer.user_readback, btm_outer
    )
    assert (await mock_id_pol.read())["mock_id_controller-polarisation"]["value"] == pol


async def test_linear_arbitrary_pol_fail_set(
    mock_linear_arbitrary_angle: LinearArbitraryAngle,
    mock_id_controller: I10Apple2Controller,
):
    with pytest.raises(RuntimeError) as e:
        await mock_linear_arbitrary_angle.set(20)
    assert str(e.value) == (
        f"Angle control is not available in polarisation"
        f" {await mock_id_controller.polarisation.get_value()}"
        + f" with {mock_id_controller.name}"
    )


async def test_linear_arbitrary_pol_fail_read(
    mock_linear_arbitrary_angle: LinearArbitraryAngle,
    mock_id_controller: I10Apple2Controller,
):
    with pytest.raises(RuntimeError) as e:
        await mock_linear_arbitrary_angle.read()
    assert str(e.value) == (
        f"Angle control is not available in polarisation"
        f" {await mock_id_controller.polarisation.get_value()}"
        + f" with {mock_id_controller.name}"
    )


async def test_linear_arbitrary_pol_set_default_timeout(
    mock_linear_arbitrary_angle: LinearArbitraryAngle,
    mock_id_controller: I10Apple2Controller,
):
    mock_id_controller.linear_arbitrary_angle.set = AsyncMock()
    await mock_linear_arbitrary_angle.set(60)
    mock_id_controller.linear_arbitrary_angle.set.assert_awaited_once_with(
        60, timeout=MAXIMUM_MOVE_TIME
    )


@pytest.mark.parametrize(
    "poly",
    [18, -18, 12.01, -12.01],
)
async def test_linear_arbitrary_limit_fail(
    mock_linear_arbitrary_angle: LinearArbitraryAngle,
    mock_id_controller: I10Apple2Controller,
    poly: float,
):
    set_mock_value(
        mock_id_controller.apple2().phase().top_inner.user_readback,
        16.4,
    )
    set_mock_value(
        mock_id_controller.apple2().phase().top_outer.user_readback,
        0,
    )
    set_mock_value(
        mock_id_controller.apple2().phase().btm_inner.user_readback,
        0,
    )
    set_mock_value(
        mock_id_controller.apple2().phase().btm_outer.user_readback,
        -16.4,
    )
    mock_id_controller.jaw_phase_from_angle = poly1d([poly])
    with pytest.raises(RuntimeError) as e:
        await mock_linear_arbitrary_angle.set(20.0)
    assert (
        str(e.value)
        == f"jaw_phase position for angle (20.0) is outside permitted range"
        f" [-{mock_id_controller.jaw_phase_limit},"
        f" {mock_id_controller.jaw_phase_limit}]"
    )


@pytest.mark.parametrize(
    "start, stop, num_point",
    [
        (-1, 180, 11),
        (-20, 170, 31),
        (-90, -25, 18),
    ],
)
async def test_linear_arbitrary_run_engine_scan(
    run_engine: RunEngine,
    run_engine_documents: Mapping[str, list[dict]],
    mock_linear_arbitrary_angle: LinearArbitraryAngle,
    mock_id_controller: I10Apple2Controller,
    start: float,
    stop: float,
    num_point: int,
):
    angles = linspace(start, stop, num_point, endpoint=True)

    set_mock_value(
        mock_id_controller.apple2().phase().top_inner.user_readback,
        16.4,
    )
    set_mock_value(
        mock_id_controller.apple2().phase().top_outer.user_readback,
        0,
    )
    set_mock_value(
        mock_id_controller.apple2().phase().btm_inner.user_readback,
        0,
    )
    set_mock_value(
        mock_id_controller.apple2().phase().btm_outer.user_readback,
        -16.4,
    )
    run_engine(
        scan(
            [],
            mock_linear_arbitrary_angle,
            start,
            stop,
            num=num_point,
        ),
    )
    assert_emitted(run_engine_documents, start=1, descriptor=1, event=num_point, stop=1)
    set_mock_value(
        mock_id_controller.apple2().gap().gate,
        UndulatorGateStatus.CLOSE,
    )
    set_mock_value(
        mock_id_controller.apple2().phase().gate,
        UndulatorGateStatus.CLOSE,
    )
    jaw_phase = get_mock_put(
        mock_id_controller.apple2().jaw_phase().jaw_phase.user_setpoint
    )

    poly = poly1d(
        DEFAULT_JAW_PHASE_POLY_PARAMS
    )  # default setting for i10 jaw phase to angle
    for cnt, data in enumerate(run_engine_documents["event"]):
        temp_angle = angles[cnt]
        print(data["data"])
        assert data["data"]["mock_id_controller-linear_arbitrary_angle"] == temp_angle
        alpha_real = (
            temp_angle
            if temp_angle > mock_id_controller.angle_threshold_deg
            else temp_angle + 180.0
        )  # convert angle to jawphase.
        assert jaw_phase.call_args_list[cnt] == mock.call(
            str(poly(alpha_real)), wait=True
        )


def assert_lookup_table_matches_expected(
    energy_motor_lookup: I10EnergyMotorLookup,
    file_name: str,
    expected_dict_file_name: str,
) -> None:
    file_contents = energy_motor_lookup.config_client.get_file_contents(
        file_path=file_name, reset_cached_result=True
    )
    lut = convert_csv_to_lookup(
        file_contents=file_contents,
        lut_config=energy_motor_lookup.lut_config,
    )
    with open(expected_dict_file_name, "rb") as f:
        expected_lut = LookupTable(pickle.load(f))

    assert lut == expected_lut


@pytest.mark.parametrize(
    "file_name, expected_dict_file_name",
    [
        (
            ID_ENERGY_2_GAP_CALIBRATIONS_CSV,
            EXPECTED_ID_ENERGY_2_GAP_CALIBRATIONS_IDU_PKL,
        ),
        (
            ID_ENERGY_2_PHASE_CALIBRATIONS_CSV,
            EXPECTED_ID_ENERGY_2_PHASE_CALIBRATIONS_IDU_PKL,
        ),
    ],
)
def test_i10_energy_motor_lookup_idu_convert_csv_to_lookup_success(
    mock_i10_energy_motor_lookup_idu: I10EnergyMotorLookup,
    file_name: str,
    expected_dict_file_name: str,
):
    assert_lookup_table_matches_expected(
        mock_i10_energy_motor_lookup_idu, file_name, expected_dict_file_name
    )


@pytest.mark.parametrize(
    "file_name, expected_dict_file_name",
    [
        (
            ID_ENERGY_2_GAP_CALIBRATIONS_CSV,
            EXPECTED_ID_ENERGY_2_GAP_CALIBRATIONS_IDD_PKL,
        ),
        (
            ID_ENERGY_2_PHASE_CALIBRATIONS_CSV,
            EXPECTED_ID_ENERGY_2_PHASE_CALIBRATIONS_IDD_PKL,
        ),
    ],
)
def test_i10_energy_motor_lookup_idd_convert_csv_to_lookup_success(
    mock_i10_energy_motor_lookup_idd: I10EnergyMotorLookup,
    file_name: str,
    expected_dict_file_name: str,
):
    assert_lookup_table_matches_expected(
        mock_i10_energy_motor_lookup_idd, file_name, expected_dict_file_name
    )


def test_i10_energy_motor_lookup_convert_csv_to_lookup_failed(
    mock_i10_energy_motor_lookup_idu: I10EnergyMotorLookup,
):
    with pytest.raises(RuntimeError):
        convert_csv_to_lookup(
            file_contents=ID_ENERGY_2_GAP_CALIBRATIONS_CSV,
            lut_config=mock_i10_energy_motor_lookup_idu.lut_config,
        )


@pytest.mark.parametrize("energy", [(100), (5500), (-299)])
async def test_fail_i10_energy_motor_lookup_outside_energy_limits(
    mock_id_controller: I10Apple2Controller,
    energy: float,
):
    with pytest.raises(ValueError) as e:
        await mock_id_controller.energy.set(energy)
<<<<<<< HEAD
    assert str(e.value) == "Demanding energy must lie between {} and {}!".format(
        mock_id_controller.lookup_table_client.lookup_tables["gap"][
=======
    assert str(e.value) == "Demanding energy must lie between {} and {} eV!".format(
        mock_id_controller.lookup_table_client.lookup_tables.gap.root[
>>>>>>> b68dfe87
            await mock_id_controller.polarisation_setpoint.get_value()
        ].limit.minimum,
        mock_id_controller.lookup_table_client.lookup_tables.gap.root[
            await mock_id_controller.polarisation_setpoint.get_value()
        ].limit.maximum,
    )


async def test_fail_i10_energy_motor_lookup_with_lookup_gap(
    mock_id_controller: I10Apple2Controller,
):
    mock_id_controller.lookup_table_client.update_lookuptable()
    # make gap in energy
    mock_id_controller.lookup_table_client.lookup_tables.gap.root[
        Pol.LH
    ].energies = EnergyCoverage(
        {
            1: EnergyCoverageEntry(
                low=255.3,
                high=500,
                poly=poly1d([4.33435e-08, -7.52562e-05, 6.41791e-02, 3.88755e00]),
            )
        }
    )
    mock_id_controller.lookup_table_client.lookup_tables.gap.root[
        Pol.LH
    ].energies = EnergyCoverage(
        {
            2: EnergyCoverageEntry(
                low=600,
                high=1000,
                poly=poly1d([4.33435e-08, -7.52562e-05, 6.41791e-02, 3.88755e00]),
            )
        }
    )
    with pytest.raises(ValueError) as e:
        await mock_id_controller.energy.set(555)
    assert (
        str(e.value)
        == "Cannot find polynomial coefficients for your requested energy."
        + " There might be gap in the calibration lookup table."
    )<|MERGE_RESOLUTION|>--- conflicted
+++ resolved
@@ -2,11 +2,7 @@
 import pickle
 from collections.abc import Mapping
 from unittest import mock
-<<<<<<< HEAD
-from unittest.mock import Mock
-=======
-from unittest.mock import AsyncMock, MagicMock, Mock
->>>>>>> b68dfe87
+from unittest.mock import AsyncMock, Mock
 
 import pytest
 from bluesky.plans import scan
@@ -727,13 +723,8 @@
 ):
     with pytest.raises(ValueError) as e:
         await mock_id_controller.energy.set(energy)
-<<<<<<< HEAD
-    assert str(e.value) == "Demanding energy must lie between {} and {}!".format(
-        mock_id_controller.lookup_table_client.lookup_tables["gap"][
-=======
     assert str(e.value) == "Demanding energy must lie between {} and {} eV!".format(
         mock_id_controller.lookup_table_client.lookup_tables.gap.root[
->>>>>>> b68dfe87
             await mock_id_controller.polarisation_setpoint.get_value()
         ].limit.minimum,
         mock_id_controller.lookup_table_client.lookup_tables.gap.root[
