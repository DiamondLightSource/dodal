import os
import pickle
from collections.abc import Mapping
from unittest import mock
from unittest.mock import MagicMock, Mock

import pytest
from bluesky.plans import scan
from bluesky.run_engine import RunEngine
from daq_config_server.client import ConfigServer
from numpy import linspace, poly1d
from ophyd_async.core import init_devices
from ophyd_async.testing import (
    assert_emitted,
    callback_on_mock_put,
    get_mock_put,
    set_mock_value,
)

from dodal.devices.apple2_undulator import (
    BeamEnergy,
    EnabledDisabledUpper,
    InsertionDeviceEnergy,
    InsertionDevicePolarisation,
    Pol,
    UndulatorGap,
    UndulatorGateStatus,
    UndulatorJawPhase,
    UndulatorPhaseAxes,
)
from dodal.devices.i10.i10_apple2 import (
    DEFAULT_JAW_PHASE_POLY_PARAMS,
    I10Apple2,
    I10Apple2Controller,
    I10EnergyMotorLookup,
    LinearArbitraryAngle,
)
from dodal.devices.i10.i10_setting_data import I10Grating
from dodal.devices.pgm import PlaneGratingMonochromator
<<<<<<< HEAD
from dodal.devices.util.lookup_tables_apple2 import (
    EnergyCoverage,
    EnergyCoverageEntry,
    LookupTableColumnConfig,
    convert_csv_to_lookup,
    create_lookup_path,
)
=======
from dodal.devices.util.lookup_tables_apple2 import convert_csv_to_lookup
>>>>>>> 22ad0f62
from dodal.testing import patch_motor
from tests.devices.i10.test_data import (
    EXPECTED_ID_ENERGY_2_GAP_CALIBRATIONS_IDD_PKL,
    EXPECTED_ID_ENERGY_2_GAP_CALIBRATIONS_IDU_PKL,
    EXPECTED_ID_ENERGY_2_PHASE_CALIBRATIONS_IDD_PKL,
    EXPECTED_ID_ENERGY_2_PHASE_CALIBRATIONS_IDU_PKL,
    ID_ENERGY_2_GAP_CALIBRATIONS_CSV,
    ID_ENERGY_2_PHASE_CALIBRATIONS_CSV,
    LOOKUP_TABLE_PATH,
)

ID_ENERGY_2_GAP_CALIBRATIONS_FILE_CSV = os.path.split(ID_ENERGY_2_GAP_CALIBRATIONS_CSV)[
    1
]


@pytest.fixture
async def mock_id_gap(prefix: str = "BLXX-EA-DET-007:") -> UndulatorGap:
    async with init_devices(mock=True):
        mock_id_gap = UndulatorGap(prefix, "mock_id_gap")
    assert mock_id_gap.name == "mock_id_gap"
    set_mock_value(mock_id_gap.gate, UndulatorGateStatus.CLOSE)
    set_mock_value(mock_id_gap.velocity, 1)
    set_mock_value(mock_id_gap.user_readback, 20)
    set_mock_value(mock_id_gap.user_setpoint, "20")
    set_mock_value(mock_id_gap.status, EnabledDisabledUpper.ENABLED)
    return mock_id_gap


@pytest.fixture
async def mock_phase_axes(prefix: str = "BLXX-EA-DET-007:") -> UndulatorPhaseAxes:
    async with init_devices(mock=True):
        mock_phase_axes = UndulatorPhaseAxes(
            prefix=prefix,
            top_outer="RPQ1",
            top_inner="RPQ2",
            btm_outer="RPQ3",
            btm_inner="RPQ4",
        )
    assert mock_phase_axes.name == "mock_phase_axes"
    set_mock_value(mock_phase_axes.gate, UndulatorGateStatus.CLOSE)
    set_mock_value(mock_phase_axes.top_outer.velocity, 2)
    set_mock_value(mock_phase_axes.top_inner.velocity, 2)
    set_mock_value(mock_phase_axes.btm_outer.velocity, 2)
    set_mock_value(mock_phase_axes.btm_inner.velocity, 2)
    set_mock_value(mock_phase_axes.top_outer.user_readback, 0)
    set_mock_value(mock_phase_axes.top_inner.user_readback, 0)
    set_mock_value(mock_phase_axes.btm_outer.user_readback, 0)
    set_mock_value(mock_phase_axes.btm_inner.user_readback, 0)
    set_mock_value(mock_phase_axes.top_outer.user_setpoint_readback, 0)
    set_mock_value(mock_phase_axes.top_inner.user_setpoint_readback, 0)
    set_mock_value(mock_phase_axes.btm_outer.user_setpoint_readback, 0)
    set_mock_value(mock_phase_axes.btm_inner.user_setpoint_readback, 0)
    set_mock_value(mock_phase_axes.status, EnabledDisabledUpper.ENABLED)
    return mock_phase_axes


@pytest.fixture
async def mock_pgm(prefix: str = "BLXX-EA-DET-007:") -> PlaneGratingMonochromator:
    async with init_devices(mock=True):
        mock_pgm = PlaneGratingMonochromator(
            prefix=prefix, grating=I10Grating, grating_pv="NLINES2"
        )
    patch_motor(mock_pgm.energy)
    return mock_pgm


@pytest.fixture
async def mock_jaw_phase(prefix: str = "BLXX-EA-DET-007:") -> UndulatorJawPhase:
    async with init_devices(mock=True):
        mock_jaw_phase = UndulatorJawPhase(
            prefix=prefix, move_pv="RPQ1", jaw_phase="JAW"
        )
    set_mock_value(mock_jaw_phase.gate, UndulatorGateStatus.CLOSE)
    set_mock_value(mock_jaw_phase.jaw_phase.velocity, 2)
    set_mock_value(mock_jaw_phase.jaw_phase.user_readback, 0)
    set_mock_value(mock_jaw_phase.status, EnabledDisabledUpper.ENABLED)
    return mock_jaw_phase


@pytest.fixture
def mock_config_client() -> ConfigServer:
    mock.patch("dodal.devices.i10.i10_apple2.ConfigServer")
    mock_config_client = ConfigServer()

    mock_config_client.get_file_contents = MagicMock(spec=["get_file_contents"])

    def my_side_effect(file_path, reset_cached_result) -> str:
        assert reset_cached_result is True
        with open(file_path) as f:
            return f.read()

    mock_config_client.get_file_contents.side_effect = my_side_effect
    return mock_config_client


@pytest.fixture
async def mock_id(
    mock_id_gap: UndulatorGap,
    mock_phase_axes: UndulatorPhaseAxes,
    mock_jaw_phase: UndulatorJawPhase,
) -> I10Apple2:
    async with init_devices(mock=True):
        mock_id = I10Apple2(
            id_gap=mock_id_gap, id_phase=mock_phase_axes, id_jaw_phase=mock_jaw_phase
        )
    return mock_id


@pytest.fixture
async def mock_id_controller(
    mock_id: I10Apple2,
    mock_config_client: ConfigServer,
) -> I10Apple2Controller:
    async with init_devices(mock=True):
        mock_id_controller = I10Apple2Controller(
            apple2=mock_id,
            lut_column_config=LookupTableColumnConfig(
                path=create_lookup_path(LOOKUP_TABLE_PATH),
                source=("Source", "idu"),
            ),
            config_client=mock_config_client,
        )
    set_mock_value(mock_id_controller.apple2().gap().gate, UndulatorGateStatus.CLOSE)
    set_mock_value(mock_id_controller.apple2().phase().gate, UndulatorGateStatus.CLOSE)
    set_mock_value(
        mock_id_controller.apple2().jaw_phase().gate, UndulatorGateStatus.CLOSE
    )
    set_mock_value(mock_id_controller.apple2().gap().velocity, 1)
    set_mock_value(mock_id_controller.apple2().jaw_phase().jaw_phase.velocity, 1)
    set_mock_value(mock_id_controller.apple2().phase().btm_inner.velocity, 1)
    set_mock_value(mock_id_controller.apple2().phase().top_inner.velocity, 1)
    set_mock_value(mock_id_controller.apple2().phase().btm_outer.velocity, 1)
    set_mock_value(mock_id_controller.apple2().phase().top_outer.velocity, 1)
    return mock_id_controller


@pytest.fixture
async def mock_id_energy(
    mock_id_controller: I10Apple2Controller,
) -> InsertionDeviceEnergy:
    async with init_devices(mock=True):
        mock_id_energy = InsertionDeviceEnergy(
            id_controller=mock_id_controller,
        )
    return mock_id_energy


@pytest.fixture
async def beam_energy(
    mock_id_energy: InsertionDeviceEnergy, mock_pgm: PlaneGratingMonochromator
) -> BeamEnergy:
    async with init_devices(mock=True):
        beam_energy = BeamEnergy(id_energy=mock_id_energy, mono=mock_pgm.energy)
    return beam_energy


@pytest.fixture
async def mock_id_pol(
    mock_id_controller: I10Apple2Controller,
) -> InsertionDevicePolarisation:
    async with init_devices(mock=True):
        mock_id_pol = InsertionDevicePolarisation(id_controller=mock_id_controller)

    return mock_id_pol


@pytest.fixture
async def mock_linear_arbitrary_angle(
    mock_id_controller: I10Apple2Controller,
) -> LinearArbitraryAngle:
    async with init_devices(mock=True):
        mock_linear_arbitrary_angle = LinearArbitraryAngle(
            id_controller=mock_id_controller
        )
    return mock_linear_arbitrary_angle


@pytest.fixture
def mock_i10_energy_motor_lookup_idu(
    mock_config_client: ConfigServer,
) -> I10EnergyMotorLookup:
    return I10EnergyMotorLookup(
        lut_column_config=LookupTableColumnConfig(
            path=create_lookup_path(LOOKUP_TABLE_PATH),
            source=("Source", "idu"),
        ),
        config_client=mock_config_client,
    )


@pytest.mark.parametrize(
    "pol, top_outer_phase,top_inner_phase,btm_inner_phase, btm_outer_phase",
    [
        (Pol.LH, 0, 0, 0, 0),
        (Pol.LV, 24.0, 0, 24.0, 0),
        (Pol.PC, 12, 0, 12, 0),
        (Pol.NC, -12, 0, -12, 0),
        (Pol.LA, 12, 0, -12, 0),
        (Pol.LA, 0, 12, 0, -12),
        (Pol.LA, -11, 0, 11, 0),
        (Pol.NONE, 8, 12, 2, -12),
        (Pol.NONE, 11, 0, 10, 0),
    ],
)
async def test_i10_apple2_controller_determine_pol(
    mock_id_controller: I10Apple2Controller,
    pol: None | str,
    top_inner_phase: float,
    top_outer_phase: float,
    btm_inner_phase: float,
    btm_outer_phase: float,
):
    assert await mock_id_controller.polarisation_setpoint.get_value() == Pol.NONE
    set_mock_value(
        mock_id_controller.apple2().phase().top_inner.user_readback, top_inner_phase
    )
    set_mock_value(
        mock_id_controller.apple2().phase().top_outer.user_readback, top_outer_phase
    )
    set_mock_value(
        mock_id_controller.apple2().phase().btm_inner.user_readback, btm_inner_phase
    )
    set_mock_value(
        mock_id_controller.apple2().phase().btm_outer.user_readback, btm_outer_phase
    )
    if pol == Pol.NONE:
        with pytest.raises(ValueError):
            await mock_id_controller.energy.set(800)
    else:
        await mock_id_controller.energy.set(800)
        assert await mock_id_controller.polarisation.get_value() == pol


async def test_fail_i10_apple2_controller_set_undefined_pol(
    mock_id_controller: I10Apple2Controller,
):
    set_mock_value(mock_id_controller.apple2().gap().user_readback, 101)
    with pytest.raises(RuntimeError) as e:
        await mock_id_controller.energy.set(600)
    assert (
        str(e.value)
        == mock_id_controller.name
        + " is not in use, close gap or set polarisation to use this ID"
    )


async def test_fail_i10_apple2_controller_set_id_not_ready(
    mock_id_controller: I10Apple2Controller,
):
    set_mock_value(
        mock_id_controller.apple2().gap().status, EnabledDisabledUpper.DISABLED
    )
    with pytest.raises(RuntimeError) as e:
        await mock_id_controller.energy.set(600)
    assert (
        str(e.value)
        == mock_id_controller.apple2().gap().name + " is DISABLED and cannot move."
    )
    set_mock_value(
        mock_id_controller.apple2().gap().status, EnabledDisabledUpper.ENABLED
    )
    set_mock_value(mock_id_controller.apple2().gap().gate, UndulatorGateStatus.OPEN)
    with pytest.raises(RuntimeError) as e:
        await mock_id_controller.energy.set(600)
    assert (
        str(e.value)
        == mock_id_controller.apple2().gap().name + " is already in motion."
    )


async def test_beam_energy_re_scan(
    run_engine: RunEngine,
    run_engine_documents: Mapping[str, list[dict]],
    beam_energy: BeamEnergy,
):
    run_engine(scan([], beam_energy, 500, 600, num=11))
    assert_emitted(run_engine_documents, start=1, descriptor=1, event=11, stop=1)

    for cnt, data in enumerate(run_engine_documents["event"]):
        assert data["data"]["mock_id_controller-energy"] == 500 + cnt * 10
        assert data["data"]["mock_pgm-energy"] == 500 + cnt * 10


async def test_beam_energy_re_scan_with_offset(
    run_engine: RunEngine,
    run_engine_documents: Mapping[str, list[dict]],
    beam_energy: BeamEnergy,
    mock_id_controller: I10Apple2Controller,
):
    mock_id_controller._polarisation_setpoint_set(Pol("lh3"))
    # with energy offset
    await beam_energy.id_energy_offset.set(20)
    rbv_mocks = Mock()
    rbv_mocks.get.side_effect = range(1700, 1810, 10)
    callback_on_mock_put(
        beam_energy._mono_energy().user_setpoint,
        lambda *_, **__: set_mock_value(
            beam_energy._mono_energy().user_readback, rbv_mocks.get()
        ),
    )
    run_engine(scan([], beam_energy, 1700, 1800, num=11))

    for cnt, data in enumerate(run_engine_documents["event"]):
        assert data["data"]["mock_id_controller-energy"] == 1700 + cnt * 10 + 20
        assert data["data"]["mock_pgm-energy"] == 1700 + cnt * 10


@pytest.mark.parametrize(
    "pol,energy, expect_top_outer, expect_top_inner, expect_btm_inner,expect_btm_outer, expect_gap",
    [
        (Pol.LH, 500, 0.0, 0.0, 0.0, 0.0, 23.0),
        (Pol.LH, 700, 0.0, 0.0, 0.0, 0.0, 26.0),
        (Pol.LH, 1000, 0.0, 0.0, 0.0, 0.0, 32.0),
        (Pol.LH, 1400, 0.0, 0.0, 0.0, 0.0, 40.11),
        (Pol.LH3, 1400, 0.0, 0.0, 0.0, 0.0, 21.8),  # force LH3 lookup table to be used
        (Pol.LH3, 1700, 0.0, 0.0, 0.0, 0.0, 23.93),
        (Pol.LH3, 1900, 0.0, 0.0, 0.0, 0.0, 25.0),
        (Pol.LH3, 2090, 0.0, 0.0, 0.0, 0.0, 26.0),
        (Pol.LV, 600, 24.0, 0.0, 24.0, 0.0, 17.0),
        (Pol.LV, 900, 24.0, 0.0, 24.0, 0.0, 21.0),
        (Pol.LV, 1200, 24.0, 0.0, 24.0, 0.0, 25.0),
        (Pol.PC, 500, 15.5, 0.0, 15.5, 0.0, 17.0),
        (Pol.PC, 700, 16, 0.0, 16, 0.0, 21.0),
        (Pol.PC, 1000, 16.5, 0.0, 16.5, 0.0, 25.0),
        (Pol.NC, 500, -15.5, 0.0, -15.5, 0.0, 17.0),
        (Pol.NC, 800, -16, 0.0, -16, 0.0, 22.0),
        (Pol.NC, 1000, -16.5, 0.0, -16.5, 0.0, 25.0),
        (Pol.LA, 700, -15.2, 0.0, 15.2, 0.0, 16.5),
        (Pol.LA, 900, -15.6, 0.0, 15.6, 0.0, 19.0),
        (Pol.LA, 1300, -16.4, 0.0, 16.4, 0.0, 25.0),
        ("dsf", 0.0, 0.0, 0.0, 0.0, 0.0, 0.0),
    ],
)
async def test_id_polarisation_set(
    mock_id_pol: InsertionDevicePolarisation,
    mock_id_controller: I10Apple2Controller,
    pol: Pol,
    energy: float,
    expect_top_inner: float,
    expect_top_outer: float,
    expect_btm_inner: float,
    expect_btm_outer: float,
    expect_gap: float,
):
    set_mock_value(mock_id_controller._energy, energy)

    if pol == "dsf":
        with pytest.raises(ValueError):
            await mock_id_pol.set(pol)
    else:
        await mock_id_pol.set(pol)

        top_inner = get_mock_put(
            mock_id_controller.apple2().phase().top_inner.user_setpoint
        )
        top_inner.assert_called_once()
        assert float(top_inner.call_args[0][0]) == pytest.approx(expect_top_inner, 0.01)

        top_outer = get_mock_put(
            mock_id_controller.apple2().phase().top_outer.user_setpoint
        )
        top_outer.assert_called_once()
        assert float(top_outer.call_args[0][0]) == pytest.approx(expect_top_outer, 0.01)

        btm_inner = get_mock_put(
            mock_id_controller.apple2().phase().btm_inner.user_setpoint
        )
        btm_inner.assert_called_once()
        assert float(btm_inner.call_args[0][0]) == pytest.approx(expect_btm_inner, 0.01)

        btm_outer = get_mock_put(
            mock_id_controller.apple2().phase().btm_outer.user_setpoint
        )
        btm_outer.assert_called_once()
        assert float(btm_outer.call_args[0][0]) == pytest.approx(expect_btm_outer, 0.01)

        gap = get_mock_put(mock_id_controller.apple2().gap().user_setpoint)
        gap.assert_called_once()
        assert float(gap.call_args[0][0]) == pytest.approx(expect_gap, 0.05)


@pytest.mark.parametrize(
    "pol,energy, top_outer, top_inner, btm_inner,btm_outer",
    [
        (Pol.LH, 550, 0.0, 0.0, 0.0, 0.0),
        (Pol.LV, 600, 24.0, 0.0, 24.0, 0.0),
        (Pol.PC, 550, 15.5, 0.0, 15.5, 0.0),
        (Pol.NC, 550, -15.5, 0.0, -15.5, 0.0),
        (Pol.LA, 1300, -16.4, 0.0, 16.4, 0.0),
    ],
)
async def test_id_polarisation_locate(
    mock_id_pol: InsertionDevicePolarisation,
    mock_id_controller: I10Apple2Controller,
    pol: Pol,
    energy: float,
    top_inner: float,
    top_outer: float,
    btm_inner: float,
    btm_outer: float,
):
    await mock_id_controller.energy.set(energy)

    await mock_id_pol.set(pol=pol)
    assert await mock_id_pol.locate() == {"setpoint": pol, "readback": Pol.LH}
    # move the motor
    set_mock_value(
        mock_id_controller.apple2().phase().top_inner.user_readback, top_inner
    )
    set_mock_value(
        mock_id_controller.apple2().phase().top_outer.user_readback, top_outer
    )
    set_mock_value(
        mock_id_controller.apple2().phase().btm_inner.user_readback, btm_inner
    )
    set_mock_value(
        mock_id_controller.apple2().phase().btm_outer.user_readback, btm_outer
    )
    assert await mock_id_pol.locate() == {"setpoint": pol, "readback": pol}


@pytest.mark.parametrize(
    "pol,energy, top_outer, top_inner, btm_inner,btm_outer",
    [
        (Pol.LH, 500, 0.0, 0.0, 0.0, 0.0),
        (Pol.LV, 600, 24.0, 0.0, 24.0, 0.0),
        (Pol.PC, 500, 15.5, 0.0, 15.5, 0.0),
        (Pol.NC, 500, -15.5, 0.0, -15.5, 0.0),
        (Pol.LA, 1300, -16.4, 0.0, 16.4, 0.0),
    ],
)
async def test_id_polarisation_read_check_pol_from_hardware(
    mock_id_pol: InsertionDevicePolarisation,
    mock_id_controller: I10Apple2Controller,
    pol: str,
    energy: float,
    top_inner: float,
    top_outer: float,
    btm_inner: float,
    btm_outer: float,
):
    set_mock_value(mock_id_controller._energy, energy)

    set_mock_value(
        mock_id_controller.apple2().phase().top_inner.user_readback, top_inner
    )
    set_mock_value(
        mock_id_controller.apple2().phase().top_outer.user_readback, top_outer
    )
    set_mock_value(
        mock_id_controller.apple2().phase().btm_inner.user_readback, btm_inner
    )
    set_mock_value(
        mock_id_controller.apple2().phase().btm_outer.user_readback, btm_outer
    )

    assert (await mock_id_pol.read())["mock_id_controller-polarisation"]["value"] == pol


@pytest.mark.parametrize(
    "pol,energy, top_outer, top_inner, btm_inner,btm_outer",
    [
        ("lh3", 500, 0.0, 0.0, 0.0, 0.0),
    ],
)
async def test_id_polarisation_read_leave_lh3_unchanged_when_hardware_match(
    mock_id_pol: InsertionDevicePolarisation,
    mock_id_controller: I10Apple2Controller,
    pol: str,
    energy: float,
    top_inner: float,
    top_outer: float,
    btm_inner: float,
    btm_outer: float,
):
    set_mock_value(mock_id_controller._energy, energy)
    mock_id_controller._polarisation_setpoint_set(Pol("lh3"))
    set_mock_value(
        mock_id_controller.apple2().phase().top_inner.user_readback, top_inner
    )
    set_mock_value(
        mock_id_controller.apple2().phase().top_outer.user_readback, top_outer
    )
    set_mock_value(
        mock_id_controller.apple2().phase().btm_inner.user_readback, btm_inner
    )
    set_mock_value(
        mock_id_controller.apple2().phase().btm_outer.user_readback, btm_outer
    )
    assert (await mock_id_pol.read())["mock_id_controller-polarisation"]["value"] == pol


async def test_linear_arbitrary_pol_fail_set(
    mock_linear_arbitrary_angle: LinearArbitraryAngle,
    mock_id_controller: I10Apple2Controller,
):
    with pytest.raises(RuntimeError) as e:
        await mock_linear_arbitrary_angle.set(20)
    assert str(e.value) == (
        f"Angle control is not available in polarisation"
        f" {await mock_id_controller.polarisation.get_value()}"
        + f" with {mock_id_controller.name}"
    )


async def test_linear_arbitrary_pol_fail_read(
    mock_linear_arbitrary_angle: LinearArbitraryAngle,
    mock_id_controller: I10Apple2Controller,
):
    with pytest.raises(RuntimeError) as e:
        await mock_linear_arbitrary_angle.read()
    assert str(e.value) == (
        f"Angle control is not available in polarisation"
        f" {await mock_id_controller.polarisation.get_value()}"
        + f" with {mock_id_controller.name}"
    )


@pytest.mark.parametrize(
    "poly",
    [18, -18, 12.01, -12.01],
)
async def test_linear_arbitrary_limit_fail(
    mock_linear_arbitrary_angle: LinearArbitraryAngle,
    mock_id_controller: I10Apple2Controller,
    poly: float,
):
    set_mock_value(
        mock_id_controller.apple2().phase().top_inner.user_readback,
        16.4,
    )
    set_mock_value(
        mock_id_controller.apple2().phase().top_outer.user_readback,
        0,
    )
    set_mock_value(
        mock_id_controller.apple2().phase().btm_inner.user_readback,
        0,
    )
    set_mock_value(
        mock_id_controller.apple2().phase().btm_outer.user_readback,
        -16.4,
    )
    mock_id_controller.jaw_phase_from_angle = poly1d([poly])
    with pytest.raises(RuntimeError) as e:
        await mock_linear_arbitrary_angle.set(20.0)
    assert (
        str(e.value)
        == f"jaw_phase position for angle (20.0) is outside permitted range"
        f" [-{mock_id_controller.jaw_phase_limit},"
        f" {mock_id_controller.jaw_phase_limit}]"
    )


@pytest.mark.parametrize(
    "start, stop, num_point",
    [
        (-1, 180, 11),
        (-20, 170, 31),
        (-90, -25, 18),
    ],
)
async def test_linear_arbitrary_run_engine_scan(
    run_engine: RunEngine,
    run_engine_documents: Mapping[str, list[dict]],
    mock_linear_arbitrary_angle: LinearArbitraryAngle,
    mock_id_controller: I10Apple2Controller,
    start: float,
    stop: float,
    num_point: int,
):
    angles = linspace(start, stop, num_point, endpoint=True)

    set_mock_value(
        mock_id_controller.apple2().phase().top_inner.user_readback,
        16.4,
    )
    set_mock_value(
        mock_id_controller.apple2().phase().top_outer.user_readback,
        0,
    )
    set_mock_value(
        mock_id_controller.apple2().phase().btm_inner.user_readback,
        0,
    )
    set_mock_value(
        mock_id_controller.apple2().phase().btm_outer.user_readback,
        -16.4,
    )
    run_engine(
        scan(
            [],
            mock_linear_arbitrary_angle,
            start,
            stop,
            num=num_point,
        ),
    )
    assert_emitted(run_engine_documents, start=1, descriptor=1, event=num_point, stop=1)
    set_mock_value(
        mock_id_controller.apple2().gap().gate,
        UndulatorGateStatus.CLOSE,
    )
    set_mock_value(
        mock_id_controller.apple2().phase().gate,
        UndulatorGateStatus.CLOSE,
    )
    jaw_phase = get_mock_put(
        mock_id_controller.apple2().jaw_phase().jaw_phase.user_setpoint
    )

    poly = poly1d(
        DEFAULT_JAW_PHASE_POLY_PARAMS
    )  # default setting for i10 jaw phase to angle
    for cnt, data in enumerate(run_engine_documents["event"]):
        temp_angle = angles[cnt]
        print(data["data"])
        assert data["data"]["mock_id_controller-linear_arbitrary_angle"] == temp_angle
        alpha_real = (
            temp_angle
            if temp_angle > mock_id_controller.angle_threshold_deg
            else temp_angle + 180.0
        )  # convert angle to jawphase.
        assert jaw_phase.call_args_list[cnt] == mock.call(
            str(poly(alpha_real)), wait=True
        )


@pytest.mark.parametrize(
    "file_name, expected_dict_file_name, source",
    [
        (
            ID_ENERGY_2_GAP_CALIBRATIONS_CSV,
            EXPECTED_ID_ENERGY_2_GAP_CALIBRATIONS_IDU_PKL,
            ("Source", "idu"),
        ),
        (
            ID_ENERGY_2_GAP_CALIBRATIONS_CSV,
            EXPECTED_ID_ENERGY_2_GAP_CALIBRATIONS_IDD_PKL,
            ("Source", "idd"),
        ),
        (
            ID_ENERGY_2_PHASE_CALIBRATIONS_CSV,
            EXPECTED_ID_ENERGY_2_PHASE_CALIBRATIONS_IDU_PKL,
            ("Source", "idu"),
        ),
        (
            ID_ENERGY_2_PHASE_CALIBRATIONS_CSV,
            EXPECTED_ID_ENERGY_2_PHASE_CALIBRATIONS_IDD_PKL,
            ("Source", "idd"),
        ),
    ],
)
def test_i10_energy_motor_lookup_convert_csv_to_lookup_success(
    mock_i10_energy_motor_lookup_idu: I10EnergyMotorLookup,
    file_name: str,
    expected_dict_file_name: str,
    source: tuple[str, str],
):
    file = mock_i10_energy_motor_lookup_idu.config_client.get_file_contents(
        file_path=file_name, reset_cached_result=True
    )
    data = convert_csv_to_lookup(
<<<<<<< HEAD
        file=file, lut_column_config=mock_i10_energy_motor_lookup_idu.lut_column_config
=======
        file=file,
        source=source,
>>>>>>> 22ad0f62
    )
    with open(expected_dict_file_name, "rb") as f:
        loaded_dict = pickle.load(f)
    assert data == loaded_dict


def test_i10_energy_motor_lookup_convert_csv_to_lookup_failed(
    mock_i10_energy_motor_lookup_idu: I10EnergyMotorLookup,
):
    with pytest.raises(RuntimeError):
        convert_csv_to_lookup(
            file=ID_ENERGY_2_GAP_CALIBRATIONS_CSV,
            lut_column_config=mock_i10_energy_motor_lookup_idu.lut_column_config,
        )


async def test_fail_i10_energy_motor_lookup_no_lookup(
    mock_i10_energy_motor_lookup_idu: I10EnergyMotorLookup,
):
    wrong_path = "fnslkfndlsnf"
    with pytest.raises(RuntimeError) as e:
        convert_csv_to_lookup(
            file=wrong_path,
            lut_column_config=mock_i10_energy_motor_lookup_idu.lut_column_config,
        )
    assert str(e.value) == f"Unable to convert lookup table:\t{wrong_path}"


@pytest.mark.parametrize("energy", [(100), (5500), (-299)])
async def test_fail_i10_energy_motor_lookup_outside_energy_limits(
    mock_id_controller: I10Apple2Controller,
    energy: float,
):
    with pytest.raises(ValueError) as e:
        await mock_id_controller.energy.set(energy)
    assert str(e.value) == "Demanding energy must lie between {} and {} eV!".format(
<<<<<<< HEAD
        mock_id_controller.lookup_table_client.lookup_tables.gap.root[
            await mock_id_controller.polarisation_setpoint.get_value()
        ].limit.minimum,
        mock_id_controller.lookup_table_client.lookup_tables.gap.root[
            await mock_id_controller.polarisation_setpoint.get_value()
        ].limit.maximum,
=======
        mock_id_controller.lookup_table_client.lookup_tables["gap"][
            await mock_id_controller.polarisation_setpoint.get_value()
        ]["limit"]["minimum"],
        mock_id_controller.lookup_table_client.lookup_tables["gap"][
            await mock_id_controller.polarisation_setpoint.get_value()
        ]["limit"]["maximum"],
>>>>>>> 22ad0f62
    )


async def test_fail_i10_energy_motor_lookup_with_lookup_gap(
    mock_id_controller: I10Apple2Controller,
):
    mock_id_controller.lookup_table_client.update_lookuptable()
    # make gap in energy
<<<<<<< HEAD
    mock_id_controller.lookup_table_client.lookup_tables.gap.root[
        "lh"
    ].energies = EnergyCoverage(
        {
            "1": EnergyCoverageEntry(
                low=255.3,
                high=500,
                poly=poly1d([4.33435e-08, -7.52562e-05, 6.41791e-02, 3.88755e00]),
            )
        }
    )
    mock_id_controller.lookup_table_client.lookup_tables.gap.root[
        "lh"
    ].energies = EnergyCoverage(
        {
            "2": EnergyCoverageEntry(
                low=600,
                high=1000,
                poly=poly1d([4.33435e-08, -7.52562e-05, 6.41791e-02, 3.88755e00]),
            )
=======
    mock_id_controller.lookup_table_client.lookup_tables["gap"]["lh"]["energies"] = {
        "1": {
            "low": 255.3,
            "high": 500,
            "poly": poly1d([4.33435e-08, -7.52562e-05, 6.41791e-02, 3.88755e00]),
        }
    }
    mock_id_controller.lookup_table_client.lookup_tables["gap"]["lh"]["energies"] = {
        "2": {
            "low": 600,
            "high": 1000,
            "poly": poly1d([4.33435e-08, -7.52562e-05, 6.41791e-02, 3.88755e00]),
>>>>>>> 22ad0f62
        }
    )
    with pytest.raises(ValueError) as e:
        await mock_id_controller.energy.set(555)
    assert (
        str(e.value)
        == "Cannot find polynomial coefficients for your requested energy."
        + " There might be gap in the calibration lookup table."
    )<|MERGE_RESOLUTION|>--- conflicted
+++ resolved
@@ -37,7 +37,6 @@
 )
 from dodal.devices.i10.i10_setting_data import I10Grating
 from dodal.devices.pgm import PlaneGratingMonochromator
-<<<<<<< HEAD
 from dodal.devices.util.lookup_tables_apple2 import (
     EnergyCoverage,
     EnergyCoverageEntry,
@@ -45,9 +44,6 @@
     convert_csv_to_lookup,
     create_lookup_path,
 )
-=======
-from dodal.devices.util.lookup_tables_apple2 import convert_csv_to_lookup
->>>>>>> 22ad0f62
 from dodal.testing import patch_motor
 from tests.devices.i10.test_data import (
     EXPECTED_ID_ENERGY_2_GAP_CALIBRATIONS_IDD_PKL,
@@ -712,12 +708,7 @@
         file_path=file_name, reset_cached_result=True
     )
     data = convert_csv_to_lookup(
-<<<<<<< HEAD
         file=file, lut_column_config=mock_i10_energy_motor_lookup_idu.lut_column_config
-=======
-        file=file,
-        source=source,
->>>>>>> 22ad0f62
     )
     with open(expected_dict_file_name, "rb") as f:
         loaded_dict = pickle.load(f)
@@ -754,21 +745,12 @@
     with pytest.raises(ValueError) as e:
         await mock_id_controller.energy.set(energy)
     assert str(e.value) == "Demanding energy must lie between {} and {} eV!".format(
-<<<<<<< HEAD
         mock_id_controller.lookup_table_client.lookup_tables.gap.root[
             await mock_id_controller.polarisation_setpoint.get_value()
         ].limit.minimum,
         mock_id_controller.lookup_table_client.lookup_tables.gap.root[
             await mock_id_controller.polarisation_setpoint.get_value()
         ].limit.maximum,
-=======
-        mock_id_controller.lookup_table_client.lookup_tables["gap"][
-            await mock_id_controller.polarisation_setpoint.get_value()
-        ]["limit"]["minimum"],
-        mock_id_controller.lookup_table_client.lookup_tables["gap"][
-            await mock_id_controller.polarisation_setpoint.get_value()
-        ]["limit"]["maximum"],
->>>>>>> 22ad0f62
     )
 
 
@@ -777,7 +759,6 @@
 ):
     mock_id_controller.lookup_table_client.update_lookuptable()
     # make gap in energy
-<<<<<<< HEAD
     mock_id_controller.lookup_table_client.lookup_tables.gap.root[
         "lh"
     ].energies = EnergyCoverage(
@@ -798,20 +779,6 @@
                 high=1000,
                 poly=poly1d([4.33435e-08, -7.52562e-05, 6.41791e-02, 3.88755e00]),
             )
-=======
-    mock_id_controller.lookup_table_client.lookup_tables["gap"]["lh"]["energies"] = {
-        "1": {
-            "low": 255.3,
-            "high": 500,
-            "poly": poly1d([4.33435e-08, -7.52562e-05, 6.41791e-02, 3.88755e00]),
-        }
-    }
-    mock_id_controller.lookup_table_client.lookup_tables["gap"]["lh"]["energies"] = {
-        "2": {
-            "low": 600,
-            "high": 1000,
-            "poly": poly1d([4.33435e-08, -7.52562e-05, 6.41791e-02, 3.88755e00]),
->>>>>>> 22ad0f62
         }
     )
     with pytest.raises(ValueError) as e:
