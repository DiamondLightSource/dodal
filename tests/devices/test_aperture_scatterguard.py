--- conflicted
+++ resolved
@@ -6,15 +6,10 @@
 import bluesky.plan_stubs as bps
 import pytest
 from bluesky.run_engine import RunEngine
-<<<<<<< HEAD
 from ophyd_async.core import (
-=======
-from ophyd_async.testing import (
->>>>>>> 143c2c3a
     callback_on_mock_put,
     get_mock,
     get_mock_put,
-    init_devices,
     set_mock_value,
 )
 
@@ -24,10 +19,7 @@
     ApertureValue,
     InvalidApertureMoveError,
 )
-<<<<<<< HEAD
-=======
 from tests.devices.conftest import set_to_position
->>>>>>> 143c2c3a
 
 
 @pytest.fixture
@@ -52,52 +44,6 @@
     ]
 
 
-<<<<<<< HEAD
-@pytest.fixture
-async def ap_sg(
-    aperture_positions: dict[ApertureValue, AperturePosition],
-    aperture_tolerances: AperturePosition,
-) -> AsyncGenerator[ApertureScatterguard]:
-    async with init_devices(mock=True):
-        ap_sg = ApertureScatterguard(
-            aperture_prefix="-MO-MAPT-01:",
-            scatterguard_prefix="-MO-SCAT-01:",
-            name="test_ap_sg",
-            loaded_positions=aperture_positions,
-            tolerances=aperture_tolerances,
-        )
-
-    yield ap_sg
-
-
-async def set_to_position(
-    aperture_scatterguard: ApertureScatterguard, position: AperturePosition
-):
-    aperture_x, aperture_y, aperture_z, scatterguard_x, scatterguard_y = position.values
-
-    await asyncio.gather(
-        aperture_scatterguard.aperture.x.set(aperture_x),
-        aperture_scatterguard.aperture.y.set(aperture_y),
-        aperture_scatterguard.aperture.z.set(aperture_z),
-        aperture_scatterguard.scatterguard.x.set(scatterguard_x),
-        aperture_scatterguard.scatterguard.y.set(scatterguard_y),
-    )
-
-
-@pytest.fixture
-async def aperture_in_medium_pos(
-    ap_sg: ApertureScatterguard,
-    aperture_positions: dict[ApertureValue, AperturePosition],
-) -> AsyncGenerator[ApertureScatterguard, None]:
-    await set_to_position(ap_sg, aperture_positions[ApertureValue.MEDIUM])
-
-    set_mock_value(ap_sg.aperture.medium, 1)
-
-    yield ap_sg
-
-
-=======
->>>>>>> 143c2c3a
 def _assert_patched_ap_sg_has_call(
     ap_sg: ApertureScatterguard,
     position: AperturePosition,
