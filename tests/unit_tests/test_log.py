import logging
from logging import LogRecord
from pathlib import Path
from unittest.mock import MagicMock, patch

import pytest

from dodal import log


@pytest.fixture()
def mock_logger():
    with patch("dodal.log.LOGGER") as mock_LOGGER:
        yield mock_LOGGER
        log.beamline = None


@patch("dodal.log.GELFTCPHandler")
@patch("dodal.log.logging")
@patch("dodal.log.EnhancedRollingFileHandler")
def test_handlers_set_at_correct_default_level(
    mock_enhanced_log,
    mock_logging,
    mock_GELFTCPHandler,
    mock_logger: MagicMock,
):
    handlers = log.set_up_logging_handlers(None, False)

    for handler in handlers:
        mock_logger.addHandler.assert_any_call(handler)
        handler.setLevel.assert_called_once_with("INFO")


@patch("dodal.log.GELFTCPHandler")
@patch("dodal.log.logging")
@patch("dodal.log.EnhancedRollingFileHandler")
def test_handlers_set_at_correct_debug_level(
    mock_enhanced_log,
    mock_logging,
    mock_GELFTCPHandler,
    mock_logger: MagicMock,
):
    handlers = log.set_up_logging_handlers("DEBUG", True)

    for handler in handlers:
        mock_logger.addHandler.assert_any_call(handler)
        handler.setLevel.assert_called_once_with("DEBUG")


@patch("dodal.log.GELFTCPHandler")
@patch("dodal.log.logging")
def test_dev_mode_sets_correct_graypy_handler(
    mock_logging,
    mock_GELFTCPHandler,
    mock_logger: MagicMock,
):
    log.set_up_logging_handlers(None, True)
    mock_GELFTCPHandler.assert_called_once_with("localhost", 5555)


@patch("dodal.log.GELFTCPHandler")
@patch("dodal.log.logging")
def test_prod_mode_sets_correct_graypy_handler(
    mock_logging,
    mock_GELFTCPHandler,
    mock_logger: MagicMock,
):
    log.set_up_logging_handlers(None, False)
    mock_GELFTCPHandler.assert_called_once_with("graylog2.diamond.ac.uk", 12218)


@patch("dodal.log.GELFTCPHandler")
@patch("dodal.log.logging")
@patch("dodal.log.EnhancedRollingFileHandler")
def test_no_env_variable_sets_correct_file_handler(
    mock_enhanced_log,
    mock_logging,
    mock_GELFTCPHandler,
    mock_logger: MagicMock,
):
    log.set_up_logging_handlers(None, True)
    mock_enhanced_log.assert_called_once_with(filename=Path("./tmp/dev/dodal.txt"))


@patch("dodal.log.GELFTCPHandler")
@patch("dodal.log.logging")
def test_setting_debug_in_prod_gives_warning(
    mock_logging,
    mock_GELFTCPHandler,
    mock_logger: MagicMock,
):
    warning_string = (
        'STARTING HYPERION IN DEBUG WITHOUT "--dev" WILL FLOOD PRODUCTION '
        "GRAYLOG WITH MESSAGES. If you really need debug messages, set up a local "
        "graylog instead!\n"
    )
    log.set_up_logging_handlers("DEBUG", False)
    mock_logger.warning.assert_any_call(warning_string)


def test_beamline_filter_adds_dev_if_no_beamline():
    filter = log.BeamlineFilter()
    record = MagicMock()
    assert filter.filter(record)
    assert record.beamline == "dev"


@patch("dodal.log.GELFTCPHandler", spec=log.GELFTCPHandler)
@patch("dodal.log.logging.FileHandler.emit")
def test_messages_logged_from_dodal_get_sent_to_graylog_and_file(
    mock_filehandler_emit: MagicMock,
    mock_GELFTCPHandler: MagicMock,
):
    log.set_up_logging_handlers()
    mock_GELFTCPHandler.return_value.level = logging.DEBUG
    logger = log.LOGGER
    mock_GELFTCPHandler_emit.assert_called_once()
    logger.info("test")
    mock_filehandler_emit.assert_called()
<<<<<<< HEAD
    assert mock_GELFTCPHandler_emit.call_count == 2
=======
    mock_GELFTCPHandler.assert_called_once_with("graylog2.diamond.ac.uk", 12218)
    mock_GELFTCPHandler.return_value.handle.assert_called_once()
>>>>>>> f1046d9e


def test_when_EnhancedRollingFileHandler_reaches_max_size_then_rolls_over():
    rolling_file_handler = log.EnhancedRollingFileHandler("test", delay=True)
    mock_stream = MagicMock()
    mock_stream.tell.return_value = 1e8
    rolling_file_handler._open = MagicMock(return_value=mock_stream)

    assert rolling_file_handler.shouldRollover(
        LogRecord("test", 0, "", 0, None, None, None)
    )


def test_when_EnhancedRollingFileHandler_not_at_max_size_then_no_roll_over():
    rolling_file_handler = log.EnhancedRollingFileHandler("test", delay=True)
    mock_stream = MagicMock()
    mock_stream.tell.return_value = 0
    rolling_file_handler._open = MagicMock(return_value=mock_stream)

    assert not rolling_file_handler.shouldRollover(
        LogRecord("test", 0, "", 0, None, None, None)
    )<|MERGE_RESOLUTION|>--- conflicted
+++ resolved
@@ -111,18 +111,15 @@
     mock_filehandler_emit: MagicMock,
     mock_GELFTCPHandler: MagicMock,
 ):
-    log.set_up_logging_handlers()
     mock_GELFTCPHandler.return_value.level = logging.DEBUG
+    log.set_up_logging_handlers()  # This logs once
     logger = log.LOGGER
-    mock_GELFTCPHandler_emit.assert_called_once()
     logger.info("test")
+
+    mock_GELFTCPHandler.assert_called_once_with("graylog2.diamond.ac.uk", 12218)
+
+    mock_GELFTCPHandler.return_value.handle.assert_called()
     mock_filehandler_emit.assert_called()
-<<<<<<< HEAD
-    assert mock_GELFTCPHandler_emit.call_count == 2
-=======
-    mock_GELFTCPHandler.assert_called_once_with("graylog2.diamond.ac.uk", 12218)
-    mock_GELFTCPHandler.return_value.handle.assert_called_once()
->>>>>>> f1046d9e
 
 
 def test_when_EnhancedRollingFileHandler_reaches_max_size_then_rolls_over():
