--- conflicted
+++ resolved
@@ -111,12 +111,9 @@
     mock_filehandler_emit: MagicMock,
     mock_GELFTCPHandler: MagicMock,
 ):
-<<<<<<< HEAD
     for handler in log.LOGGER.handlers:
         handler.close()
     log.set_up_logging_handlers()
-=======
->>>>>>> 15f9254a
     mock_GELFTCPHandler.return_value.level = logging.DEBUG
     log.set_up_logging_handlers()  # This logs once
     logger = log.LOGGER
